--- conflicted
+++ resolved
@@ -479,15 +479,6 @@
     artifacts:
       nfs_role:
         file: indigo-dc.nfs,master
-<<<<<<< HEAD
-        type: tosca.artifacts.AnsibleGalaxy.role
-      indigorepo_role:
-        file: indigo-dc.galaxycloud-indigorepo,master
-        type: tosca.artifacts.AnsibleGalaxy.role
-      oneclient_role:
-        file: indigo-dc.oneclient,master
-=======
->>>>>>> 4c1bf61b
         type: tosca.artifacts.AnsibleGalaxy.role
       galaxy_os_role:
         file: indigo-dc.galaxycloud-os,master
@@ -523,24 +514,11 @@
     artifacts:
       nfs_role:
         file: indigo-dc.nfs,master
-<<<<<<< HEAD
-        type: tosca.artifacts.AnsibleGalaxy.role
-      indigorepo_role:
-        file: indigo-dc.galaxycloud-indigorepo,master
-        type: tosca.artifacts.AnsibleGalaxy.role
-      oneclient_role:
-        file: indigo-dc.oneclient,master
-=======
->>>>>>> 4c1bf61b
         type: tosca.artifacts.AnsibleGalaxy.role
       galaxy_os_role:
         file: indigo-dc.galaxycloud-os,master
         type: tosca.artifacts.AnsibleGalaxy.role
-<<<<<<< HEAD
-      galaxy_role-fastconfig:
-=======
       galaxy_role_fastconfig:
->>>>>>> 4c1bf61b
         file: indigo-dc.galaxycloud-fastconfig,master
         type: tosca.artifacts.AnsibleGalaxy.role
     interfaces:
@@ -702,12 +680,6 @@
     artifacts:
       galaxy_role:
         file: indigo-dc.galaxycloud-tools,master
-<<<<<<< HEAD
-        type: tosca.artifacts.AnsibleGalaxy.role
-      tooldeps_role:
-        file: indigo-dc.galaxycloud-tooldeps,master
-=======
->>>>>>> 4c1bf61b
         type: tosca.artifacts.AnsibleGalaxy.role
     interfaces:
       Standard:
@@ -775,12 +747,6 @@
           node: tosca.nodes.indigo.GalaxyPortal
           relationship: tosca.relationships.HostedOn
     artifacts:
-<<<<<<< HEAD
-      oneclient_role:
-        file: indigo-dc.oneclient,master
-        type: tosca.artifacts.AnsibleGalaxy.role
-=======
->>>>>>> 4c1bf61b
       cvmfs_role:
         file: indigo-dc.cvmfs-client,master
         type: tosca.artifacts.AnsibleGalaxy.role
@@ -1063,30 +1029,18 @@
     derived_from: tosca.nodes.indigo.LRMS.WorkerNode.Slurm
     artifacts:
       slurm_role:
-<<<<<<< HEAD
-        file: indigo-dc.slurm,master
-=======
         file: indigo-dc.slurm,cons_res
->>>>>>> 4c1bf61b
         type: tosca.artifacts.AnsibleGalaxy.role
       nfs_role:
         file: indigo-dc.nfs,master
         type: tosca.artifacts.AnsibleGalaxy.role
       openvpn_role:
-<<<<<<< HEAD
-        file: indigo-dc.indigovr,mtu_1400
-=======
         file: indigo-dc.indigovr,master
->>>>>>> 4c1bf61b
-        type: tosca.artifacts.AnsibleGalaxy.role
-    interfaces:
-      Standard:
-        configure:
-<<<<<<< HEAD
-          implementation: https://raw.githubusercontent.com/indigo-dc/tosca-types/devel/artifacts/lrms/slurm/slurm_wn_install.yml
-=======
+        type: tosca.artifacts.AnsibleGalaxy.role
+    interfaces:
+      Standard:
+        configure:
           implementation: https://raw.githubusercontent.com/indigo-dc/tosca-types/v4.0.0/artifacts/lrms/slurm/slurm_wn_install.yml
->>>>>>> 4c1bf61b
           inputs:
             slurm_front_end_ip: { get_property: [ SELF, front_end_ip ] }
             wn_hybrid_cluster:  { get_property: [ SELF, hybrid] }
@@ -1142,8 +1096,6 @@
     artifacts:
       slurm_role:
         file: indigo-dc.slurm,master
-<<<<<<< HEAD
-=======
         type: tosca.artifacts.AnsibleGalaxy.role
       nfs_role:
         file: indigo-dc.nfs,master
@@ -1169,17 +1121,12 @@
     artifacts:
       slurm_role:
         file: indigo-dc.slurm,cons_res
->>>>>>> 4c1bf61b
         type: tosca.artifacts.AnsibleGalaxy.role
       nfs_role:
         file: indigo-dc.nfs,master
         type: tosca.artifacts.AnsibleGalaxy.role
       openvpn_role:
-<<<<<<< HEAD
-        file: indigo-dc.indigovr,mtu_1400
-=======
         file: indigo-dc.indigovr,master
->>>>>>> 4c1bf61b
         type: tosca.artifacts.AnsibleGalaxy.role
     capabilities:
         lrms:
@@ -1187,11 +1134,7 @@
     interfaces:
       Standard:
         configure:
-<<<<<<< HEAD
-          implementation: https://raw.githubusercontent.com/indigo-dc/tosca-types/devel/artifacts/lrms/slurm/slurm_fe_install.yml
-=======
           implementation: https://raw.githubusercontent.com/indigo-dc/tosca-types/v4.0.0/artifacts/lrms/slurm/slurm_fe_install.yml
->>>>>>> 4c1bf61b
           inputs:
             wn_num: { get_property: [ SELF, wn_num ] }
             wn_ips: { get_property: [ SELF, wn_ips ] }
@@ -1616,20 +1559,12 @@
         file: indigo-dc.nfs,master
         type: tosca.artifacts.AnsibleGalaxy.role
       openvpn_role:
-<<<<<<< HEAD
-        file: indigo-dc.indigovr,mtu_1400
-=======
         file: indigo-dc.indigovr,master
->>>>>>> 4c1bf61b
-        type: tosca.artifacts.AnsibleGalaxy.role
-    interfaces:
-      Standard:
-        configure:
-<<<<<<< HEAD
-          implementation: https://raw.githubusercontent.com/indigo-dc/tosca-types/devel/artifacts/mesos/mesos_master_install.yml
-=======
+        type: tosca.artifacts.AnsibleGalaxy.role
+    interfaces:
+      Standard:
+        configure:
           implementation: https://raw.githubusercontent.com/indigo-dc/tosca-types/v4.0.0/artifacts/mesos/mesos_master_install.yml
->>>>>>> 4c1bf61b
           inputs:
             mesos_masters_list_ips: { get_property: [ SELF, mesos_masters_list ] }
             mesos_authenticate_http: { get_property: [ SELF, mesos_authenticate_http ] }
@@ -1814,20 +1749,12 @@
         file: indigo-dc.nfs,master
         type: tosca.artifacts.AnsibleGalaxy.role
       openvpn_role:
-<<<<<<< HEAD
-        file: indigo-dc.indigovr,mtu_1400
-=======
         file: indigo-dc.indigovr,master
->>>>>>> 4c1bf61b
         type: tosca.artifacts.AnsibleGalaxy.role
     interfaces:
       Standard:
         create:
-<<<<<<< HEAD
-          implementation: https://raw.githubusercontent.com/indigo-dc/tosca-types/devel/artifacts/mesos/mesos_slave_install.yml
-=======
           implementation: https://raw.githubusercontent.com/indigo-dc/tosca-types/v4.0.0/artifacts/mesos/mesos_slave_install.yml
->>>>>>> 4c1bf61b
           inputs:
             mesos_masters_list_ips: { get_property: [ SELF, master_ips ] }
             enable_nfs_share: { get_property: [ SELF, enable_nfs_share ] }
@@ -1977,20 +1904,12 @@
         file: indigo-dc.marathon-lb,master
         type: tosca.artifacts.AnsibleGalaxy.role
       openvpn_role:
-<<<<<<< HEAD
-        file: indigo-dc.indigovr,mtu_1400
-=======
         file: indigo-dc.indigovr,master
->>>>>>> 4c1bf61b
         type: tosca.artifacts.AnsibleGalaxy.role
     interfaces:
       Standard:
         create:
-<<<<<<< HEAD
-          implementation: https://raw.githubusercontent.com/indigo-dc/tosca-types/devel/artifacts/mesos/mesos_lb_install.yml
-=======
           implementation: https://raw.githubusercontent.com/indigo-dc/tosca-types/v4.0.0/artifacts/mesos/mesos_lb_install.yml
->>>>>>> 4c1bf61b
           inputs:
             enable_consul_sd: { get_property: [ SELF, enable_consul_sd ] }
             master_ips: { get_property: [ SELF, master_ips ] }
@@ -2379,20 +2298,12 @@
         file: indigo-dc.nfs,master
         type: tosca.artifacts.AnsibleGalaxy.role
       openvpn_role:
-<<<<<<< HEAD
-        file: indigo-dc.indigovr,mtu_1400
-=======
         file: indigo-dc.indigovr,master
->>>>>>> 4c1bf61b
-        type: tosca.artifacts.AnsibleGalaxy.role
-    interfaces:
-      Standard:
-        configure:
-<<<<<<< HEAD
-          implementation: https://raw.githubusercontent.com/indigo-dc/tosca-types/devel/artifacts/lrms/kubernetes/kube_wn_install.yml
-=======
+        type: tosca.artifacts.AnsibleGalaxy.role
+    interfaces:
+      Standard:
+        configure:
           implementation: https://raw.githubusercontent.com/indigo-dc/tosca-types/v4.0.0/artifacts/lrms/kubernetes/kube_wn_install.yml
->>>>>>> 4c1bf61b
           inputs:
             kube_front_end_ip: { get_property: [ SELF, front_end_ip ] }
             wn_hybrid_cluster:  { get_property: [ SELF, hybrid] }
@@ -2419,11 +2330,7 @@
         file: indigo-dc.nfs,master
         type: tosca.artifacts.AnsibleGalaxy.role
       openvpn_role:
-<<<<<<< HEAD
-        file: indigo-dc.indigovr,mtu_1400
-=======
         file: indigo-dc.indigovr,master
->>>>>>> 4c1bf61b
         type: tosca.artifacts.AnsibleGalaxy.role
     capabilities:
         lrms:
@@ -2431,11 +2338,7 @@
     interfaces:
       Standard:
         configure:
-<<<<<<< HEAD
-          implementation: https://raw.githubusercontent.com/indigo-dc/tosca-types/devel/artifacts/lrms/kubernetes/kube_fe_install.yml
-=======
           implementation: https://raw.githubusercontent.com/indigo-dc/tosca-types/v4.0.0/artifacts/lrms/kubernetes/kube_fe_install.yml
->>>>>>> 4c1bf61b
           inputs:
             kube_front_end_ip: { get_attribute: [ HOST, private_address, 0 ] }
             fe_hybrid_cluster:  { get_property: [ SELF, hybrid] }
@@ -2535,11 +2438,7 @@
     derived_from: tosca.nodes.SoftwareComponent
     artifacts:
       indigovr_role:
-<<<<<<< HEAD
-        file: indigo-dc.indigovr,mtu_1400
-=======
         file: indigo-dc.indigovr,master
->>>>>>> 4c1bf61b
         type: tosca.artifacts.AnsibleGalaxy.role
     capabilities:
       central_point:
@@ -2548,21 +2447,13 @@
     interfaces:
       Standard:
         configure:
-<<<<<<< HEAD
-          implementation: https://raw.githubusercontent.com/indigo-dc/tosca-types/devel/artifacts/indigovr/central_point_install.yml
-=======
           implementation: https://raw.githubusercontent.com/indigo-dc/tosca-types/v4.0.0/artifacts/indigovr/central_point_install.yml
->>>>>>> 4c1bf61b
 
   tosca.nodes.indigo.VR.Client:
     derived_from: tosca.nodes.SoftwareComponent
     artifacts:
       indigovr_role:
-<<<<<<< HEAD
-        file: indigo-dc.indigovr,mtu_1400
-=======
         file: indigo-dc.indigovr,master
->>>>>>> 4c1bf61b
         type: tosca.artifacts.AnsibleGalaxy.role
     requirements:
       - central_point:
@@ -2572,11 +2463,7 @@
     interfaces:
       Standard:
         configure:
-<<<<<<< HEAD
-          implementation: https://raw.githubusercontent.com/indigo-dc/tosca-types/devel/artifacts/indigovr/standalone_install.yml
-=======
           implementation: https://raw.githubusercontent.com/indigo-dc/tosca-types/v4.0.0/artifacts/indigovr/standalone_install.yml
->>>>>>> 4c1bf61b
           inputs:
             INDIGOVR_CENTRALPOINT_IP: { get_attribute: [ SELF, central_point, ip_address ] }
 
@@ -2584,11 +2471,7 @@
     derived_from: tosca.nodes.SoftwareComponent
     artifacts:
       indigovr_role:
-<<<<<<< HEAD
-        file: indigo-dc.indigovr,mtu_1400
-=======
         file: indigo-dc.indigovr,master
->>>>>>> 4c1bf61b
         type: tosca.artifacts.AnsibleGalaxy.role
     requirements:
       - central_point:
@@ -2598,11 +2481,7 @@
     interfaces:
       Standard:
         configure:
-<<<<<<< HEAD
-          implementation: https://raw.githubusercontent.com/indigo-dc/tosca-types/devel/artifacts/indigovr/vrouter_install.yml
-=======
           implementation: https://raw.githubusercontent.com/indigo-dc/tosca-types/v4.0.0/artifacts/indigovr/vrouter_install.yml
->>>>>>> 4c1bf61b
           inputs:
             INDIGOVR_CENTRALPOINT_IP: { get_attribute: [ SELF, central_point, ip_address ] }
 
