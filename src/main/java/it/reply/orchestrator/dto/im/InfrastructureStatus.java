--- conflicted
+++ resolved
@@ -1,88 +1,34 @@
-<<<<<<< HEAD
-package it.reply.orchestrator.dto.im;
-
-import com.fasterxml.jackson.annotation.JsonProperty;
-
-import java.util.Map;
-
-public class InfrastructureStatus {
-
-  @JsonProperty("vm_states")
-  private Map<String, String> vmStates;
-  @JsonProperty("state")
-  private String state;
-
-  /**
-   * 
-   * @return The vmStates
-   */
-  @JsonProperty("vm_states")
-  public Map<String, String> getVmStates() {
-    return vmStates;
-  }
-
-  /**
-   * 
-   * @param vmStates
-   *          The vm_states
-   */
-  @JsonProperty("vm_states")
-  public void setVmStates(Map<String, String> vmStates) {
-    this.vmStates = vmStates;
-  }
-
-  /**
-   * 
-   * @return The state
-   */
-  @JsonProperty("state")
-  public String getState() {
-    return state;
-  }
-
-  /**
-   * 
-   * @param state
-   *          The state
-   */
-  @JsonProperty("state")
-  public void setState(String state) {
-    this.state = state;
-  }
-
-=======
-package it.reply.orchestrator.dto.im;
-
-import com.fasterxml.jackson.annotation.JsonProperty;
-
-import java.util.Map;
-
-public class InfrastructureStatus {
-
-  @JsonProperty("vm_states")
-  private Map<String, String> vmStates;
-  @JsonProperty("state")
-  private String state;
-
-  @JsonProperty("vm_states")
-  public Map<String, String> getVmStates() {
-    return vmStates;
-  }
-
-  @JsonProperty("vm_states")
-  public void setVmStates(Map<String, String> vmStates) {
-    this.vmStates = vmStates;
-  }
-
-  @JsonProperty("state")
-  public String getState() {
-    return state;
-  }
-
-  @JsonProperty("state")
-  public void setState(String state) {
-    this.state = state;
-  }
-
->>>>>>> d29b6d06
+package it.reply.orchestrator.dto.im;
+
+import com.fasterxml.jackson.annotation.JsonProperty;
+
+import java.util.Map;
+
+public class InfrastructureStatus {
+
+  @JsonProperty("vm_states")
+  private Map<String, String> vmStates;
+  @JsonProperty("state")
+  private String state;
+
+  @JsonProperty("vm_states")
+  public Map<String, String> getVmStates() {
+    return vmStates;
+  }
+
+  @JsonProperty("vm_states")
+  public void setVmStates(Map<String, String> vmStates) {
+    this.vmStates = vmStates;
+  }
+
+  @JsonProperty("state")
+  public String getState() {
+    return state;
+  }
+
+  @JsonProperty("state")
+  public void setState(String state) {
+    this.state = state;
+  }
+
 }