<<<<<<< HEAD
package it.reply.orchestrator.exception.http;

import it.reply.orchestrator.exception.OrchestratorException;

/**
 * Base exception used for HTTP errors.
 * 
 * @author m.bassi
 *
 */
public class OrchestratorApiException extends OrchestratorException {

  private static final long serialVersionUID = 1L;

  public OrchestratorApiException(String message) {
    super(message);
  }

}
=======
package it.reply.orchestrator.exception.http;

import it.reply.orchestrator.exception.OrchestratorException;

/**
 * Base exception used for HTTP errors.
 * 
 * @author m.bassi
 *
 */
public class OrchestratorApiException extends OrchestratorException {

  private static final long serialVersionUID = 1L;

  public OrchestratorApiException(String message) {
    super(message);
  }

  public OrchestratorApiException(String message, Throwable ex) {
    super(message, ex);
  }
}
>>>>>>> e5558c38
<|MERGE_RESOLUTION|>--- conflicted
+++ resolved
@@ -1,44 +1,22 @@
-<<<<<<< HEAD
-package it.reply.orchestrator.exception.http;
-
-import it.reply.orchestrator.exception.OrchestratorException;
-
-/**
- * Base exception used for HTTP errors.
- * 
- * @author m.bassi
- *
- */
-public class OrchestratorApiException extends OrchestratorException {
-
-  private static final long serialVersionUID = 1L;
-
-  public OrchestratorApiException(String message) {
-    super(message);
-  }
-
-}
-=======
-package it.reply.orchestrator.exception.http;
-
-import it.reply.orchestrator.exception.OrchestratorException;
-
-/**
- * Base exception used for HTTP errors.
- * 
- * @author m.bassi
- *
- */
-public class OrchestratorApiException extends OrchestratorException {
-
-  private static final long serialVersionUID = 1L;
-
-  public OrchestratorApiException(String message) {
-    super(message);
-  }
-
-  public OrchestratorApiException(String message, Throwable ex) {
-    super(message, ex);
-  }
-}
->>>>>>> e5558c38
+package it.reply.orchestrator.exception.http;
+
+import it.reply.orchestrator.exception.OrchestratorException;
+
+/**
+ * Base exception used for HTTP errors.
+ * 
+ * @author m.bassi
+ *
+ */
+public class OrchestratorApiException extends OrchestratorException {
+
+  private static final long serialVersionUID = 1L;
+
+  public OrchestratorApiException(String message) {
+    super(message);
+  }
+
+  public OrchestratorApiException(String message, Throwable ex) {
+    super(message, ex);
+  }
+}