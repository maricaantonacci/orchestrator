--- conflicted
+++ resolved
@@ -1,317 +1,178 @@
-<<<<<<< HEAD
-package it.reply.orchestrator.exception;
-
-import it.reply.orchestrator.dto.common.Error;
-import it.reply.orchestrator.exception.http.NotFoundException;
-
-import org.springframework.http.HttpHeaders;
-import org.springframework.http.HttpStatus;
-import org.springframework.http.ResponseEntity;
-import org.springframework.http.converter.HttpMessageNotReadableException;
-import org.springframework.web.HttpMediaTypeNotSupportedException;
-import org.springframework.web.HttpRequestMethodNotSupportedException;
-import org.springframework.web.bind.annotation.ControllerAdvice;
-import org.springframework.web.bind.annotation.ExceptionHandler;
-import org.springframework.web.bind.annotation.ResponseBody;
-import org.springframework.web.bind.annotation.ResponseStatus;
-import org.springframework.web.context.request.WebRequest;
-import org.springframework.web.servlet.NoHandlerFoundException;
-import org.springframework.web.servlet.mvc.method.annotation.ResponseEntityExceptionHandler;
-
-/**
- * Provide a centralized exception handling
- * 
- * @author m.bassi
- *
- */
-@ControllerAdvice
-public class GlobalControllerExceptionHandler extends ResponseEntityExceptionHandler {
-
-  /**
-   * Not Found exception handler.
-   * 
-   * @param ex
-   *          the exception
-   * @return a {@code ResponseEntity} instance
-   */
-  @ExceptionHandler
-  @ResponseStatus(HttpStatus.NOT_FOUND)
-  @ResponseBody
-  public Error handleException(NotFoundException ex) {
-
-    return new Error().withCode(HttpStatus.NOT_FOUND.value())
-        .withTitle(HttpStatus.NOT_FOUND.getReasonPhrase()).withMessage(ex.getMessage());
-  }
-
-  /**
-   * Server Error exception handler.
-   * 
-   * @param ex
-   *          the exception
-   * @return a {@code ResponseEntity} instance
-   */
-  @ExceptionHandler
-  @ResponseStatus(HttpStatus.INTERNAL_SERVER_ERROR)
-  @ResponseBody
-  Error handleException(Exception ex) {
-
-    return new Error().withCode(HttpStatus.INTERNAL_SERVER_ERROR.value())
-        .withTitle(HttpStatus.INTERNAL_SERVER_ERROR.getReasonPhrase()).withMessage(ex.getMessage());
-  }
-
-  protected ResponseEntity<Object> handleHttpMessageNotReadable(HttpMessageNotReadableException ex,
-      HttpHeaders headers, HttpStatus status, WebRequest request) {
-
-    return handleResponse(ex, headers, status);
-  }
-
-  /**
-   * METHOD_NOT_ALLOWED exception handler.
-   * 
-   * @param ex
-   *          the exception
-   * @return a {@code ResponseEntity} instance
-   */
-  @Override
-  protected ResponseEntity<Object> handleHttpRequestMethodNotSupported(
-      HttpRequestMethodNotSupportedException ex, HttpHeaders headers, HttpStatus status,
-      WebRequest request) {
-
-    return handleResponse(ex, headers, status);
-  }
-
-  /**
-   * UNSUPPORTED_MEDIA_TYPE exception handler.
-   * 
-   * @param ex
-   *          {@code HttpMediaTypeNotSupportedException}
-   * @return a {@code ResponseEntity} instance
-   */
-  @Override
-  protected ResponseEntity<Object> handleHttpMediaTypeNotSupported(
-      HttpMediaTypeNotSupportedException ex, HttpHeaders headers, HttpStatus status,
-      WebRequest request) {
-
-    return handleResponse(ex, headers, status);
-  }
-
-  /**
-   * Customize the response when there are not handler.
-   * 
-   * @param ex
-   *          the exception
-   * @param headers
-   *          {@code HttpHeaders} instance
-   * @param status
-   *          {@code HttpStatus} instance
-   * @param request
-   *          {@code WebRequest} instance
-   * @return a {@code ResponseEntity} instance
-   */
-  @Override
-  protected ResponseEntity<Object> handleNoHandlerFoundException(NoHandlerFoundException ex,
-      HttpHeaders headers, HttpStatus status, WebRequest request) {
-
-    return handleResponse(ex, headers, status);
-  }
-
-  /**
-   * Convert the exception into {@link Error} object.
-   * 
-   * @param ex
-   *          the exception to be handled
-   * @param headers
-   *          {@code HttpHeaders} instance
-   * @param status
-   *          {@code HttpStatus} instance
-   * @return the error response
-   */
-  private ResponseEntity<Object> handleResponse(Exception ex, HttpHeaders headers,
-      HttpStatus status) {
-    Error error = new Error().withCode(status.value()).withTitle(status.getReasonPhrase())
-        .withMessage(ex.getMessage());
-
-    return new ResponseEntity<Object>(error, headers, status);
-
-  }
-}
-=======
-package it.reply.orchestrator.exception;
-
-import it.reply.orchestrator.dto.common.Error;
-import it.reply.orchestrator.exception.http.ConflictException;
-import it.reply.orchestrator.exception.http.NotFoundException;
-import it.reply.orchestrator.exception.service.TOSCAException;
-
-import org.springframework.http.HttpHeaders;
-import org.springframework.http.HttpStatus;
-import org.springframework.http.ResponseEntity;
-import org.springframework.http.converter.HttpMessageNotReadableException;
-import org.springframework.web.HttpMediaTypeNotSupportedException;
-import org.springframework.web.HttpRequestMethodNotSupportedException;
-import org.springframework.web.bind.MethodArgumentNotValidException;
-import org.springframework.web.bind.annotation.ControllerAdvice;
-import org.springframework.web.bind.annotation.ExceptionHandler;
-import org.springframework.web.bind.annotation.ResponseBody;
-import org.springframework.web.bind.annotation.ResponseStatus;
-import org.springframework.web.context.request.WebRequest;
-import org.springframework.web.servlet.NoHandlerFoundException;
-import org.springframework.web.servlet.mvc.method.annotation.ResponseEntityExceptionHandler;
-
-/**
- * Provide a centralized exception handling
- * 
- * @author m.bassi
- *
- */
-@ControllerAdvice
-public class GlobalControllerExceptionHandler extends ResponseEntityExceptionHandler {
-
-  /**
-   * Not Found exception handler.
-   * 
-   * @param ex
-   *          the exception
-   * @return a {@code ResponseEntity} instance
-   */
-  @ExceptionHandler
-  @ResponseStatus(HttpStatus.NOT_FOUND)
-  @ResponseBody
-  public Error handleException(NotFoundException ex) {
-
-    return new Error().withCode(HttpStatus.NOT_FOUND.value())
-        .withTitle(HttpStatus.NOT_FOUND.getReasonPhrase()).withMessage(ex.getMessage());
-  }
-
-  /**
-   * Bad request exception handler.
-   * 
-   * @param ex
-   *          the exception
-   * @return a {@code ResponseEntity} instance
-   */
-  @ExceptionHandler
-  @ResponseStatus(HttpStatus.CONFLICT)
-  @ResponseBody
-  public Error handleException(ConflictException ex) {
-
-    return new Error().withCode(HttpStatus.CONFLICT.value())
-        .withTitle(HttpStatus.CONFLICT.getReasonPhrase()).withMessage(ex.getMessage());
-  }
-
-  /**
-   * Invalid TOSCA exception handler.
-   * 
-   * @param ex
-   *          the exception
-   * @return a {@code ResponseEntity} instance
-   */
-  @ExceptionHandler
-  @ResponseStatus(HttpStatus.BAD_REQUEST)
-  @ResponseBody
-  public Error handleException(TOSCAException ex) {
-
-    return new Error().withCode(HttpStatus.BAD_REQUEST.value())
-        .withTitle(HttpStatus.BAD_REQUEST.getReasonPhrase()).withMessage(ex.getMessage());
-  }
-
-  /**
-   * Server Error exception handler.
-   * 
-   * @param ex
-   *          the exception
-   * @return a {@code ResponseEntity} instance
-   */
-  @ExceptionHandler
-  @ResponseStatus(HttpStatus.INTERNAL_SERVER_ERROR)
-  @ResponseBody
-  Error handleException(Exception ex) {
-
-    return new Error().withCode(HttpStatus.INTERNAL_SERVER_ERROR.value())
-        .withTitle(HttpStatus.INTERNAL_SERVER_ERROR.getReasonPhrase()).withMessage(ex.getMessage());
-  }
-
-  @Override
-  protected ResponseEntity<Object> handleHttpMessageNotReadable(HttpMessageNotReadableException ex,
-      HttpHeaders headers, HttpStatus status, WebRequest request) {
-
-    return handleResponse(ex, headers, status);
-  }
-
-  /**
-   * METHOD_NOT_ALLOWED exception handler.
-   * 
-   * @param ex
-   *          the exception
-   * @return a {@code ResponseEntity} instance
-   */
-  @Override
-  protected ResponseEntity<Object> handleHttpRequestMethodNotSupported(
-      HttpRequestMethodNotSupportedException ex, HttpHeaders headers, HttpStatus status,
-      WebRequest request) {
-
-    return handleResponse(ex, headers, status);
-  }
-
-  /**
-   * UNSUPPORTED_MEDIA_TYPE exception handler.
-   * 
-   * @param ex
-   *          {@code HttpMediaTypeNotSupportedException}
-   * @return a {@code ResponseEntity} instance
-   */
-  @Override
-  protected ResponseEntity<Object> handleHttpMediaTypeNotSupported(
-      HttpMediaTypeNotSupportedException ex, HttpHeaders headers, HttpStatus status,
-      WebRequest request) {
-
-    return handleResponse(ex, headers, status);
-  }
-
-  /**
-   * Customize the response when there are not handler.
-   * 
-   * @param ex
-   *          the exception
-   * @param headers
-   *          {@code HttpHeaders} instance
-   * @param status
-   *          {@code HttpStatus} instance
-   * @param request
-   *          {@code WebRequest} instance
-   * @return a {@code ResponseEntity} instance
-   */
-  @Override
-  protected ResponseEntity<Object> handleNoHandlerFoundException(NoHandlerFoundException ex,
-      HttpHeaders headers, HttpStatus status, WebRequest request) {
-
-    return handleResponse(ex, headers, status);
-  }
-
-  @Override
-  protected ResponseEntity<Object> handleMethodArgumentNotValid(MethodArgumentNotValidException ex,
-      HttpHeaders headers, HttpStatus status, WebRequest request) {
-    return handleResponse(ex, headers, status);
-  }
-
-  /**
-   * Convert the exception into {@link Error} object.
-   * 
-   * @param ex
-   *          the exception to be handled
-   * @param headers
-   *          {@code HttpHeaders} instance
-   * @param status
-   *          {@code HttpStatus} instance
-   * @return the error response
-   */
-  private ResponseEntity<Object> handleResponse(Exception ex, HttpHeaders headers,
-      HttpStatus status) {
-    Error error = new Error().withCode(status.value()).withTitle(status.getReasonPhrase())
-        .withMessage(ex.getMessage());
-
-    return new ResponseEntity<Object>(error, headers, status);
-
-  }
-}
->>>>>>> d29b6d06
+package it.reply.orchestrator.exception;
+
+import it.reply.orchestrator.dto.common.Error;
+import it.reply.orchestrator.exception.http.ConflictException;
+import it.reply.orchestrator.exception.http.NotFoundException;
+import it.reply.orchestrator.exception.service.TOSCAException;
+
+import org.springframework.http.HttpHeaders;
+import org.springframework.http.HttpStatus;
+import org.springframework.http.ResponseEntity;
+import org.springframework.http.converter.HttpMessageNotReadableException;
+import org.springframework.web.HttpMediaTypeNotSupportedException;
+import org.springframework.web.HttpRequestMethodNotSupportedException;
+import org.springframework.web.bind.MethodArgumentNotValidException;
+import org.springframework.web.bind.annotation.ControllerAdvice;
+import org.springframework.web.bind.annotation.ExceptionHandler;
+import org.springframework.web.bind.annotation.ResponseBody;
+import org.springframework.web.bind.annotation.ResponseStatus;
+import org.springframework.web.context.request.WebRequest;
+import org.springframework.web.servlet.NoHandlerFoundException;
+import org.springframework.web.servlet.mvc.method.annotation.ResponseEntityExceptionHandler;
+
+/**
+ * Provide a centralized exception handling
+ * 
+ * @author m.bassi
+ *
+ */
+@ControllerAdvice
+public class GlobalControllerExceptionHandler extends ResponseEntityExceptionHandler {
+
+  /**
+   * Not Found exception handler.
+   * 
+   * @param ex
+   *          the exception
+   * @return a {@code ResponseEntity} instance
+   */
+  @ExceptionHandler
+  @ResponseStatus(HttpStatus.NOT_FOUND)
+  @ResponseBody
+  public Error handleException(NotFoundException ex) {
+
+    return new Error().withCode(HttpStatus.NOT_FOUND.value())
+        .withTitle(HttpStatus.NOT_FOUND.getReasonPhrase()).withMessage(ex.getMessage());
+  }
+
+  /**
+   * Bad request exception handler.
+   * 
+   * @param ex
+   *          the exception
+   * @return a {@code ResponseEntity} instance
+   */
+  @ExceptionHandler
+  @ResponseStatus(HttpStatus.CONFLICT)
+  @ResponseBody
+  public Error handleException(ConflictException ex) {
+
+    return new Error().withCode(HttpStatus.CONFLICT.value())
+        .withTitle(HttpStatus.CONFLICT.getReasonPhrase()).withMessage(ex.getMessage());
+  }
+
+  /**
+   * Invalid TOSCA exception handler.
+   * 
+   * @param ex
+   *          the exception
+   * @return a {@code ResponseEntity} instance
+   */
+  @ExceptionHandler
+  @ResponseStatus(HttpStatus.BAD_REQUEST)
+  @ResponseBody
+  public Error handleException(TOSCAException ex) {
+
+    return new Error().withCode(HttpStatus.BAD_REQUEST.value())
+        .withTitle(HttpStatus.BAD_REQUEST.getReasonPhrase()).withMessage(ex.getMessage());
+  }
+
+  /**
+   * Server Error exception handler.
+   * 
+   * @param ex
+   *          the exception
+   * @return a {@code ResponseEntity} instance
+   */
+  @ExceptionHandler
+  @ResponseStatus(HttpStatus.INTERNAL_SERVER_ERROR)
+  @ResponseBody
+  Error handleException(Exception ex) {
+
+    return new Error().withCode(HttpStatus.INTERNAL_SERVER_ERROR.value())
+        .withTitle(HttpStatus.INTERNAL_SERVER_ERROR.getReasonPhrase()).withMessage(ex.getMessage());
+  }
+
+  @Override
+  protected ResponseEntity<Object> handleHttpMessageNotReadable(HttpMessageNotReadableException ex,
+      HttpHeaders headers, HttpStatus status, WebRequest request) {
+
+    return handleResponse(ex, headers, status);
+  }
+
+  /**
+   * METHOD_NOT_ALLOWED exception handler.
+   * 
+   * @param ex
+   *          the exception
+   * @return a {@code ResponseEntity} instance
+   */
+  @Override
+  protected ResponseEntity<Object> handleHttpRequestMethodNotSupported(
+      HttpRequestMethodNotSupportedException ex, HttpHeaders headers, HttpStatus status,
+      WebRequest request) {
+
+    return handleResponse(ex, headers, status);
+  }
+
+  /**
+   * UNSUPPORTED_MEDIA_TYPE exception handler.
+   * 
+   * @param ex
+   *          {@code HttpMediaTypeNotSupportedException}
+   * @return a {@code ResponseEntity} instance
+   */
+  @Override
+  protected ResponseEntity<Object> handleHttpMediaTypeNotSupported(
+      HttpMediaTypeNotSupportedException ex, HttpHeaders headers, HttpStatus status,
+      WebRequest request) {
+
+    return handleResponse(ex, headers, status);
+  }
+
+  /**
+   * Customize the response when there are not handler.
+   * 
+   * @param ex
+   *          the exception
+   * @param headers
+   *          {@code HttpHeaders} instance
+   * @param status
+   *          {@code HttpStatus} instance
+   * @param request
+   *          {@code WebRequest} instance
+   * @return a {@code ResponseEntity} instance
+   */
+  @Override
+  protected ResponseEntity<Object> handleNoHandlerFoundException(NoHandlerFoundException ex,
+      HttpHeaders headers, HttpStatus status, WebRequest request) {
+
+    return handleResponse(ex, headers, status);
+  }
+
+  @Override
+  protected ResponseEntity<Object> handleMethodArgumentNotValid(MethodArgumentNotValidException ex,
+      HttpHeaders headers, HttpStatus status, WebRequest request) {
+    return handleResponse(ex, headers, status);
+  }
+
+  /**
+   * Convert the exception into {@link Error} object.
+   * 
+   * @param ex
+   *          the exception to be handled
+   * @param headers
+   *          {@code HttpHeaders} instance
+   * @param status
+   *          {@code HttpStatus} instance
+   * @return the error response
+   */
+  private ResponseEntity<Object> handleResponse(Exception ex, HttpHeaders headers,
+      HttpStatus status) {
+    Error error = new Error().withCode(status.value()).withTitle(status.getReasonPhrase())
+        .withMessage(ex.getMessage());
+
+    return new ResponseEntity<Object>(error, headers, status);
+
+  }
+}