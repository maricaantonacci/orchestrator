--- conflicted
+++ resolved
@@ -33,20 +33,8 @@
   @Autowired
   BaseResourceAssembler baseResourceAssembler;
 
-  /**
-   * Get all the {@Link Resource} of a deployment
-   * 
-   * @param deploymentId
-   *          the deployment id
-   * @param pageable
-   *          {@Link Pageable}. Default {@Link Pageable} is used if param is null
-   * @param pagedAssembler
-   *          {@link PagedResourcesAssembler}
-   * @return the resources
-   */
   @ResponseStatus(HttpStatus.OK)
-  @RequestMapping(value = "/resources", method = RequestMethod.GET,
-      produces = MediaType.APPLICATION_JSON_VALUE)
+  @RequestMapping(value = "/resources", method = RequestMethod.GET, produces = MediaType.APPLICATION_JSON_VALUE)
   public PagedResources<BaseResource> getResources(
       @PathVariable("deploymentId") String deploymentId, @PageableDefault Pageable pageable,
       PagedResourcesAssembler<Resource> pagedAssembler) {
@@ -55,30 +43,15 @@
 
     Page<Resource> resources = resourceService.getResources(deploymentId, pageable);
 
-    PagedResources<BaseResource> pagedResources =
-        pagedAssembler.toResource(resources, baseResourceAssembler);
+    PagedResources<BaseResource> pagedResources = pagedAssembler.toResource(resources,
+        baseResourceAssembler);
 
     return pagedResources;
   }
 
-  /**
-   * Get a resource of the deployment.
-   * 
-   * @param deploymentId
-   *          the deployment id
-   * @param resourceId
-   *          the resource id
-   * @return {@Link BaseResource}
-   */
   @ResponseStatus(HttpStatus.OK)
-<<<<<<< HEAD
-  @RequestMapping(value = "/resources/{resourceId}", method = RequestMethod.GET,
-      produces = MediaType.APPLICATION_JSON_VALUE)
-  public BaseResource getDeployment(@PathVariable("deploymentId") String deploymentId,
-=======
   @RequestMapping(value = "/resources/{resourceId}", method = RequestMethod.GET, produces = MediaType.APPLICATION_JSON_VALUE)
   public BaseResource getResource(@PathVariable("deploymentId") String deploymentId,
->>>>>>> 8b27907d
       @PathVariable("resourceId") String resourceId) {
 
     LOG.trace("Invoked method: getResource with id: " + resourceId);
