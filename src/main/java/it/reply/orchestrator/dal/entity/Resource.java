package it.reply.orchestrator.dal.entity;

import java.util.ArrayList;
import java.util.List;

import javax.persistence.Column;
import javax.persistence.ElementCollection;
import javax.persistence.Entity;
import javax.persistence.JoinColumn;
import javax.persistence.ManyToOne;

@Entity
public class Resource extends AbstractResourceEntity {

<<<<<<< HEAD
  @Column(name = "iaasId", length = 500)
  private String iaasId;

  // @Enumerated(EnumType.STRING)
  @Column(name = "toscaNodeType")
  private String toscaNodeType;
=======
  private static final long serialVersionUID = -4916577635363604624L;

  @Column(name = "resourceType", length = 500)
  private String resourceType;
>>>>>>> 512845c3

  @ElementCollection
  @Column(name = "requiredBy")
  List<String> requiredBy = new ArrayList<String>();

  @ManyToOne
  @JoinColumn(name = "deployment_uuid")
  private Deployment deployment;

  public Resource() {
    super();
  }

  public String getIaasId() {
    return iaasId;
  }

  public void setIaasId(String iaasId) {
    this.iaasId = iaasId;
  }

  public String getToscaNodeType() {
    return toscaNodeType;
  }

  public void setToscaNodeType(String toscaNodeType) {
    this.toscaNodeType = toscaNodeType;
  }

  public List<String> getRequiredBy() {
    return requiredBy;
  }

  public void setRequiredBy(List<String> requiredBy) {
    this.requiredBy = requiredBy;
  }

  public Deployment getDeployment() {
    return deployment;
  }

  public void setDeployment(Deployment deployment) {
    this.deployment = deployment;
  }

}
<|MERGE_RESOLUTION|>--- conflicted
+++ resolved
@@ -1,73 +1,68 @@
-package it.reply.orchestrator.dal.entity;
-
-import java.util.ArrayList;
-import java.util.List;
-
-import javax.persistence.Column;
-import javax.persistence.ElementCollection;
-import javax.persistence.Entity;
-import javax.persistence.JoinColumn;
-import javax.persistence.ManyToOne;
-
-@Entity
-public class Resource extends AbstractResourceEntity {
-
-<<<<<<< HEAD
-  @Column(name = "iaasId", length = 500)
-  private String iaasId;
-
-  // @Enumerated(EnumType.STRING)
-  @Column(name = "toscaNodeType")
-  private String toscaNodeType;
-=======
-  private static final long serialVersionUID = -4916577635363604624L;
-
-  @Column(name = "resourceType", length = 500)
-  private String resourceType;
->>>>>>> 512845c3
-
-  @ElementCollection
-  @Column(name = "requiredBy")
-  List<String> requiredBy = new ArrayList<String>();
-
-  @ManyToOne
-  @JoinColumn(name = "deployment_uuid")
-  private Deployment deployment;
-
-  public Resource() {
-    super();
-  }
-
-  public String getIaasId() {
-    return iaasId;
-  }
-
-  public void setIaasId(String iaasId) {
-    this.iaasId = iaasId;
-  }
-
-  public String getToscaNodeType() {
-    return toscaNodeType;
-  }
-
-  public void setToscaNodeType(String toscaNodeType) {
-    this.toscaNodeType = toscaNodeType;
-  }
-
-  public List<String> getRequiredBy() {
-    return requiredBy;
-  }
-
-  public void setRequiredBy(List<String> requiredBy) {
-    this.requiredBy = requiredBy;
-  }
-
-  public Deployment getDeployment() {
-    return deployment;
-  }
-
-  public void setDeployment(Deployment deployment) {
-    this.deployment = deployment;
-  }
-
-}
+package it.reply.orchestrator.dal.entity;
+
+import java.util.ArrayList;
+import java.util.List;
+
+import javax.persistence.Column;
+import javax.persistence.ElementCollection;
+import javax.persistence.Entity;
+import javax.persistence.JoinColumn;
+import javax.persistence.ManyToOne;
+
+@Entity
+public class Resource extends AbstractResourceEntity {
+
+  private static final long serialVersionUID = -4916577635363604624L;
+
+  @Column(name = "iaasId", length = 500)
+  private String iaasId;
+
+  // @Enumerated(EnumType.STRING)
+  @Column(name = "toscaNodeType")
+  private String toscaNodeType;
+
+  @ElementCollection
+  @Column(name = "requiredBy")
+  List<String> requiredBy = new ArrayList<String>();
+
+  @ManyToOne
+  @JoinColumn(name = "deployment_uuid")
+  private Deployment deployment;
+
+  public Resource() {
+    super();
+  }
+
+  public String getIaasId() {
+    return iaasId;
+  }
+
+  public void setIaasId(String iaasId) {
+    this.iaasId = iaasId;
+  }
+
+  public String getToscaNodeType() {
+    return toscaNodeType;
+  }
+
+  public void setToscaNodeType(String toscaNodeType) {
+    this.toscaNodeType = toscaNodeType;
+  }
+
+  public List<String> getRequiredBy() {
+    return requiredBy;
+  }
+
+  public void setRequiredBy(List<String> requiredBy) {
+    this.requiredBy = requiredBy;
+  }
+
+  public Deployment getDeployment() {
+    return deployment;
+  }
+
+  public void setDeployment(Deployment deployment) {
+    this.deployment = deployment;
+  }
+
+}