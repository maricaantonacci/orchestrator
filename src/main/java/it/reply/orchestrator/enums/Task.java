--- conflicted
+++ resolved
@@ -1,27 +1,9 @@
-<<<<<<< HEAD
-package it.reply.orchestrator.enums;
-
-public enum Task {
-
-  //@formatter:off
-  NONE,
-  MONITORING,
-  QOS,
-  BROKERING,
-  DMS,
-  DEPLOYER,
-  UNKNOWN;
-  //@formatter:on
-
-}
-=======
-package it.reply.orchestrator.enums;
-
-public enum Task {
-
-  // @formatter:off
-  NONE, MONITORING, QOS, BROKERING, DMS, DEPLOYER, UNKNOWN;
-  // @formatter:on
-
-}
->>>>>>> abd7b78e
+package it.reply.orchestrator.enums;
+
+public enum Task {
+
+  // @formatter:off
+  NONE, MONITORING, QOS, BROKERING, DMS, DEPLOYER, UNKNOWN;
+  // @formatter:on
+
+}