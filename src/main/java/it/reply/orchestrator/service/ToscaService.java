--- conflicted
+++ resolved
@@ -12,12 +12,9 @@
 
 import com.sun.istack.NotNull;
 
-<<<<<<< HEAD
+import it.reply.orchestrator.dto.CloudProvider;
 import it.reply.orchestrator.dto.onedata.OneData;
-=======
-import it.reply.orchestrator.dto.CloudProvider;
 import it.reply.orchestrator.enums.DeploymentProvider;
->>>>>>> c8a7bb9b
 import it.reply.orchestrator.exception.service.ToscaException;
 
 import java.io.IOException;
@@ -232,8 +229,7 @@
 
   public String updateTemplate(String template) throws IOException;
 
-<<<<<<< HEAD
-  public String updateCount(ArchiveRoot archiveRoot, int count) throws IOException;
+  // public String updateCount(ArchiveRoot archiveRoot, int count) throws IOException;
 
   /**
    * Extracts OneData requirements (i.e. space, favorite providers, etc) from the TOSCA template.
@@ -248,7 +244,4 @@
    */
   public Map<String, OneData> extractOneDataRequirements(ArchiveRoot archiveRoot,
       Map<String, Object> inputs);
-=======
-  // public String updateCount(ArchiveRoot archiveRoot, int count) throws IOException;
->>>>>>> c8a7bb9b
 }