--- conflicted
+++ resolved
@@ -1,1063 +1,1018 @@
-package it.reply.orchestrator.service.deployment.providers;
-
-import com.google.common.collect.Lists;
-
-import alien4cloud.model.components.ComplexPropertyValue;
-import alien4cloud.model.components.DeploymentArtifact;
-import alien4cloud.model.components.ListPropertyValue;
-import alien4cloud.model.components.PropertyValue;
-import alien4cloud.model.components.ScalarPropertyValue;
-import alien4cloud.model.topology.Capability;
-import alien4cloud.model.topology.NodeTemplate;
-import alien4cloud.tosca.model.ArchiveRoot;
-import alien4cloud.tosca.normative.SizeType;
-import alien4cloud.tosca.parser.ParsingException;
-
-<<<<<<< HEAD
-import com.google.common.collect.ImmutableMap;
-import com.google.common.collect.Lists;
-
-=======
->>>>>>> c8a7bb9b
-import it.infn.ba.indigo.chronos.client.Chronos;
-import it.infn.ba.indigo.chronos.client.ChronosClient;
-import it.infn.ba.indigo.chronos.client.model.v1.Container;
-import it.infn.ba.indigo.chronos.client.model.v1.EnvironmentVariable;
-import it.infn.ba.indigo.chronos.client.model.v1.Job;
-import it.infn.ba.indigo.chronos.client.model.v1.Parameters;
-import it.infn.ba.indigo.chronos.client.utils.ChronosException;
-import it.reply.orchestrator.controller.DeploymentController;
-import it.reply.orchestrator.dal.entity.Deployment;
-import it.reply.orchestrator.dal.entity.Resource;
-import it.reply.orchestrator.dal.repository.ResourceRepository;
-import it.reply.orchestrator.dto.deployment.DeploymentMessage;
-import it.reply.orchestrator.dto.deployment.DeploymentMessage.TemplateTopologicalOrderIterator;
-import it.reply.orchestrator.dto.onedata.OneData;
-import it.reply.orchestrator.enums.DeploymentProvider;
-import it.reply.orchestrator.enums.NodeStates;
-import it.reply.orchestrator.enums.Task;
-import it.reply.orchestrator.exception.OrchestratorException;
-import it.reply.orchestrator.exception.service.DeploymentException;
-import it.reply.orchestrator.service.ToscaService;
-
-import org.apache.logging.log4j.LogManager;
-import org.apache.logging.log4j.Logger;
-import org.jgrapht.alg.CycleDetector;
-import org.jgrapht.graph.DefaultDirectedGraph;
-import org.jgrapht.graph.DefaultEdge;
-import org.jgrapht.traverse.TopologicalOrderIterator;
-import org.springframework.beans.factory.annotation.Autowired;
-import org.springframework.beans.factory.annotation.Qualifier;
-import org.springframework.beans.factory.annotation.Value;
-import org.springframework.context.annotation.PropertySource;
-import org.springframework.stereotype.Service;
-
-import java.io.IOException;
-import java.io.Serializable;
-import java.util.ArrayList;
-import java.util.Arrays;
-import java.util.Collection;
-import java.util.HashMap;
-import java.util.List;
-import java.util.Map;
-import java.util.stream.Collectors;
-
-@Service
-@Qualifier("CHRONOS")
-@PropertySource("${chronos.auth.file.path:classpath:chronos/chronos.properties}")
-public class ChronosServiceImpl extends AbstractDeploymentProviderService
-    implements DeploymentProviderService {
-
-  private static final Logger LOG = LogManager.getLogger(DeploymentController.class);
-
-  @Autowired
-  ToscaService toscaService;
-
-  @Autowired
-  private ResourceRepository resourceRepository;
-
-  @Value("${chronos.endpoint}")
-  private String endpoint;
-  @Value("${chronos.username}")
-  private String username;
-  @Value("${chronos.password}")
-  private String password;
-
-  @Value("${onedata.token}")
-  private String token;
-  @Value("${onedata.space}")
-  private String space;
-  @Value("${onedata.path:''}")
-  private String path;
-  @Value("${onedata.provider}")
-  private String provider;
-
-  @Value("${orchestrator.chronos.jobChunkSize}")
-  private int jobChunkSize;
-
-  /**
-   * Temporary method to instantiate a default Chronos client (<b>just for experimental purpose</b>
-   * ).
-   * 
-   * @return the Chronos client.
-   */
-  public Chronos getChronosClient() {
-    LOG.info(String.format("Generating Chronos client with parameters: URL=%s, username=%s",
-        endpoint, username));
-    Chronos client = ChronosClient.getInstanceWithBasicAuth(endpoint, username, password);
-
-    return client;
-  }
-
-  /**
-   * Temporary method to generate default OneData settings.
-   * 
-   * @return the {@link OneData} settings.
-   */
-  protected OneData generateStubOneData(DeploymentMessage deploymentMessage) {
-
-    String path = new StringBuilder().append(this.path).append(deploymentMessage.getDeploymentId())
-        .toString();
-
-    LOG.info(String.format("Generating OneData settings with parameters: %s",
-        Arrays.asList(token, space, path, provider)));
-
-    return new OneData(token, space, path, provider);
-  }
-
-  public Collection<Job> getJobs(Chronos client) {
-    return client.getJobs();
-  }
-
-  @Override
-  public boolean doDeploy(DeploymentMessage deploymentMessage) {
-
-    Deployment deployment = deploymentMessage.getDeployment();
-
-    try {
-      // Update status of the deployment - if not already done (remember the Iterative mode)
-      if (deployment.getTask() != Task.DEPLOYER) {
-        deployment.setTask(Task.DEPLOYER);
-        deployment.setDeploymentProvider(DeploymentProvider.CHRONOS);
-        deployment = getDeploymentRepository().save(deployment);
-      }
-
-      // TODO Get/Check Chronos cluster
-
-      // TODO Replace attribute, inputs, temporary-hard-coded properties in the TOSCA template
-
-      // Generate INDIGOJob graph
-      if (deploymentMessage.getChronosJobGraph() == null) {
-        LOG.debug("Generating job graph for deployment <{}>", deployment.getId());
-<<<<<<< HEAD
-        // FIXME: Just for testing (remove once OneData parameters generation is completed!)
-        deploymentMessage.setOneDataParameters(ImmutableMap.of("service", generateStubOneData()));
-        LOG.warn(
-            "GENERATING STUB ONE DATA FOR SERVICE (remove once OneData parameters generation is completed!)");
-        deploymentMessage.setChronosJobGraph(
-            generateJobGraph(deployment, deploymentMessage.getOneDataParameters()));
-=======
-        deploymentMessage.setChronosJobGraph(
-            generateJobGraph(deployment, generateStubOneData(deploymentMessage)));
->>>>>>> c8a7bb9b
-      }
-
-      // Create nodes iterator if not done yet
-      if (deploymentMessage.getTemplateTopologicalOrderIterator() == null) {
-        // Create topological order
-        List<IndigoJob> topoOrder = getJobsTopologicalOrder(deploymentMessage.getChronosJobGraph());
-
-        deploymentMessage.setTemplateTopologicalOrderIterator(
-            new TemplateTopologicalOrderIterator(topoOrder.stream()
-                .map(e -> new Resource(e.getToscaNodeName())).collect(Collectors.toList())));
-      }
-
-      // Create Jobs in the required order on Chronos (but 1 at each invocation)
-      LOG.debug("Launching <{}> jobs for deployment <{}> on Chronos", jobChunkSize,
-          deployment.getId());
-      boolean noMoreJob = false;
-      Chronos client = getChronosClient();
-      for (int i = 0; i < jobChunkSize && !noMoreJob; i++) {
-        noMoreJob =
-            !createJobsOnChronosIteratively(deployment, deploymentMessage.getChronosJobGraph(),
-                deploymentMessage.getTemplateTopologicalOrderIterator(), client);
-      }
-
-      if (noMoreJob) {
-        // No more jobs to create
-        deploymentMessage.setCreateComplete(true);
-        // Start over with the polling check
-        deploymentMessage.getTemplateTopologicalOrderIterator().reset();
-      }
-
-      // No error occurred
-      return true;
-    } catch (RuntimeException exception) { // Chronos job launch error
-      // TODO use a custom exception ?
-      updateOnError(deployment.getId(), exception.getMessage());
-      LOG.error("Failed to launch jobs for deployment <{}> on Chronos", exception);
-      // The job chain creation failed: Just return false...
-      return false;
-    } catch (Exception ex) {
-      LOG.error("Failed to deploy deployment <{}>", ex);
-      updateOnError(deployment.getId(), ex);
-      return false;
-    }
-  }
-
-  /**
-   * 
-   * @param deployment
-   *          the deployment from which create the jobs
-   * @param jobgraph
-   *          the graph of the jobs
-   * @param templateTopologicalOrderIterator
-   *          the topological order iterator of the jobs
-   * @param client
-   *          the Chronos client to use
-   * @return <tt>true</tt> if there are more nodes to create, <tt>false</tt> otherwise.
-   */
-  protected boolean createJobsOnChronosIteratively(Deployment deployment,
-      Map<String, IndigoJob> jobgraph,
-      TemplateTopologicalOrderIterator templateTopologicalOrderIterator, Chronos client) {
-
-    // Create Jobs in the required order on Chronos
-    Resource currentNode = templateTopologicalOrderIterator.getCurrent();
-    if (currentNode == null) {
-      return false;
-    }
-
-    IndigoJob currentJob = jobgraph.get(currentNode.getToscaNodeName());
-
-    // Create jobs based on the topological order
-    try {
-      String nodeTypeMsg;
-      if (currentJob.getParents().isEmpty()) {
-        // Scheduled job (not dependent)
-        nodeTypeMsg = "scheduled";
-        client.createJob(currentJob.getChronosJob());
-      } else {
-        // Dependent job
-        nodeTypeMsg = String.format("parents <%s>", currentJob.getChronosJob().getParents());
-        client.createDependentJob(currentJob.getChronosJob());
-      }
-
-      LOG.debug("Created job for deployment <{}> on Chronos: name <{}>, {} ({}/{})",
-          deployment.getId(), currentJob.getChronosJob().getName(), nodeTypeMsg,
-          templateTopologicalOrderIterator.getPosition() + 1,
-          templateTopologicalOrderIterator.getNodeSize());
-      // Update job status
-      updateResource(deployment, currentJob, NodeStates.CREATED);
-      // The node in the iterator is not actually an entity (serialization issues)
-      currentNode.setState(NodeStates.CREATED);
-
-    } catch (ChronosException exception) { // Chronos job launch error
-      // Update job status
-      updateResource(deployment, currentJob, NodeStates.ERROR);
-      currentNode.setState(NodeStates.ERROR);
-      // TODO use a custom exception ?
-      throw new RuntimeException(
-          String.format("Failed to launch job <%s> on Chronos. Status Code: <%s>",
-              currentJob.getChronosJob().getName(), exception.getStatus()));
-    }
-
-    return templateTopologicalOrderIterator.getNext() != null;
-  }
-
-  /**
-   * Generate the topological ordering for the given jobGraph.
-   * 
-   * @param jobgraph
-   *          the job graph
-   * @return a {@link List} of the {@link IndigoJob} in topological order
-   * @throws IllegalArgumentException
-   *           if the graph has cycles (hence no topological order exists).
-   */
-  protected List<IndigoJob> getJobsTopologicalOrder(Map<String, IndigoJob> jobgraph) {
-    DefaultDirectedGraph<IndigoJob, DefaultEdge> graph =
-        new DefaultDirectedGraph<IndigoJob, DefaultEdge>(DefaultEdge.class);
-
-    for (IndigoJob job : jobgraph.values()) {
-      graph.addVertex(job);
-    }
-
-    for (IndigoJob job : jobgraph.values()) {
-      for (IndigoJob parent : job.getParents()) {
-        graph.addEdge(parent, job); // job depends on parent
-      }
-    }
-
-    LOG.debug("IndigoJob graph: {}", graph.toString());
-
-    // Are there cycles in the dependencies.
-    CycleDetector<IndigoJob, DefaultEdge> cycleDetector =
-        new CycleDetector<IndigoJob, DefaultEdge>(graph);
-    if (cycleDetector.detectCycles()) {
-      LOG.error("Job graph has cycles!");
-      throw new IllegalArgumentException(String
-          .format("Failed to generate topological order for a graph with cycles: <%s>", graph));
-    }
-
-    TopologicalOrderIterator<IndigoJob, DefaultEdge> orderIterator =
-        new TopologicalOrderIterator<IndigoJob, DefaultEdge>(graph);
-
-    List<IndigoJob> topoOrder = Lists.newArrayList(orderIterator);
-    LOG.debug("IndigoJob topological order: {}", topoOrder);
-
-    return topoOrder;
-  }
-
-  @Override
-  public boolean isDeployed(DeploymentMessage deploymentMessage) throws DeploymentException {
-
-    Deployment deployment = deploymentMessage.getDeployment();
-    deploymentMessage.setSkipPollInterval(false);
-    try {
-
-      Chronos client = getChronosClient();
-
-      // Follow the Job graph and poll Chronos (higher -less dependent- jobs first) and
-      // fail-fast
-
-      // Check jobs status based on the topological order
-      TemplateTopologicalOrderIterator templateTopologicalOrderIterator =
-          deploymentMessage.getTemplateTopologicalOrderIterator();
-
-      LOG.debug("Polling <{}> jobs for deployment <{}> on Chronos", jobChunkSize,
-          deployment.getId());
-      boolean noMoreJob = templateTopologicalOrderIterator.getCurrent() == null;
-      for (int i = 0; i < jobChunkSize && !noMoreJob; i++) {
-        boolean jobCompleted =
-            checkJobsOnChronosIteratively(deployment, deploymentMessage.getChronosJobGraph(),
-                deploymentMessage.getTemplateTopologicalOrderIterator(), client);
-        if (!jobCompleted) {
-          // Job still in progress
-          // Wait before retrying to poll on the same node
-          deploymentMessage.setSkipPollInterval(false);
-          return false;
-        }
-
-        noMoreJob = templateTopologicalOrderIterator.getNext() == null;
-      }
-
-      if (noMoreJob) {
-        // No more jobs
-        LOG.debug("Polling complete for deployment <{}>", deployment.getId());
-        deploymentMessage.setPollComplete(true);
-        return true;
-      } else {
-        // Poll the following node next time - Disable poll interval
-        LOG.debug("Polling next job for deployment <{}>", deployment.getId());
-        deploymentMessage.setSkipPollInterval(true);
-        return false;
-      }
-
-    } catch (DeploymentException dex) {
-      // Deploy failed; let caller know (as for the method definition)
-      updateOnError(deployment.getId(), dex);
-      throw dex;
-    } catch (RuntimeException ex) {
-      // Temporary error
-      LOG.error(String.format("Failed to update status of deployment <%s>", deployment.getId()),
-          ex);
-      throw ex;
-    }
-
-    // TODO (?) Update resources attributes on DB?
-    // TODO Update deployment status (No, the WF command currently does it in the finalize method -
-    // not good...)
-
-  }
-
-  /**
-   * 
-   * @param deployment
-   *          the deployment from which create the jobs
-   * @param jobgraph
-   *          the graph of the jobs
-   * @param templateTopologicalOrderIterator
-   *          the topological order iterator of the jobs
-   * @param client
-   *          the Chronos client to use
-   * @return <tt>true</tt> if the currently checked node is ready, <tt>false</tt> if still in
-   *         progress.
-   * @throws DeploymentException
-   *           if the currently node failed.
-   */
-  protected boolean checkJobsOnChronosIteratively(Deployment deployment,
-      Map<String, IndigoJob> jobgraph,
-      TemplateTopologicalOrderIterator templateTopologicalOrderIterator, Chronos client)
-      throws DeploymentException {
-
-    // Get current job
-    Resource currentNode = templateTopologicalOrderIterator.getCurrent();
-    IndigoJob job = jobgraph.get(currentNode.getToscaNodeName());
-
-    String jobName = job.getChronosJob().getName();
-    Job updatedJob = getJobStatus(client, jobName);
-    if (updatedJob == null) {
-      String errorMsg = String.format(
-          "Failed to deploy deployment <%s>. Chronos job <%s> (id: <%s>) does not exist",
-          deployment.getId(), job.getToscaNodeName(), jobName);
-      LOG.error(errorMsg);
-      // Update job status
-      updateResource(deployment, job, NodeStates.ERROR);
-      throw new DeploymentException(errorMsg);
-    }
-
-    JobState jobState = getLastState(updatedJob);
-    LOG.debug("Status of Chronos job <{}> for deployment <{}> is <{}> ({}/{})", jobName,
-        deployment.getId(), jobState, templateTopologicalOrderIterator.getPosition() + 1,
-        templateTopologicalOrderIterator.getNodeSize());
-
-    // Go ahead only if the job succeeded
-    if (jobState != JobState.SUCCESS) {
-      if (jobState != JobState.FAILURE) {
-        // Job still in progress
-        LOG.debug("Polling again job <{}> for deployment <{}>", jobName, deployment.getId());
-        return false;
-      } else {
-        // Job failed -> Deployment failed!
-        String errorMsg = String.format(
-            "Failed to deploy deployment <%s>. Chronos job <%s> (id: <%s>) status is <%s>",
-            deployment.getId(), job.getToscaNodeName(), jobName, jobState);
-        LOG.error(errorMsg);
-        // Update job status
-        updateResource(deployment, job, NodeStates.ERROR);
-        currentNode.setState(NodeStates.ERROR);
-        throw new DeploymentException(errorMsg);
-      }
-    } else {
-      // Job finished -> Update job status
-      updateResource(deployment, job, NodeStates.STARTED);
-      currentNode.setState(NodeStates.STARTED);
-      return true;
-    }
-  }
-
-  private void updateResource(Deployment deployment, IndigoJob job, NodeStates state) {
-
-    // Find the Resource from DB
-    Resource resource = resourceRepository
-        .findByToscaNodeNameAndDeployment_id(job.getToscaNodeName(), deployment.getId());
-    resource.setState(state);
-    // resourceRepository.save(resource);
-  }
-
-  /**
-   * 
-   * @param client
-   *          the Chronos client to use
-   * @param name
-   *          the name of the Chronos job
-   * @return the {@link Job} or <tt>null</tt> if no such job exist.
-   * @throws RuntimeException
-   *           if an error occurred retrieving job status.
-   */
-  protected Job getJobStatus(Chronos client, String name) throws RuntimeException {
-    try {
-      Collection<Job> jobList = client.getJob(name);
-      if (jobList.isEmpty()) {
-        return null;
-      }
-
-      return jobList.iterator().next();
-    } catch (Exception ex) {
-      // TODO Use a custom exception
-      throw new RuntimeException(
-          String.format("Unable to retrieve job <%s> status on Chronos", name), ex);
-    }
-  }
-
-  @Override
-  public void finalizeDeploy(DeploymentMessage deploymentMessage, boolean deployed) {
-    if (deployed) {
-      try {
-
-        // TODO Generate template outputs
-        /*
-         * if (deployment.getOutputs().isEmpty()) { Map<String, String> outputs = new
-         * HashMap<String, String>(); for (Entry<String, Object> entry :
-         * outputValues.getOutputs().entrySet()) { if (entry.getValue() != null) {
-         * outputs.put(entry.getKey(), JsonUtility.serializeJson(entry.getValue())); } else {
-         * outputs.put(entry.getKey(), ""); } } deployment.setOutputs(outputs); }
-         */
-
-        // Update deployment status
-        updateOnSuccess(deploymentMessage.getDeploymentId());
-      } catch (Exception ex) {
-        LOG.error(ex);
-        // Update deployment status
-        updateOnError(deploymentMessage.getDeploymentId(), ex);
-      }
-    } else {
-      // Update deployment status
-      updateOnError(deploymentMessage.getDeploymentId());
-    }
-
-    // TODO (?) Update resources attributes on DB?
-
-  }
-
-  @Override
-  public boolean doUpdate(DeploymentMessage deploymentMessage, String template) {
-    throw new UnsupportedOperationException("Chronos job deployments do not support update.");
-  }
-
-  @Override
-  public boolean isUndeployed(DeploymentMessage deploymentMessage) throws DeploymentException {
-    // Nothing to wait here... All the jobs are delete immediately.
-    return true;
-  }
-
-  @Override
-  public void finalizeUndeploy(DeploymentMessage deploymentMessage, boolean undeployed) {
-
-    if (undeployed) {
-      updateOnSuccess(deploymentMessage.getDeploymentId());
-    } else {
-      updateOnError(deploymentMessage.getDeploymentId());
-    }
-
-    // TODO (?) Update resources attributes on DB?
-
-    return;
-  }
-
-  /**
-   * Deletes all the deployment jobs from Chronos. <br/>
-   * Also logs possible errors and updates the deployment status.
-   * 
-   * @param deploymentMessage
-   *          the deployment message.
-   * @return <tt>true</tt> if all jobs have been deleted, <tt>false</tt> otherwise.
-   */
-  @Override
-  public boolean doUndeploy(DeploymentMessage deploymentMessage) {
-    // Delete all Jobs on Chronos
-    Deployment deployment = deploymentMessage.getDeployment();
-
-    try {
-      // Generate INDIGOJob graph
-      // FIXME: Do not regenerate every time (just for prototyping!)
-      // Generate INDIGOJob graph
-      if (deploymentMessage.getChronosJobGraph() == null) {
-        LOG.debug("Generating job graph for deployment <{}>", deployment.getId());
-<<<<<<< HEAD
-        deploymentMessage.setChronosJobGraph(
-            generateJobGraph(deployment, deploymentMessage.getOneDataParameters()));
-=======
-        try {
-          deploymentMessage.setChronosJobGraph(
-              generateJobGraph(deployment, generateStubOneData(deploymentMessage)));
-        } catch (Exception e2) {
-          LOG.error("Parsing error for deployment <{}> on Chronos -> No resource to delete",
-              deployment.getId(), e2);
-          // No resource to delete -> delete completed
-          deploymentMessage.setDeleteComplete(true);
-          return true;
-        }
-
->>>>>>> c8a7bb9b
-      }
-
-      // Create nodes iterator if not done yet
-      if (deploymentMessage.getTemplateTopologicalOrderIterator() == null) {
-        // Create topological order
-        List<IndigoJob> topoOrder = getJobsTopologicalOrder(deploymentMessage.getChronosJobGraph());
-
-        deploymentMessage.setTemplateTopologicalOrderIterator(
-            new TemplateTopologicalOrderIterator(topoOrder.stream()
-                .map(e -> new Resource(e.getToscaNodeName())).collect(Collectors.toList())));
-      }
-
-      TemplateTopologicalOrderIterator templateTopologicalOrderIterator =
-          deploymentMessage.getTemplateTopologicalOrderIterator();
-
-      // Delete Jobs
-      LOG.debug("Deleting <{}> jobs for deployment <{}> on Chronos", jobChunkSize,
-          deployment.getId());
-      Chronos client = getChronosClient();
-      boolean noMoreJob = templateTopologicalOrderIterator.getCurrent() == null;
-      for (int i = 0; i < jobChunkSize && !noMoreJob; i++) {
-        deleteJobsOnChronosIteratively(deployment, deploymentMessage.getChronosJobGraph(),
-            templateTopologicalOrderIterator, client, true);
-
-        noMoreJob = templateTopologicalOrderIterator.getNext() == null;
-      }
-
-      if (noMoreJob) {
-        // No more nodes
-        LOG.debug("All nodes deleted for deployment <{}>", deployment.getId());
-        deploymentMessage.setDeleteComplete(true);
-      } else {
-        // Delete the following node
-        LOG.debug("Deleting next node for deployment <{}>", deployment.getId());
-      }
-
-      // No error occurred
-      return true;
-    } catch (RuntimeException exception) { // Chronos job launch error
-      // TODO use a custom exception ?
-      updateOnError(deployment.getId(), exception.getMessage());
-      LOG.error("Failed to delete jobs for deployment <{}> on Chronos", deployment.getId(),
-          exception);
-      // The job chain deletion failed: Just return false...
-      return false;
-    } catch (Exception ex) {
-      LOG.error("Failed to clean Chronos deployment <{}>", ex);
-      updateOnError(deployment.getId(), ex);
-      return false;
-    }
-
-  }
-
-  /**
-   * Deletes all the jobs from Chronos.
-   * 
-   * @param jobgraph
-   *          the job graph.
-   * @param client
-   *          the {@link Chronos} client.
-   * @param failAtFirst
-   *          if <tt>true</tt> throws an exception at the first job deletion error, otherwise it
-   *          tries to delete every other job.
-   * @return <tt>true</tt> if all jobs have been deleted, <tt>false</tt> otherwise.
-   */
-  protected boolean deleteJobsOnChronosIteratively(Deployment deployment,
-      Map<String, IndigoJob> jobgraph,
-      TemplateTopologicalOrderIterator templateTopologicalOrderIterator, Chronos client,
-      boolean failAtFirst) {
-
-    Resource currentNode = templateTopologicalOrderIterator.getCurrent();
-    if (currentNode == null) {
-      return false;
-    }
-
-    IndigoJob currentJob = jobgraph.get(currentNode.getToscaNodeName());
-    boolean failed = false;
-
-    // Delete current job (all jobs iteratively)
-    try {
-      try {
-        updateResource(deployment, currentJob, NodeStates.DELETING);
-        currentNode.setState(NodeStates.DELETING);
-
-        String jobName = currentJob.getChronosJob().getName();
-
-        client.deleteJob(jobName);
-
-        LOG.debug("Deleted Chronos job <{}> for deployment <{}> ({}/{})", jobName,
-            deployment.getId(), templateTopologicalOrderIterator.getPosition() + 1,
-            templateTopologicalOrderIterator.getNodeSize());
-      } catch (ChronosException ce) {
-        // Chronos API hack (to avoid error 400 if the job to delete does not exist)
-        if (ce.getStatus() != 400 && ce.getStatus() != 404) {
-          throw new RuntimeException(String.format("Status Code: <%s>", ce.getStatus()));
-        }
-      }
-    } catch (Exception ex) {
-      // Just log the error
-      String errorMsg = String.format("Failed to delete job <%s> on Chronos: %s", ex.getMessage());
-      LOG.error(errorMsg);
-
-      failed = true;
-      // Update job status
-      updateResource(deployment, currentJob, NodeStates.ERROR);
-      currentNode.setState(NodeStates.ERROR);
-
-      // Only throw exception if required
-      if (failAtFirst) {
-        // TODO use a custom exception ?
-        throw new RuntimeException(errorMsg);
-      }
-    }
-
-    return !failed;
-  }
-
-  public static class IndigoJob implements Serializable {
-
-    private static final long serialVersionUID = -1037947811308004122L;
-
-    public enum JobDependencyType {
-      START, INTERMEDIATE, END
-    }
-
-    private Job chronosJob;
-    private String toscaNodeName;
-    private Collection<IndigoJob> children = new ArrayList<>();
-    private Collection<IndigoJob> parents = new ArrayList<>();
-
-    /**
-     * Generates a new IndigoJob representation.
-     * 
-     * @param toscaNodeName
-     *          the name of the TOSCA node associated to the job
-     * @param chronosJob
-     *          the {@link Job Chronos job} associated to the job
-     */
-    public IndigoJob(String toscaNodeName, Job chronosJob) {
-      super();
-      this.toscaNodeName = toscaNodeName;
-      this.chronosJob = chronosJob;
-    }
-
-    public String getToscaNodeName() {
-      return toscaNodeName;
-    }
-
-    public Job getChronosJob() {
-      return chronosJob;
-    }
-
-    public Collection<IndigoJob> getChildren() {
-      return children;
-    }
-
-    public Collection<IndigoJob> getParents() {
-      return parents;
-    }
-
-    @Override
-    public String toString() {
-      return "IndigoJob [toscaNodeName=" + toscaNodeName + ", chronosJob=" + chronosJob.getName();
-    }
-
-  }
-
-  /**
-   * Creates the {@link INDIGOJob} graph based on the given {@link Deployment} (the TOSCA template
-   * is parsed).
-   * 
-   * @param deployment
-   *          the input deployment.
-   * @return the job graph.
-   */
-  protected Map<String, IndigoJob> generateJobGraph(Deployment deployment,
-      Map<String, OneData> odParameters) {
-    String deploymentId = deployment.getId();
-    Map<String, IndigoJob> jobs = new HashMap<String, ChronosServiceImpl.IndigoJob>();
-
-    // Parse TOSCA template
-    Map<String, NodeTemplate> nodes = null;
-    try {
-      String customizedTemplate = deployment.getTemplate();
-      /*
-       * FIXME TEMPORARY - Replace hard-coded properties in nodes (WARNING: Cannot be done when
-       * receiving the template because we still miss OneData settings that are obtained during the
-       * WF after the site choice, which in turns depends on the template nodes and properties...)
-       */
-      customizedTemplate = replaceHardCodedParams(customizedTemplate, odParameters);
-
-      // Re-parse template (TODO: serialize the template in-memory representation?)
-      ArchiveRoot ar = toscaService.prepareTemplate(customizedTemplate, deployment.getParameters());
-
-      nodes = ar.getTopology().getNodeTemplates();
-    } catch (IOException | ParsingException ex) {
-      throw new OrchestratorException(ex);
-    }
-
-    // TODO Iterate on Chronos nodes and related dependencies (just ignore others - also if invalid
-    // - for now)
-
-    // Populate resources (nodes) hashmap to speed up job creation (id-name mapping is needed)
-    Map<String, Resource> resources = deployment.getResources().stream()
-        .collect(Collectors.toMap(e -> e.getToscaNodeName(), e -> e));
-
-    // Only create Indigo Jobs
-    for (Map.Entry<String, NodeTemplate> node : nodes.entrySet()) {
-      NodeTemplate nodeTemplate = node.getValue();
-      String nodeName = node.getKey();
-      if (isChronosNode(nodeTemplate)) {
-        Job chronosJob = createJob(nodes, deploymentId, nodeName, nodeTemplate, resources);
-        IndigoJob job = new IndigoJob(nodeName, chronosJob);
-        jobs.put(nodeName, job);
-      }
-    }
-
-    // Create jobs hierarchy
-    for (Map.Entry<String, IndigoJob> job : jobs.entrySet()) {
-      IndigoJob indigoJob = job.getValue();
-      String nodeName = job.getKey();
-      NodeTemplate nodeTemplate = nodes.get(nodeName);
-
-      // Retrieve Job parents
-      List<String> parentNames = getJobParents(nodeTemplate, nodeName, nodes);
-
-      if (parentNames != null && !parentNames.isEmpty()) {
-        List<String> chronosParentList = new ArrayList<>();
-
-        for (String parentName : parentNames) {
-          IndigoJob parentJob = jobs.get(parentName);
-          // Add this job to the parent
-          parentJob.getChildren().add(indigoJob);
-          // Add the parent to this job
-          indigoJob.getParents().add(parentJob);
-
-          // Add to the Chronos DSL parent list
-          chronosParentList.add(parentJob.getChronosJob().getName());
-        }
-
-        // Update Chronos DSL parent list
-        indigoJob.getChronosJob().setParents(chronosParentList);
-      }
-    }
-
-    // Validate (no cycles!)
-    // FIXME Shouldn't just return the topological order ?
-    getJobsTopologicalOrder(jobs);
-
-    return jobs;
-  }
-
-  /**
-   * TEMPORARY method to replace hardcoded INDIGO params in TOSCA template (i.e. OneData) string.
-   * 
-   * @param template
-   *          the string TOSCA template.
-   * @param od
-   *          the OneData settings.
-   */
-  public String replaceHardCodedParams(String template, Map<String, OneData> odParameters) {
-
-    LOG.debug("Replacing OneData parameters");
-
-<<<<<<< HEAD
-    if (odParameters.containsKey("input")) {
-      OneData od = odParameters.get("input");
-      // Replace OneData properties
-      template = template.replace("INPUT_ONEDATA_PROVIDERS_TO_BE_SET_BY_THE_ORCHESTRATOR",
-          od.getProvidersAsList());
-      LOG.debug("Replaced {} OneData parameters with: {}", "input", od);
-=======
-    return template;
-  }
-
-  public static class OneData {
-    private String token;
-    private String space;
-    private String path;
-    private String provider;
-
-    /**
-     * Generates a new OneData representation.
-     * 
-     * @param token
-     *          the token
-     * @param space
-     *          the space
-     * @param path
-     *          the path
-     * @param provider
-     *          the provider
-     */
-    public OneData(String token, String space, String path, String provider) {
-      super();
-      this.token = token;
-      this.space = space;
-      this.path = path;
-      this.provider = provider;
->>>>>>> c8a7bb9b
-    }
-
-    if (odParameters.containsKey("output")) {
-      OneData od = odParameters.get("output");
-      // Replace OneData properties
-      template = template.replace("OUTPUT_ONEDATA_PROVIDERS_TO_BE_SET_BY_THE_ORCHESTRATOR",
-          od.getProvidersAsList());
-      LOG.debug("Replaced {} OneData parameters with: {}", "output", od);
-    }
-
-    if (odParameters.containsKey("service")) {
-      OneData od = odParameters.get("service");
-      // Replace OneData properties
-      template = template.replace("TOKEN_TO_BE_SET_BY_THE_ORCHESTRATOR", od.getToken());
-      template = template.replace("DATA_SPACE_TO_BE_SET_BY_THE_ORCHESTRATOR", od.getSpace());
-      template = template.replace("PATH_TO_BE_SET_BY_THE_ORCHESTRATOR", od.getPath());
-      template = template.replace("ONEDATA_PROVIDERS_TO_BE_SET_BY_THE_ORCHESTRATOR",
-          od.getProvidersAsList());
-      LOG.debug("Replaced {} OneData parameters with: {}", "service", od);
-    }
-
-    return template;
-  }
-
-  protected void putStringProperty(NodeTemplate nodeTemplate, String name, String value) {
-    ScalarPropertyValue scalarPropertyValue = new ScalarPropertyValue(value);
-    scalarPropertyValue.setPrintable(true);
-    if (nodeTemplate.getProperties() == null) {
-      nodeTemplate.setProperties(new HashMap<>());
-    }
-    nodeTemplate.getProperties().put(name, scalarPropertyValue);
-  }
-
-  protected boolean isChronosNode(NodeTemplate nodeTemplate) {
-    return nodeTemplate.getType().equals("tosca.nodes.indigo.Container.Application.Docker.Chronos");
-  }
-
-  protected List<String> getJobParents(NodeTemplate nodeTemplate, String nodeName,
-      Map<String, NodeTemplate> nodes) {
-    // Get Chronos parent job dependency
-    String parentJobCapabilityName = "parent_job";
-    Map<String, NodeTemplate> parentJobs =
-        toscaService.getAssociatedNodesByCapability(nodes, nodeTemplate, parentJobCapabilityName);
-
-    if (parentJobs.isEmpty()) {
-      return null;
-    } else {
-      // WARNING: cycle check is done later!
-      return Lists.newArrayList(parentJobs.keySet());
-    }
-  }
-
-  protected Job createJob(Map<String, NodeTemplate> nodes, String deploymentId, String nodeName,
-      NodeTemplate nodeTemplate, Map<String, Resource> resources) {
-    try {
-      Job chronosJob = new Job();
-      // Init job infos
-
-      // Get the generated UUID for the node (in DB resource ?)
-      // FIXME This is just for prototyping... Otherwise is madness!!
-      Resource resourceJob = resources.get(nodeName);
-
-      chronosJob.setName(resourceJob.getId());
-
-      // TODO Validation
-      chronosJob.setRetries(Integer.parseInt(
-          (String) toscaService.getNodePropertyValueByName(nodeTemplate, "retries").getValue()));
-
-      chronosJob.setCommand(
-          (String) toscaService.getNodePropertyValueByName(nodeTemplate, "command").getValue());
-
-      // TODO Enable epsilon setting in TOSCA tplt ?
-      chronosJob.setEpsilon("PT10S");
-
-      ListPropertyValue inputUris =
-          (ListPropertyValue) toscaService.getNodePropertyValueByName(nodeTemplate, "uris");
-      if (inputUris != null && !inputUris.getValue().isEmpty()) {
-        // Convert List<Object> to List<String>
-        chronosJob.setUris(inputUris.getValue().stream()
-            .map(e -> ((PropertyValue<?>) e).getValue().toString()).collect(Collectors.toList()));
-
-      }
-
-      List<EnvironmentVariable> envs = new ArrayList<>();
-      ComplexPropertyValue inputEnvVars = ((ComplexPropertyValue) toscaService
-          .getNodePropertyValueByName(nodeTemplate, "environment_variables"));
-      if (inputEnvVars != null) {
-        for (Map.Entry<String, Object> var : inputEnvVars.getValue().entrySet()) {
-          EnvironmentVariable envVar = new EnvironmentVariable();
-          envVar.setName(var.getKey());
-          envVar.setValue(((PropertyValue<?>) var.getValue()).getValue().toString());
-          envs.add(envVar);
-        }
-        chronosJob.setEnvironmentVariables(envs);
-      }
-
-      // Docker image
-      // TODO Remove hard-coded?
-      String supportedType = "tosca.artifacts.Deployment.Image.Container.Docker";
-      DeploymentArtifact image;
-      // <image> artifact available
-      if (nodeTemplate.getArtifacts() == null
-          || (image = nodeTemplate.getArtifacts().get("image")) == null) {
-        throw new IllegalArgumentException(
-            String.format("<image> artifact not found in node <%s> of type <%s>", nodeName,
-                nodeTemplate.getType()));
-      }
-
-      // <image> artifact type check
-      if (!image.getArtifactType().equals(supportedType)) {
-        throw new IllegalArgumentException(String.format(
-            "Unsupported artifact type for <image> artifact in node <%s> of type <%s>. "
-                + "Given <%s>, supported <%s>",
-            nodeName, nodeTemplate.getType(),
-            nodeTemplate.getArtifacts().get("image").getArtifactType(), supportedType));
-      }
-
-      // Requirements
-
-      // Get Docker host dependency
-      String dockerCapabilityName = "host";
-      Map<String, NodeTemplate> dockerRelationships =
-          toscaService.getAssociatedNodesByCapability(nodes, nodeTemplate, dockerCapabilityName);
-      Double dockerNumCpus = null;
-      Double dockerMemSize = null;
-      if (!dockerRelationships.isEmpty()) {
-        /*
-         * WARNING: The TOSCA validation should already check the limits (currently Alien4Cloud does
-         * not...)
-         */
-        NodeTemplate dockerNode = dockerRelationships.values().iterator().next();
-        Capability dockerCapability = dockerNode.getCapabilities().get(dockerCapabilityName);
-        dockerNumCpus = Double.parseDouble((String) toscaService
-            .getCapabilityPropertyValueByName(dockerCapability, "num_cpus").getValue());
-
-        // Converting Memory Size (as TOSCA scalar-unit.size)
-        SizeType tmp = new SizeType();
-        String memSizeRaw = (String) toscaService
-            .getCapabilityPropertyValueByName(dockerCapability, "mem_size").getValue();
-        dockerMemSize = tmp.parse(memSizeRaw).convert("MB"); // Chronos wants MB
-      }
-
-      Container container = new Container();
-      container.setType("DOCKER");
-
-      // Run the container in Privileged Mode
-      Parameters param = new Parameters();
-      param.setKey("privileged");
-      param.setValue("true");
-      Collection<Parameters> parameters = new ArrayList<Parameters>();
-      parameters.add(param);
-      container.setParameters(parameters);
-
-      // FIXME ForcePullImage must be parametrizable by tosca template
-      container.setForcePullImage(true);
-      ////////////////////////////////////////////////////////////////
-
-      container
-          .setImage((String) ((PropertyValue<?>) nodeTemplate.getArtifacts().get("image").getFile())
-              .getValue());
-      if (dockerNumCpus != null) {
-        chronosJob.setCpus(dockerNumCpus);
-      }
-      if (dockerMemSize != null) {
-        chronosJob.setMem(dockerMemSize);
-      }
-
-      chronosJob.setContainer(container);
-
-      return chronosJob;
-    } catch (Exception ex) {
-      throw new RuntimeException(String.format("Failed to parse node <%s> of type <%s>: %s",
-          nodeName, nodeTemplate.getType(), ex.getMessage()), ex);
-    }
-  }
-
-  public enum JobState {
-    FRESH, FAILURE, SUCCESS;
-  }
-
-  /**
-   * Computes the Chronos job's state based on current success and error count.
-   * 
-   * @param job
-   *          the {@link Job}.
-   * @return the {@link JobState}.
-   */
-  public static JobState getLastState(Job job) {
-    // State = Fresh (success + error = 0), Success (success > 0), Failure (error > 0)
-    // NOTE that Chronos increments the error only after all the retries has failed (x retries -> +1
-    // error)
-    if (job.getSuccessCount() > 0) {
-      return JobState.SUCCESS;
-    } else {
-      if (job.getErrorCount() > 0) {
-        return JobState.FAILURE;
-      } else {
-        return JobState.FRESH;
-      }
-    }
-  }
+package it.reply.orchestrator.service.deployment.providers;
+
+import com.google.common.collect.ImmutableMap;
+import com.google.common.collect.Lists;
+
+import alien4cloud.model.components.ComplexPropertyValue;
+import alien4cloud.model.components.DeploymentArtifact;
+import alien4cloud.model.components.ListPropertyValue;
+import alien4cloud.model.components.PropertyValue;
+import alien4cloud.model.components.ScalarPropertyValue;
+import alien4cloud.model.topology.Capability;
+import alien4cloud.model.topology.NodeTemplate;
+import alien4cloud.tosca.model.ArchiveRoot;
+import alien4cloud.tosca.normative.SizeType;
+import alien4cloud.tosca.parser.ParsingException;
+
+import it.infn.ba.indigo.chronos.client.Chronos;
+import it.infn.ba.indigo.chronos.client.ChronosClient;
+import it.infn.ba.indigo.chronos.client.model.v1.Container;
+import it.infn.ba.indigo.chronos.client.model.v1.EnvironmentVariable;
+import it.infn.ba.indigo.chronos.client.model.v1.Job;
+import it.infn.ba.indigo.chronos.client.model.v1.Parameters;
+import it.infn.ba.indigo.chronos.client.utils.ChronosException;
+import it.reply.orchestrator.controller.DeploymentController;
+import it.reply.orchestrator.dal.entity.Deployment;
+import it.reply.orchestrator.dal.entity.Resource;
+import it.reply.orchestrator.dal.repository.ResourceRepository;
+import it.reply.orchestrator.dto.deployment.DeploymentMessage;
+import it.reply.orchestrator.dto.deployment.DeploymentMessage.TemplateTopologicalOrderIterator;
+import it.reply.orchestrator.dto.onedata.OneData;
+import it.reply.orchestrator.enums.DeploymentProvider;
+import it.reply.orchestrator.enums.NodeStates;
+import it.reply.orchestrator.enums.Task;
+import it.reply.orchestrator.exception.OrchestratorException;
+import it.reply.orchestrator.exception.service.DeploymentException;
+import it.reply.orchestrator.service.ToscaService;
+
+import org.apache.logging.log4j.LogManager;
+import org.apache.logging.log4j.Logger;
+import org.jgrapht.alg.CycleDetector;
+import org.jgrapht.graph.DefaultDirectedGraph;
+import org.jgrapht.graph.DefaultEdge;
+import org.jgrapht.traverse.TopologicalOrderIterator;
+import org.springframework.beans.factory.annotation.Autowired;
+import org.springframework.beans.factory.annotation.Qualifier;
+import org.springframework.beans.factory.annotation.Value;
+import org.springframework.context.annotation.PropertySource;
+import org.springframework.stereotype.Service;
+
+import java.io.IOException;
+import java.io.Serializable;
+import java.util.ArrayList;
+import java.util.Arrays;
+import java.util.Collection;
+import java.util.HashMap;
+import java.util.List;
+import java.util.Map;
+import java.util.stream.Collectors;
+
+@Service
+@Qualifier("CHRONOS")
+@PropertySource("${chronos.auth.file.path:classpath:chronos/chronos.properties}")
+public class ChronosServiceImpl extends AbstractDeploymentProviderService
+    implements DeploymentProviderService {
+
+  private static final Logger LOG = LogManager.getLogger(DeploymentController.class);
+
+  @Autowired
+  ToscaService toscaService;
+
+  @Autowired
+  private ResourceRepository resourceRepository;
+
+  @Value("${chronos.endpoint}")
+  private String endpoint;
+  @Value("${chronos.username}")
+  private String username;
+  @Value("${chronos.password}")
+  private String password;
+
+  @Value("${onedata.token}")
+  private String token;
+  @Value("${onedata.space}")
+  private String space;
+  @Value("${onedata.path:''}")
+  private String path;
+  @Value("${onedata.provider}")
+  private String provider;
+
+  @Value("${orchestrator.chronos.jobChunkSize}")
+  private int jobChunkSize;
+
+  /**
+   * Temporary method to instantiate a default Chronos client (<b>just for experimental purpose</b>
+   * ).
+   * 
+   * @return the Chronos client.
+   */
+  public Chronos getChronosClient() {
+    LOG.info(String.format("Generating Chronos client with parameters: URL=%s, username=%s",
+        endpoint, username));
+    Chronos client = ChronosClient.getInstanceWithBasicAuth(endpoint, username, password);
+
+    return client;
+  }
+
+  /**
+   * Temporary method to generate default OneData settings.
+   * 
+   * @return the {@link OneData} settings.
+   */
+  protected OneData generateStubOneData(DeploymentMessage deploymentMessage) {
+
+    String path = new StringBuilder().append(this.path).append(deploymentMessage.getDeploymentId())
+        .toString();
+
+    LOG.info(String.format("Generating OneData settings with parameters: %s",
+        Arrays.asList(token, space, path, provider)));
+
+    return new OneData(token, space, path, provider);
+  }
+
+  public Collection<Job> getJobs(Chronos client) {
+    return client.getJobs();
+  }
+
+  @Override
+  public boolean doDeploy(DeploymentMessage deploymentMessage) {
+
+    Deployment deployment = deploymentMessage.getDeployment();
+
+    try {
+      // Update status of the deployment - if not already done (remember the Iterative mode)
+      if (deployment.getTask() != Task.DEPLOYER) {
+        deployment.setTask(Task.DEPLOYER);
+        deployment.setDeploymentProvider(DeploymentProvider.CHRONOS);
+        deployment = getDeploymentRepository().save(deployment);
+      }
+
+      // TODO Get/Check Chronos cluster
+
+      // TODO Replace attribute, inputs, temporary-hard-coded properties in the TOSCA template
+
+      // Generate INDIGOJob graph
+      if (deploymentMessage.getChronosJobGraph() == null) {
+        LOG.debug("Generating job graph for deployment <{}>", deployment.getId());
+        // FIXME: Just for testing (remove once OneData parameters generation is completed!)
+        deploymentMessage.setOneDataParameters(
+            ImmutableMap.of("service", generateStubOneData(deploymentMessage)));
+        LOG.warn("GENERATING STUB ONE DATA FOR SERVICE"
+            + " (remove once OneData parameters generation is completed!)");
+        deploymentMessage.setChronosJobGraph(
+            generateJobGraph(deployment, deploymentMessage.getOneDataParameters()));
+      }
+
+      // Create nodes iterator if not done yet
+      if (deploymentMessage.getTemplateTopologicalOrderIterator() == null) {
+        // Create topological order
+        List<IndigoJob> topoOrder = getJobsTopologicalOrder(deploymentMessage.getChronosJobGraph());
+
+        deploymentMessage.setTemplateTopologicalOrderIterator(
+            new TemplateTopologicalOrderIterator(topoOrder.stream()
+                .map(e -> new Resource(e.getToscaNodeName())).collect(Collectors.toList())));
+      }
+
+      // Create Jobs in the required order on Chronos (but 1 at each invocation)
+      LOG.debug("Launching <{}> jobs for deployment <{}> on Chronos", jobChunkSize,
+          deployment.getId());
+      boolean noMoreJob = false;
+      Chronos client = getChronosClient();
+      for (int i = 0; i < jobChunkSize && !noMoreJob; i++) {
+        noMoreJob =
+            !createJobsOnChronosIteratively(deployment, deploymentMessage.getChronosJobGraph(),
+                deploymentMessage.getTemplateTopologicalOrderIterator(), client);
+      }
+
+      if (noMoreJob) {
+        // No more jobs to create
+        deploymentMessage.setCreateComplete(true);
+        // Start over with the polling check
+        deploymentMessage.getTemplateTopologicalOrderIterator().reset();
+      }
+
+      // No error occurred
+      return true;
+    } catch (RuntimeException exception) { // Chronos job launch error
+      // TODO use a custom exception ?
+      updateOnError(deployment.getId(), exception.getMessage());
+      LOG.error("Failed to launch jobs for deployment <{}> on Chronos", exception);
+      // The job chain creation failed: Just return false...
+      return false;
+    } catch (Exception ex) {
+      LOG.error("Failed to deploy deployment <{}>", ex);
+      updateOnError(deployment.getId(), ex);
+      return false;
+    }
+  }
+
+  /**
+   * 
+   * @param deployment
+   *          the deployment from which create the jobs
+   * @param jobgraph
+   *          the graph of the jobs
+   * @param templateTopologicalOrderIterator
+   *          the topological order iterator of the jobs
+   * @param client
+   *          the Chronos client to use
+   * @return <tt>true</tt> if there are more nodes to create, <tt>false</tt> otherwise.
+   */
+  protected boolean createJobsOnChronosIteratively(Deployment deployment,
+      Map<String, IndigoJob> jobgraph,
+      TemplateTopologicalOrderIterator templateTopologicalOrderIterator, Chronos client) {
+
+    // Create Jobs in the required order on Chronos
+    Resource currentNode = templateTopologicalOrderIterator.getCurrent();
+    if (currentNode == null) {
+      return false;
+    }
+
+    IndigoJob currentJob = jobgraph.get(currentNode.getToscaNodeName());
+
+    // Create jobs based on the topological order
+    try {
+      String nodeTypeMsg;
+      if (currentJob.getParents().isEmpty()) {
+        // Scheduled job (not dependent)
+        nodeTypeMsg = "scheduled";
+        client.createJob(currentJob.getChronosJob());
+      } else {
+        // Dependent job
+        nodeTypeMsg = String.format("parents <%s>", currentJob.getChronosJob().getParents());
+        client.createDependentJob(currentJob.getChronosJob());
+      }
+
+      LOG.debug("Created job for deployment <{}> on Chronos: name <{}>, {} ({}/{})",
+          deployment.getId(), currentJob.getChronosJob().getName(), nodeTypeMsg,
+          templateTopologicalOrderIterator.getPosition() + 1,
+          templateTopologicalOrderIterator.getNodeSize());
+      // Update job status
+      updateResource(deployment, currentJob, NodeStates.CREATED);
+      // The node in the iterator is not actually an entity (serialization issues)
+      currentNode.setState(NodeStates.CREATED);
+
+    } catch (ChronosException exception) { // Chronos job launch error
+      // Update job status
+      updateResource(deployment, currentJob, NodeStates.ERROR);
+      currentNode.setState(NodeStates.ERROR);
+      // TODO use a custom exception ?
+      throw new RuntimeException(
+          String.format("Failed to launch job <%s> on Chronos. Status Code: <%s>",
+              currentJob.getChronosJob().getName(), exception.getStatus()));
+    }
+
+    return templateTopologicalOrderIterator.getNext() != null;
+  }
+
+  /**
+   * Generate the topological ordering for the given jobGraph.
+   * 
+   * @param jobgraph
+   *          the job graph
+   * @return a {@link List} of the {@link IndigoJob} in topological order
+   * @throws IllegalArgumentException
+   *           if the graph has cycles (hence no topological order exists).
+   */
+  protected List<IndigoJob> getJobsTopologicalOrder(Map<String, IndigoJob> jobgraph) {
+    DefaultDirectedGraph<IndigoJob, DefaultEdge> graph =
+        new DefaultDirectedGraph<IndigoJob, DefaultEdge>(DefaultEdge.class);
+
+    for (IndigoJob job : jobgraph.values()) {
+      graph.addVertex(job);
+    }
+
+    for (IndigoJob job : jobgraph.values()) {
+      for (IndigoJob parent : job.getParents()) {
+        graph.addEdge(parent, job); // job depends on parent
+      }
+    }
+
+    LOG.debug("IndigoJob graph: {}", graph.toString());
+
+    // Are there cycles in the dependencies.
+    CycleDetector<IndigoJob, DefaultEdge> cycleDetector =
+        new CycleDetector<IndigoJob, DefaultEdge>(graph);
+    if (cycleDetector.detectCycles()) {
+      LOG.error("Job graph has cycles!");
+      throw new IllegalArgumentException(String
+          .format("Failed to generate topological order for a graph with cycles: <%s>", graph));
+    }
+
+    TopologicalOrderIterator<IndigoJob, DefaultEdge> orderIterator =
+        new TopologicalOrderIterator<IndigoJob, DefaultEdge>(graph);
+
+    List<IndigoJob> topoOrder = Lists.newArrayList(orderIterator);
+    LOG.debug("IndigoJob topological order: {}", topoOrder);
+
+    return topoOrder;
+  }
+
+  @Override
+  public boolean isDeployed(DeploymentMessage deploymentMessage) throws DeploymentException {
+
+    Deployment deployment = deploymentMessage.getDeployment();
+    deploymentMessage.setSkipPollInterval(false);
+    try {
+
+      Chronos client = getChronosClient();
+
+      // Follow the Job graph and poll Chronos (higher -less dependent- jobs first) and
+      // fail-fast
+
+      // Check jobs status based on the topological order
+      TemplateTopologicalOrderIterator templateTopologicalOrderIterator =
+          deploymentMessage.getTemplateTopologicalOrderIterator();
+
+      LOG.debug("Polling <{}> jobs for deployment <{}> on Chronos", jobChunkSize,
+          deployment.getId());
+      boolean noMoreJob = templateTopologicalOrderIterator.getCurrent() == null;
+      for (int i = 0; i < jobChunkSize && !noMoreJob; i++) {
+        boolean jobCompleted =
+            checkJobsOnChronosIteratively(deployment, deploymentMessage.getChronosJobGraph(),
+                deploymentMessage.getTemplateTopologicalOrderIterator(), client);
+        if (!jobCompleted) {
+          // Job still in progress
+          // Wait before retrying to poll on the same node
+          deploymentMessage.setSkipPollInterval(false);
+          return false;
+        }
+
+        noMoreJob = templateTopologicalOrderIterator.getNext() == null;
+      }
+
+      if (noMoreJob) {
+        // No more jobs
+        LOG.debug("Polling complete for deployment <{}>", deployment.getId());
+        deploymentMessage.setPollComplete(true);
+        return true;
+      } else {
+        // Poll the following node next time - Disable poll interval
+        LOG.debug("Polling next job for deployment <{}>", deployment.getId());
+        deploymentMessage.setSkipPollInterval(true);
+        return false;
+      }
+
+    } catch (DeploymentException dex) {
+      // Deploy failed; let caller know (as for the method definition)
+      updateOnError(deployment.getId(), dex);
+      throw dex;
+    } catch (RuntimeException ex) {
+      // Temporary error
+      LOG.error(String.format("Failed to update status of deployment <%s>", deployment.getId()),
+          ex);
+      throw ex;
+    }
+
+    // TODO (?) Update resources attributes on DB?
+    // TODO Update deployment status (No, the WF command currently does it in the finalize method -
+    // not good...)
+
+  }
+
+  /**
+   * 
+   * @param deployment
+   *          the deployment from which create the jobs
+   * @param jobgraph
+   *          the graph of the jobs
+   * @param templateTopologicalOrderIterator
+   *          the topological order iterator of the jobs
+   * @param client
+   *          the Chronos client to use
+   * @return <tt>true</tt> if the currently checked node is ready, <tt>false</tt> if still in
+   *         progress.
+   * @throws DeploymentException
+   *           if the currently node failed.
+   */
+  protected boolean checkJobsOnChronosIteratively(Deployment deployment,
+      Map<String, IndigoJob> jobgraph,
+      TemplateTopologicalOrderIterator templateTopologicalOrderIterator, Chronos client)
+      throws DeploymentException {
+
+    // Get current job
+    Resource currentNode = templateTopologicalOrderIterator.getCurrent();
+    IndigoJob job = jobgraph.get(currentNode.getToscaNodeName());
+
+    String jobName = job.getChronosJob().getName();
+    Job updatedJob = getJobStatus(client, jobName);
+    if (updatedJob == null) {
+      String errorMsg = String.format(
+          "Failed to deploy deployment <%s>. Chronos job <%s> (id: <%s>) does not exist",
+          deployment.getId(), job.getToscaNodeName(), jobName);
+      LOG.error(errorMsg);
+      // Update job status
+      updateResource(deployment, job, NodeStates.ERROR);
+      throw new DeploymentException(errorMsg);
+    }
+
+    JobState jobState = getLastState(updatedJob);
+    LOG.debug("Status of Chronos job <{}> for deployment <{}> is <{}> ({}/{})", jobName,
+        deployment.getId(), jobState, templateTopologicalOrderIterator.getPosition() + 1,
+        templateTopologicalOrderIterator.getNodeSize());
+
+    // Go ahead only if the job succeeded
+    if (jobState != JobState.SUCCESS) {
+      if (jobState != JobState.FAILURE) {
+        // Job still in progress
+        LOG.debug("Polling again job <{}> for deployment <{}>", jobName, deployment.getId());
+        return false;
+      } else {
+        // Job failed -> Deployment failed!
+        String errorMsg = String.format(
+            "Failed to deploy deployment <%s>. Chronos job <%s> (id: <%s>) status is <%s>",
+            deployment.getId(), job.getToscaNodeName(), jobName, jobState);
+        LOG.error(errorMsg);
+        // Update job status
+        updateResource(deployment, job, NodeStates.ERROR);
+        currentNode.setState(NodeStates.ERROR);
+        throw new DeploymentException(errorMsg);
+      }
+    } else {
+      // Job finished -> Update job status
+      updateResource(deployment, job, NodeStates.STARTED);
+      currentNode.setState(NodeStates.STARTED);
+      return true;
+    }
+  }
+
+  private void updateResource(Deployment deployment, IndigoJob job, NodeStates state) {
+
+    // Find the Resource from DB
+    Resource resource = resourceRepository
+        .findByToscaNodeNameAndDeployment_id(job.getToscaNodeName(), deployment.getId());
+    resource.setState(state);
+    // resourceRepository.save(resource);
+  }
+
+  /**
+   * 
+   * @param client
+   *          the Chronos client to use
+   * @param name
+   *          the name of the Chronos job
+   * @return the {@link Job} or <tt>null</tt> if no such job exist.
+   * @throws RuntimeException
+   *           if an error occurred retrieving job status.
+   */
+  protected Job getJobStatus(Chronos client, String name) throws RuntimeException {
+    try {
+      Collection<Job> jobList = client.getJob(name);
+      if (jobList.isEmpty()) {
+        return null;
+      }
+
+      return jobList.iterator().next();
+    } catch (Exception ex) {
+      // TODO Use a custom exception
+      throw new RuntimeException(
+          String.format("Unable to retrieve job <%s> status on Chronos", name), ex);
+    }
+  }
+
+  @Override
+  public void finalizeDeploy(DeploymentMessage deploymentMessage, boolean deployed) {
+    if (deployed) {
+      try {
+
+        // TODO Generate template outputs
+        /*
+         * if (deployment.getOutputs().isEmpty()) { Map<String, String> outputs = new
+         * HashMap<String, String>(); for (Entry<String, Object> entry :
+         * outputValues.getOutputs().entrySet()) { if (entry.getValue() != null) {
+         * outputs.put(entry.getKey(), JsonUtility.serializeJson(entry.getValue())); } else {
+         * outputs.put(entry.getKey(), ""); } } deployment.setOutputs(outputs); }
+         */
+
+        // Update deployment status
+        updateOnSuccess(deploymentMessage.getDeploymentId());
+      } catch (Exception ex) {
+        LOG.error(ex);
+        // Update deployment status
+        updateOnError(deploymentMessage.getDeploymentId(), ex);
+      }
+    } else {
+      // Update deployment status
+      updateOnError(deploymentMessage.getDeploymentId());
+    }
+
+    // TODO (?) Update resources attributes on DB?
+
+  }
+
+  @Override
+  public boolean doUpdate(DeploymentMessage deploymentMessage, String template) {
+    throw new UnsupportedOperationException("Chronos job deployments do not support update.");
+  }
+
+  @Override
+  public boolean isUndeployed(DeploymentMessage deploymentMessage) throws DeploymentException {
+    // Nothing to wait here... All the jobs are delete immediately.
+    return true;
+  }
+
+  @Override
+  public void finalizeUndeploy(DeploymentMessage deploymentMessage, boolean undeployed) {
+
+    if (undeployed) {
+      updateOnSuccess(deploymentMessage.getDeploymentId());
+    } else {
+      updateOnError(deploymentMessage.getDeploymentId());
+    }
+
+    // TODO (?) Update resources attributes on DB?
+
+    return;
+  }
+
+  /**
+   * Deletes all the deployment jobs from Chronos. <br/>
+   * Also logs possible errors and updates the deployment status.
+   * 
+   * @param deploymentMessage
+   *          the deployment message.
+   * @return <tt>true</tt> if all jobs have been deleted, <tt>false</tt> otherwise.
+   */
+  @Override
+  public boolean doUndeploy(DeploymentMessage deploymentMessage) {
+    // Delete all Jobs on Chronos
+    Deployment deployment = deploymentMessage.getDeployment();
+
+    try {
+      // Generate INDIGOJob graph
+      // FIXME: Do not regenerate every time (just for prototyping!)
+      // Generate INDIGOJob graph
+      if (deploymentMessage.getChronosJobGraph() == null) {
+        LOG.debug("Generating job graph for deployment <{}>", deployment.getId());
+        try {
+          deploymentMessage.setChronosJobGraph(
+              generateJobGraph(deployment, deploymentMessage.getOneDataParameters()));
+        } catch (Exception e2) {
+          LOG.error("Parsing error for deployment <{}> on Chronos -> No resource to delete",
+              deployment.getId(), e2);
+          // No resource to delete -> delete completed
+          deploymentMessage.setDeleteComplete(true);
+          return true;
+        }
+      }
+
+      // Create nodes iterator if not done yet
+      if (deploymentMessage.getTemplateTopologicalOrderIterator() == null) {
+        // Create topological order
+        List<IndigoJob> topoOrder = getJobsTopologicalOrder(deploymentMessage.getChronosJobGraph());
+
+        deploymentMessage.setTemplateTopologicalOrderIterator(
+            new TemplateTopologicalOrderIterator(topoOrder.stream()
+                .map(e -> new Resource(e.getToscaNodeName())).collect(Collectors.toList())));
+      }
+
+      TemplateTopologicalOrderIterator templateTopologicalOrderIterator =
+          deploymentMessage.getTemplateTopologicalOrderIterator();
+
+      // Delete Jobs
+      LOG.debug("Deleting <{}> jobs for deployment <{}> on Chronos", jobChunkSize,
+          deployment.getId());
+      Chronos client = getChronosClient();
+      boolean noMoreJob = templateTopologicalOrderIterator.getCurrent() == null;
+      for (int i = 0; i < jobChunkSize && !noMoreJob; i++) {
+        deleteJobsOnChronosIteratively(deployment, deploymentMessage.getChronosJobGraph(),
+            templateTopologicalOrderIterator, client, true);
+
+        noMoreJob = templateTopologicalOrderIterator.getNext() == null;
+      }
+
+      if (noMoreJob) {
+        // No more nodes
+        LOG.debug("All nodes deleted for deployment <{}>", deployment.getId());
+        deploymentMessage.setDeleteComplete(true);
+      } else {
+        // Delete the following node
+        LOG.debug("Deleting next node for deployment <{}>", deployment.getId());
+      }
+
+      // No error occurred
+      return true;
+    } catch (RuntimeException exception) { // Chronos job launch error
+      // TODO use a custom exception ?
+      updateOnError(deployment.getId(), exception.getMessage());
+      LOG.error("Failed to delete jobs for deployment <{}> on Chronos", deployment.getId(),
+          exception);
+      // The job chain deletion failed: Just return false...
+      return false;
+    } catch (Exception ex) {
+      LOG.error("Failed to clean Chronos deployment <{}>", ex);
+      updateOnError(deployment.getId(), ex);
+      return false;
+    }
+
+  }
+
+  /**
+   * Deletes all the jobs from Chronos.
+   * 
+   * @param jobgraph
+   *          the job graph.
+   * @param client
+   *          the {@link Chronos} client.
+   * @param failAtFirst
+   *          if <tt>true</tt> throws an exception at the first job deletion error, otherwise it
+   *          tries to delete every other job.
+   * @return <tt>true</tt> if all jobs have been deleted, <tt>false</tt> otherwise.
+   */
+  protected boolean deleteJobsOnChronosIteratively(Deployment deployment,
+      Map<String, IndigoJob> jobgraph,
+      TemplateTopologicalOrderIterator templateTopologicalOrderIterator, Chronos client,
+      boolean failAtFirst) {
+
+    Resource currentNode = templateTopologicalOrderIterator.getCurrent();
+    if (currentNode == null) {
+      return false;
+    }
+
+    IndigoJob currentJob = jobgraph.get(currentNode.getToscaNodeName());
+    boolean failed = false;
+
+    // Delete current job (all jobs iteratively)
+    try {
+      try {
+        updateResource(deployment, currentJob, NodeStates.DELETING);
+        currentNode.setState(NodeStates.DELETING);
+
+        String jobName = currentJob.getChronosJob().getName();
+
+        client.deleteJob(jobName);
+
+        LOG.debug("Deleted Chronos job <{}> for deployment <{}> ({}/{})", jobName,
+            deployment.getId(), templateTopologicalOrderIterator.getPosition() + 1,
+            templateTopologicalOrderIterator.getNodeSize());
+      } catch (ChronosException ce) {
+        // Chronos API hack (to avoid error 400 if the job to delete does not exist)
+        if (ce.getStatus() != 400 && ce.getStatus() != 404) {
+          throw new RuntimeException(String.format("Status Code: <%s>", ce.getStatus()));
+        }
+      }
+    } catch (Exception ex) {
+      // Just log the error
+      String errorMsg = String.format("Failed to delete job <%s> on Chronos: %s", ex.getMessage());
+      LOG.error(errorMsg);
+
+      failed = true;
+      // Update job status
+      updateResource(deployment, currentJob, NodeStates.ERROR);
+      currentNode.setState(NodeStates.ERROR);
+
+      // Only throw exception if required
+      if (failAtFirst) {
+        // TODO use a custom exception ?
+        throw new RuntimeException(errorMsg);
+      }
+    }
+
+    return !failed;
+  }
+
+  public static class IndigoJob implements Serializable {
+
+    private static final long serialVersionUID = -1037947811308004122L;
+
+    public enum JobDependencyType {
+      START, INTERMEDIATE, END
+    }
+
+    private Job chronosJob;
+    private String toscaNodeName;
+    private Collection<IndigoJob> children = new ArrayList<>();
+    private Collection<IndigoJob> parents = new ArrayList<>();
+
+    /**
+     * Generates a new IndigoJob representation.
+     * 
+     * @param toscaNodeName
+     *          the name of the TOSCA node associated to the job
+     * @param chronosJob
+     *          the {@link Job Chronos job} associated to the job
+     */
+    public IndigoJob(String toscaNodeName, Job chronosJob) {
+      super();
+      this.toscaNodeName = toscaNodeName;
+      this.chronosJob = chronosJob;
+    }
+
+    public String getToscaNodeName() {
+      return toscaNodeName;
+    }
+
+    public Job getChronosJob() {
+      return chronosJob;
+    }
+
+    public Collection<IndigoJob> getChildren() {
+      return children;
+    }
+
+    public Collection<IndigoJob> getParents() {
+      return parents;
+    }
+
+    @Override
+    public String toString() {
+      return "IndigoJob [toscaNodeName=" + toscaNodeName + ", chronosJob=" + chronosJob.getName();
+    }
+
+  }
+
+  /**
+   * Creates the {@link INDIGOJob} graph based on the given {@link Deployment} (the TOSCA template
+   * is parsed).
+   * 
+   * @param deployment
+   *          the input deployment.
+   * @return the job graph.
+   */
+  protected Map<String, IndigoJob> generateJobGraph(Deployment deployment,
+      Map<String, OneData> odParameters) {
+    String deploymentId = deployment.getId();
+    Map<String, IndigoJob> jobs = new HashMap<String, ChronosServiceImpl.IndigoJob>();
+
+    // Parse TOSCA template
+    Map<String, NodeTemplate> nodes = null;
+    try {
+      String customizedTemplate = deployment.getTemplate();
+      /*
+       * FIXME TEMPORARY - Replace hard-coded properties in nodes (WARNING: Cannot be done when
+       * receiving the template because we still miss OneData settings that are obtained during the
+       * WF after the site choice, which in turns depends on the template nodes and properties...)
+       */
+      customizedTemplate = replaceHardCodedParams(customizedTemplate, odParameters);
+
+      // Re-parse template (TODO: serialize the template in-memory representation?)
+      ArchiveRoot ar = toscaService.prepareTemplate(customizedTemplate, deployment.getParameters());
+
+      nodes = ar.getTopology().getNodeTemplates();
+    } catch (IOException | ParsingException ex) {
+      throw new OrchestratorException(ex);
+    }
+
+    // TODO Iterate on Chronos nodes and related dependencies (just ignore others - also if invalid
+    // - for now)
+
+    // Populate resources (nodes) hashmap to speed up job creation (id-name mapping is needed)
+    Map<String, Resource> resources = deployment.getResources().stream()
+        .collect(Collectors.toMap(e -> e.getToscaNodeName(), e -> e));
+
+    // Only create Indigo Jobs
+    for (Map.Entry<String, NodeTemplate> node : nodes.entrySet()) {
+      NodeTemplate nodeTemplate = node.getValue();
+      String nodeName = node.getKey();
+      if (isChronosNode(nodeTemplate)) {
+        Job chronosJob = createJob(nodes, deploymentId, nodeName, nodeTemplate, resources);
+        IndigoJob job = new IndigoJob(nodeName, chronosJob);
+        jobs.put(nodeName, job);
+      }
+    }
+
+    // Create jobs hierarchy
+    for (Map.Entry<String, IndigoJob> job : jobs.entrySet()) {
+      IndigoJob indigoJob = job.getValue();
+      String nodeName = job.getKey();
+      NodeTemplate nodeTemplate = nodes.get(nodeName);
+
+      // Retrieve Job parents
+      List<String> parentNames = getJobParents(nodeTemplate, nodeName, nodes);
+
+      if (parentNames != null && !parentNames.isEmpty()) {
+        List<String> chronosParentList = new ArrayList<>();
+
+        for (String parentName : parentNames) {
+          IndigoJob parentJob = jobs.get(parentName);
+          // Add this job to the parent
+          parentJob.getChildren().add(indigoJob);
+          // Add the parent to this job
+          indigoJob.getParents().add(parentJob);
+
+          // Add to the Chronos DSL parent list
+          chronosParentList.add(parentJob.getChronosJob().getName());
+        }
+
+        // Update Chronos DSL parent list
+        indigoJob.getChronosJob().setParents(chronosParentList);
+      }
+    }
+
+    // Validate (no cycles!)
+    // FIXME Shouldn't just return the topological order ?
+    getJobsTopologicalOrder(jobs);
+
+    return jobs;
+  }
+
+  /**
+   * TEMPORARY method to replace hardcoded INDIGO params in TOSCA template (i.e. OneData) string.
+   * 
+   * @param template
+   *          the string TOSCA template.
+   * @param odParameters
+   *          the OneData settings.
+   */
+  public String replaceHardCodedParams(String template, Map<String, OneData> odParameters) {
+
+    LOG.debug("Replacing OneData parameters");
+
+    if (odParameters.containsKey("input")) {
+      OneData od = odParameters.get("input");
+      // Replace OneData properties
+      template = template.replace("INPUT_ONEDATA_PROVIDERS_TO_BE_SET_BY_THE_ORCHESTRATOR",
+          od.getProvidersAsList());
+      LOG.debug("Replaced {} OneData parameters with: {}", "input", od);
+    }
+
+    if (odParameters.containsKey("output")) {
+      OneData od = odParameters.get("output");
+      // Replace OneData properties
+      template = template.replace("OUTPUT_ONEDATA_PROVIDERS_TO_BE_SET_BY_THE_ORCHESTRATOR",
+          od.getProvidersAsList());
+      LOG.debug("Replaced {} OneData parameters with: {}", "output", od);
+    }
+
+    if (odParameters.containsKey("service")) {
+      OneData od = odParameters.get("service");
+      // Replace OneData properties
+      template = template.replace("TOKEN_TO_BE_SET_BY_THE_ORCHESTRATOR", od.getToken());
+      template = template.replace("DATA_SPACE_TO_BE_SET_BY_THE_ORCHESTRATOR", od.getSpace());
+      template = template.replace("PATH_TO_BE_SET_BY_THE_ORCHESTRATOR", od.getPath());
+      template = template.replace("ONEDATA_PROVIDERS_TO_BE_SET_BY_THE_ORCHESTRATOR",
+          od.getProvidersAsList());
+      LOG.debug("Replaced {} OneData parameters with: {}", "service", od);
+    }
+
+    return template;
+  }
+
+  protected void putStringProperty(NodeTemplate nodeTemplate, String name, String value) {
+    ScalarPropertyValue scalarPropertyValue = new ScalarPropertyValue(value);
+    scalarPropertyValue.setPrintable(true);
+    if (nodeTemplate.getProperties() == null) {
+      nodeTemplate.setProperties(new HashMap<>());
+    }
+    nodeTemplate.getProperties().put(name, scalarPropertyValue);
+  }
+
+  protected boolean isChronosNode(NodeTemplate nodeTemplate) {
+    return nodeTemplate.getType().equals("tosca.nodes.indigo.Container.Application.Docker.Chronos");
+  }
+
+  protected List<String> getJobParents(NodeTemplate nodeTemplate, String nodeName,
+      Map<String, NodeTemplate> nodes) {
+    // Get Chronos parent job dependency
+    String parentJobCapabilityName = "parent_job";
+    Map<String, NodeTemplate> parentJobs =
+        toscaService.getAssociatedNodesByCapability(nodes, nodeTemplate, parentJobCapabilityName);
+
+    if (parentJobs.isEmpty()) {
+      return null;
+    } else {
+      // WARNING: cycle check is done later!
+      return Lists.newArrayList(parentJobs.keySet());
+    }
+  }
+
+  protected Job createJob(Map<String, NodeTemplate> nodes, String deploymentId, String nodeName,
+      NodeTemplate nodeTemplate, Map<String, Resource> resources) {
+    try {
+      Job chronosJob = new Job();
+      // Init job infos
+
+      // Get the generated UUID for the node (in DB resource ?)
+      // FIXME This is just for prototyping... Otherwise is madness!!
+      Resource resourceJob = resources.get(nodeName);
+
+      chronosJob.setName(resourceJob.getId());
+
+      // TODO Validation
+      chronosJob.setRetries(Integer.parseInt(
+          (String) toscaService.getNodePropertyValueByName(nodeTemplate, "retries").getValue()));
+
+      chronosJob.setCommand(
+          (String) toscaService.getNodePropertyValueByName(nodeTemplate, "command").getValue());
+
+      // TODO Enable epsilon setting in TOSCA tplt ?
+      chronosJob.setEpsilon("PT10S");
+
+      ListPropertyValue inputUris =
+          (ListPropertyValue) toscaService.getNodePropertyValueByName(nodeTemplate, "uris");
+      if (inputUris != null && !inputUris.getValue().isEmpty()) {
+        // Convert List<Object> to List<String>
+        chronosJob.setUris(inputUris.getValue().stream()
+            .map(e -> ((PropertyValue<?>) e).getValue().toString()).collect(Collectors.toList()));
+
+      }
+
+      List<EnvironmentVariable> envs = new ArrayList<>();
+      ComplexPropertyValue inputEnvVars = ((ComplexPropertyValue) toscaService
+          .getNodePropertyValueByName(nodeTemplate, "environment_variables"));
+      if (inputEnvVars != null) {
+        for (Map.Entry<String, Object> var : inputEnvVars.getValue().entrySet()) {
+          EnvironmentVariable envVar = new EnvironmentVariable();
+          envVar.setName(var.getKey());
+          envVar.setValue(((PropertyValue<?>) var.getValue()).getValue().toString());
+          envs.add(envVar);
+        }
+        chronosJob.setEnvironmentVariables(envs);
+      }
+
+      // Docker image
+      // TODO Remove hard-coded?
+      String supportedType = "tosca.artifacts.Deployment.Image.Container.Docker";
+      DeploymentArtifact image;
+      // <image> artifact available
+      if (nodeTemplate.getArtifacts() == null
+          || (image = nodeTemplate.getArtifacts().get("image")) == null) {
+        throw new IllegalArgumentException(
+            String.format("<image> artifact not found in node <%s> of type <%s>", nodeName,
+                nodeTemplate.getType()));
+      }
+
+      // <image> artifact type check
+      if (!image.getArtifactType().equals(supportedType)) {
+        throw new IllegalArgumentException(String.format(
+            "Unsupported artifact type for <image> artifact in node <%s> of type <%s>. "
+                + "Given <%s>, supported <%s>",
+            nodeName, nodeTemplate.getType(),
+            nodeTemplate.getArtifacts().get("image").getArtifactType(), supportedType));
+      }
+
+      // Requirements
+
+      // Get Docker host dependency
+      String dockerCapabilityName = "host";
+      Map<String, NodeTemplate> dockerRelationships =
+          toscaService.getAssociatedNodesByCapability(nodes, nodeTemplate, dockerCapabilityName);
+      Double dockerNumCpus = null;
+      Double dockerMemSize = null;
+      if (!dockerRelationships.isEmpty()) {
+        /*
+         * WARNING: The TOSCA validation should already check the limits (currently Alien4Cloud does
+         * not...)
+         */
+        NodeTemplate dockerNode = dockerRelationships.values().iterator().next();
+        Capability dockerCapability = dockerNode.getCapabilities().get(dockerCapabilityName);
+        dockerNumCpus = Double.parseDouble((String) toscaService
+            .getCapabilityPropertyValueByName(dockerCapability, "num_cpus").getValue());
+
+        // Converting Memory Size (as TOSCA scalar-unit.size)
+        SizeType tmp = new SizeType();
+        String memSizeRaw = (String) toscaService
+            .getCapabilityPropertyValueByName(dockerCapability, "mem_size").getValue();
+        dockerMemSize = tmp.parse(memSizeRaw).convert("MB"); // Chronos wants MB
+      }
+
+      Container container = new Container();
+      container.setType("DOCKER");
+
+      // Run the container in Privileged Mode
+      Parameters param = new Parameters();
+      param.setKey("privileged");
+      param.setValue("true");
+      Collection<Parameters> parameters = new ArrayList<Parameters>();
+      parameters.add(param);
+      container.setParameters(parameters);
+
+      // FIXME ForcePullImage must be parametrizable by tosca template
+      container.setForcePullImage(true);
+      ////////////////////////////////////////////////////////////////
+
+      container
+          .setImage((String) ((PropertyValue<?>) nodeTemplate.getArtifacts().get("image").getFile())
+              .getValue());
+      if (dockerNumCpus != null) {
+        chronosJob.setCpus(dockerNumCpus);
+      }
+      if (dockerMemSize != null) {
+        chronosJob.setMem(dockerMemSize);
+      }
+
+      chronosJob.setContainer(container);
+
+      return chronosJob;
+    } catch (Exception ex) {
+      throw new RuntimeException(String.format("Failed to parse node <%s> of type <%s>: %s",
+          nodeName, nodeTemplate.getType(), ex.getMessage()), ex);
+    }
+  }
+
+  public enum JobState {
+    FRESH, FAILURE, SUCCESS;
+  }
+
+  /**
+   * Computes the Chronos job's state based on current success and error count.
+   * 
+   * @param job
+   *          the {@link Job}.
+   * @return the {@link JobState}.
+   */
+  public static JobState getLastState(Job job) {
+    // State = Fresh (success + error = 0), Success (success > 0), Failure (error > 0)
+    // NOTE that Chronos increments the error only after all the retries has failed (x retries -> +1
+    // error)
+    if (job.getSuccessCount() > 0) {
+      return JobState.SUCCESS;
+    } else {
+      if (job.getErrorCount() > 0) {
+        return JobState.FAILURE;
+      } else {
+        return JobState.FRESH;
+      }
+    }
+  }
 }