<<<<<<< HEAD
package it.reply.orchestrator.service.deployment.providers;

import it.reply.orchestrator.dal.entity.Deployment;
import it.reply.orchestrator.dal.repository.DeploymentRepository;
import it.reply.orchestrator.enums.Status;
import it.reply.orchestrator.enums.Task;

import org.apache.logging.log4j.LogManager;
import org.apache.logging.log4j.Logger;
import org.springframework.beans.factory.annotation.Autowired;

import java.util.function.Function;

public abstract class AbstractDeploymentProviderService implements DeploymentProviderService {

  private static final Logger LOG = LogManager.getLogger(AbstractDeploymentProviderService.class);

  @Autowired
  private DeploymentRepository deploymentRepository;

  @Override
  public boolean doPoller(String deploymentUuid, final Function<String, Boolean> function) {
    int maxRetry = 10;
    int sleepInterval = 30000;
    Boolean isDone = false;
    while (maxRetry > 0 && !(isDone = function.apply(deploymentUuid))) {
      try {
        Thread.sleep(sleepInterval);
      } catch (InterruptedException e) {
        e.printStackTrace();
      }
      maxRetry--;
    }
    return isDone;
  }

  public void updateOnError(String deploymentUuid) {
    updateOnError(deploymentUuid, (String) null);
  }

  public void updateOnError(String deploymentUuid, Throwable throwable) {
    updateOnError(deploymentUuid, throwable.getMessage());
  }

  public void updateOnError(String deploymentUuid, String message) {
    Deployment deployment = deploymentRepository.findOne(deploymentUuid);
    switch (deployment.getStatus()) {
      case CREATE_FAILED:
      case UPDATE_FAILED:
      case DELETE_FAILED:
        LOG.warn("Deployment < {} > was already in {} state.", deploymentUuid,
            deployment.getStatus());
        break;
      case CREATE_IN_PROGRESS:
        deployment.setStatus(Status.CREATE_FAILED);
        break;
      case DELETE_IN_PROGRESS:
        deployment.setStatus(Status.DELETE_FAILED);
        break;
      case UPDATE_IN_PROGRESS:
        deployment.setStatus(Status.UPDATE_FAILED);
        break;
      default:
        LOG.error("updateOnError: unsupported deployment status: {}. Setting status to {}",
            deployment.getStatus(), Status.UNKNOWN.toString());
        deployment.setStatus(Status.UNKNOWN);
        break;
    }
    deployment.setTask(Task.NONE);
    deployment.setStatusReason(message);
    deploymentRepository.save(deployment);
  }

  /**
   * @param deploymentUuid
   */
  public void updateOnSuccess(String deploymentUuid) {
    Deployment deployment = deploymentRepository.findOne(deploymentUuid);
    if (deployment.getStatus() == Status.DELETE_IN_PROGRESS) {
      deploymentRepository.delete(deployment);
    } else {
      switch (deployment.getStatus()) {
        case CREATE_COMPLETE:
        case DELETE_COMPLETE:
        case UPDATE_COMPLETE:
          LOG.warn("Deployment < {} > was already in {} state.", deploymentUuid,
              deployment.getStatus());
          break;
        case CREATE_IN_PROGRESS:
          deployment.setStatus(Status.CREATE_COMPLETE);
          break;
        case UPDATE_IN_PROGRESS:
          deployment.setStatus(Status.UPDATE_COMPLETE);
          break;
        default:
          LOG.error("updateOnSuccess: unsupported deployment status: {}. Setting status to {}",
              deployment.getStatus(), Status.UNKNOWN.toString());
          deployment.setStatus(Status.UNKNOWN);
          break;
      }
      deployment.setTask(Task.NONE);
      deployment.setStatusReason(null);
      deploymentRepository.save(deployment);
    }
  }

}
=======
package it.reply.orchestrator.service.deployment.providers;

import it.reply.orchestrator.dal.entity.Deployment;
import it.reply.orchestrator.dal.entity.Resource;
import it.reply.orchestrator.dal.repository.DeploymentRepository;
import it.reply.orchestrator.enums.Status;
import it.reply.orchestrator.enums.Task;
import it.reply.orchestrator.exception.service.DeploymentException;

import org.apache.logging.log4j.LogManager;
import org.apache.logging.log4j.Logger;
import org.springframework.beans.factory.annotation.Autowired;

import java.util.function.Function;

public abstract class AbstractDeploymentProviderService implements DeploymentProviderService {

  private static final Logger LOG = LogManager.getLogger(AbstractDeploymentProviderService.class);

  @Autowired
  private DeploymentRepository deploymentRepository;

  @Override
  public boolean doPoller(final Function<String[], Boolean> function, String[] params) {
    int maxRetry = 10;
    int sleepInterval = 30000;
    Boolean isDone = false;
    while (maxRetry > 0 && !(isDone = function.apply(params))) {
      try {
        Thread.sleep(sleepInterval);
      } catch (InterruptedException e) {
        e.printStackTrace();
      }
      maxRetry--;
    }
    return isDone;
  }

  public void updateOnError(String deploymentUuid) {
    updateOnError(deploymentUuid, (String) null);
  }

  public void updateOnError(String deploymentUuid, Throwable throwable) {
    updateOnError(deploymentUuid, throwable.getMessage());
  }

  public void updateOnError(String deploymentUuid, String message) {
    Deployment deployment = deploymentRepository.findOne(deploymentUuid);
    switch (deployment.getStatus()) {
      case CREATE_FAILED:
      case UPDATE_FAILED:
      case DELETE_FAILED:
        LOG.warn("Deployment < {} > was already in {} state.", deploymentUuid,
            deployment.getStatus());
        break;
      case CREATE_IN_PROGRESS:
        deployment.setStatus(Status.CREATE_FAILED);
        updateResources(deployment, Status.CREATE_FAILED);
        break;
      case DELETE_IN_PROGRESS:
        deployment.setStatus(Status.DELETE_FAILED);
        updateResources(deployment, Status.DELETE_FAILED);
        break;
      case UPDATE_IN_PROGRESS:
        deployment.setStatus(Status.UPDATE_FAILED);
        updateResources(deployment, Status.UPDATE_FAILED);
        break;
      default:
        LOG.error("updateOnError: unsupported deployment status: {}. Setting status to {}",
            deployment.getStatus(), Status.UNKNOWN.toString());
        deployment.setStatus(Status.UNKNOWN);
        updateResources(deployment, Status.UNKNOWN);
        break;
    }
    deployment.setTask(Task.NONE);
    deployment.setStatusReason(message);
    deploymentRepository.save(deployment);
  }

  public void updateOnSuccess(String deploymentUuid) {
    Deployment deployment = deploymentRepository.findOne(deploymentUuid);
    if (deployment.getStatus() == Status.DELETE_IN_PROGRESS) {
      deploymentRepository.delete(deployment);
    } else {
      switch (deployment.getStatus()) {
        case CREATE_COMPLETE:
        case DELETE_COMPLETE:
        case UPDATE_COMPLETE:
          LOG.warn("Deployment < {} > was already in {} state.", deploymentUuid,
              deployment.getStatus());
          break;
        case CREATE_IN_PROGRESS:
          deployment.setStatus(Status.CREATE_COMPLETE);
          updateResources(deployment, Status.CREATE_COMPLETE);
          break;
        case UPDATE_IN_PROGRESS:
          deployment.setStatus(Status.UPDATE_COMPLETE);
          updateResources(deployment, Status.UPDATE_COMPLETE);
          break;
        default:
          LOG.error("updateOnSuccess: unsupported deployment status: {}. Setting status to {}",
              deployment.getStatus(), Status.UNKNOWN.toString());
          deployment.setStatus(Status.UNKNOWN);
          updateResources(deployment, Status.UNKNOWN);
          break;
      }
      deployment.setTask(Task.NONE);
      deployment.setStatusReason(null);
      deploymentRepository.save(deployment);
    }
  }

  private void updateResources(Deployment deployment, Status status) {
    for (Resource r : deployment.getResources()) {
      r.setStatus(status);
    }
  }
}
>>>>>>> d29b6d06
<|MERGE_RESOLUTION|>--- conflicted
+++ resolved
@@ -1,228 +1,118 @@
-<<<<<<< HEAD
-package it.reply.orchestrator.service.deployment.providers;
-
-import it.reply.orchestrator.dal.entity.Deployment;
-import it.reply.orchestrator.dal.repository.DeploymentRepository;
-import it.reply.orchestrator.enums.Status;
-import it.reply.orchestrator.enums.Task;
-
-import org.apache.logging.log4j.LogManager;
-import org.apache.logging.log4j.Logger;
-import org.springframework.beans.factory.annotation.Autowired;
-
-import java.util.function.Function;
-
-public abstract class AbstractDeploymentProviderService implements DeploymentProviderService {
-
-  private static final Logger LOG = LogManager.getLogger(AbstractDeploymentProviderService.class);
-
-  @Autowired
-  private DeploymentRepository deploymentRepository;
-
-  @Override
-  public boolean doPoller(String deploymentUuid, final Function<String, Boolean> function) {
-    int maxRetry = 10;
-    int sleepInterval = 30000;
-    Boolean isDone = false;
-    while (maxRetry > 0 && !(isDone = function.apply(deploymentUuid))) {
-      try {
-        Thread.sleep(sleepInterval);
-      } catch (InterruptedException e) {
-        e.printStackTrace();
-      }
-      maxRetry--;
-    }
-    return isDone;
-  }
-
-  public void updateOnError(String deploymentUuid) {
-    updateOnError(deploymentUuid, (String) null);
-  }
-
-  public void updateOnError(String deploymentUuid, Throwable throwable) {
-    updateOnError(deploymentUuid, throwable.getMessage());
-  }
-
-  public void updateOnError(String deploymentUuid, String message) {
-    Deployment deployment = deploymentRepository.findOne(deploymentUuid);
-    switch (deployment.getStatus()) {
-      case CREATE_FAILED:
-      case UPDATE_FAILED:
-      case DELETE_FAILED:
-        LOG.warn("Deployment < {} > was already in {} state.", deploymentUuid,
-            deployment.getStatus());
-        break;
-      case CREATE_IN_PROGRESS:
-        deployment.setStatus(Status.CREATE_FAILED);
-        break;
-      case DELETE_IN_PROGRESS:
-        deployment.setStatus(Status.DELETE_FAILED);
-        break;
-      case UPDATE_IN_PROGRESS:
-        deployment.setStatus(Status.UPDATE_FAILED);
-        break;
-      default:
-        LOG.error("updateOnError: unsupported deployment status: {}. Setting status to {}",
-            deployment.getStatus(), Status.UNKNOWN.toString());
-        deployment.setStatus(Status.UNKNOWN);
-        break;
-    }
-    deployment.setTask(Task.NONE);
-    deployment.setStatusReason(message);
-    deploymentRepository.save(deployment);
-  }
-
-  /**
-   * @param deploymentUuid
-   */
-  public void updateOnSuccess(String deploymentUuid) {
-    Deployment deployment = deploymentRepository.findOne(deploymentUuid);
-    if (deployment.getStatus() == Status.DELETE_IN_PROGRESS) {
-      deploymentRepository.delete(deployment);
-    } else {
-      switch (deployment.getStatus()) {
-        case CREATE_COMPLETE:
-        case DELETE_COMPLETE:
-        case UPDATE_COMPLETE:
-          LOG.warn("Deployment < {} > was already in {} state.", deploymentUuid,
-              deployment.getStatus());
-          break;
-        case CREATE_IN_PROGRESS:
-          deployment.setStatus(Status.CREATE_COMPLETE);
-          break;
-        case UPDATE_IN_PROGRESS:
-          deployment.setStatus(Status.UPDATE_COMPLETE);
-          break;
-        default:
-          LOG.error("updateOnSuccess: unsupported deployment status: {}. Setting status to {}",
-              deployment.getStatus(), Status.UNKNOWN.toString());
-          deployment.setStatus(Status.UNKNOWN);
-          break;
-      }
-      deployment.setTask(Task.NONE);
-      deployment.setStatusReason(null);
-      deploymentRepository.save(deployment);
-    }
-  }
-
-}
-=======
-package it.reply.orchestrator.service.deployment.providers;
-
-import it.reply.orchestrator.dal.entity.Deployment;
-import it.reply.orchestrator.dal.entity.Resource;
-import it.reply.orchestrator.dal.repository.DeploymentRepository;
-import it.reply.orchestrator.enums.Status;
-import it.reply.orchestrator.enums.Task;
-import it.reply.orchestrator.exception.service.DeploymentException;
-
-import org.apache.logging.log4j.LogManager;
-import org.apache.logging.log4j.Logger;
-import org.springframework.beans.factory.annotation.Autowired;
-
-import java.util.function.Function;
-
-public abstract class AbstractDeploymentProviderService implements DeploymentProviderService {
-
-  private static final Logger LOG = LogManager.getLogger(AbstractDeploymentProviderService.class);
-
-  @Autowired
-  private DeploymentRepository deploymentRepository;
-
-  @Override
-  public boolean doPoller(final Function<String[], Boolean> function, String[] params) {
-    int maxRetry = 10;
-    int sleepInterval = 30000;
-    Boolean isDone = false;
-    while (maxRetry > 0 && !(isDone = function.apply(params))) {
-      try {
-        Thread.sleep(sleepInterval);
-      } catch (InterruptedException e) {
-        e.printStackTrace();
-      }
-      maxRetry--;
-    }
-    return isDone;
-  }
-
-  public void updateOnError(String deploymentUuid) {
-    updateOnError(deploymentUuid, (String) null);
-  }
-
-  public void updateOnError(String deploymentUuid, Throwable throwable) {
-    updateOnError(deploymentUuid, throwable.getMessage());
-  }
-
-  public void updateOnError(String deploymentUuid, String message) {
-    Deployment deployment = deploymentRepository.findOne(deploymentUuid);
-    switch (deployment.getStatus()) {
-      case CREATE_FAILED:
-      case UPDATE_FAILED:
-      case DELETE_FAILED:
-        LOG.warn("Deployment < {} > was already in {} state.", deploymentUuid,
-            deployment.getStatus());
-        break;
-      case CREATE_IN_PROGRESS:
-        deployment.setStatus(Status.CREATE_FAILED);
-        updateResources(deployment, Status.CREATE_FAILED);
-        break;
-      case DELETE_IN_PROGRESS:
-        deployment.setStatus(Status.DELETE_FAILED);
-        updateResources(deployment, Status.DELETE_FAILED);
-        break;
-      case UPDATE_IN_PROGRESS:
-        deployment.setStatus(Status.UPDATE_FAILED);
-        updateResources(deployment, Status.UPDATE_FAILED);
-        break;
-      default:
-        LOG.error("updateOnError: unsupported deployment status: {}. Setting status to {}",
-            deployment.getStatus(), Status.UNKNOWN.toString());
-        deployment.setStatus(Status.UNKNOWN);
-        updateResources(deployment, Status.UNKNOWN);
-        break;
-    }
-    deployment.setTask(Task.NONE);
-    deployment.setStatusReason(message);
-    deploymentRepository.save(deployment);
-  }
-
-  public void updateOnSuccess(String deploymentUuid) {
-    Deployment deployment = deploymentRepository.findOne(deploymentUuid);
-    if (deployment.getStatus() == Status.DELETE_IN_PROGRESS) {
-      deploymentRepository.delete(deployment);
-    } else {
-      switch (deployment.getStatus()) {
-        case CREATE_COMPLETE:
-        case DELETE_COMPLETE:
-        case UPDATE_COMPLETE:
-          LOG.warn("Deployment < {} > was already in {} state.", deploymentUuid,
-              deployment.getStatus());
-          break;
-        case CREATE_IN_PROGRESS:
-          deployment.setStatus(Status.CREATE_COMPLETE);
-          updateResources(deployment, Status.CREATE_COMPLETE);
-          break;
-        case UPDATE_IN_PROGRESS:
-          deployment.setStatus(Status.UPDATE_COMPLETE);
-          updateResources(deployment, Status.UPDATE_COMPLETE);
-          break;
-        default:
-          LOG.error("updateOnSuccess: unsupported deployment status: {}. Setting status to {}",
-              deployment.getStatus(), Status.UNKNOWN.toString());
-          deployment.setStatus(Status.UNKNOWN);
-          updateResources(deployment, Status.UNKNOWN);
-          break;
-      }
-      deployment.setTask(Task.NONE);
-      deployment.setStatusReason(null);
-      deploymentRepository.save(deployment);
-    }
-  }
-
-  private void updateResources(Deployment deployment, Status status) {
-    for (Resource r : deployment.getResources()) {
-      r.setStatus(status);
-    }
-  }
-}
->>>>>>> d29b6d06
+package it.reply.orchestrator.service.deployment.providers;
+
+import it.reply.orchestrator.dal.entity.Deployment;
+import it.reply.orchestrator.dal.entity.Resource;
+import it.reply.orchestrator.dal.repository.DeploymentRepository;
+import it.reply.orchestrator.enums.Status;
+import it.reply.orchestrator.enums.Task;
+import it.reply.orchestrator.exception.service.DeploymentException;
+
+import org.apache.logging.log4j.LogManager;
+import org.apache.logging.log4j.Logger;
+import org.springframework.beans.factory.annotation.Autowired;
+
+import java.util.function.Function;
+
+public abstract class AbstractDeploymentProviderService implements DeploymentProviderService {
+
+  private static final Logger LOG = LogManager.getLogger(AbstractDeploymentProviderService.class);
+
+  @Autowired
+  private DeploymentRepository deploymentRepository;
+
+  @Override
+  public boolean doPoller(final Function<String[], Boolean> function, String[] params) {
+    int maxRetry = 10;
+    int sleepInterval = 30000;
+    Boolean isDone = false;
+    while (maxRetry > 0 && !(isDone = function.apply(params))) {
+      try {
+        Thread.sleep(sleepInterval);
+      } catch (InterruptedException e) {
+        e.printStackTrace();
+      }
+      maxRetry--;
+    }
+    return isDone;
+  }
+
+  public void updateOnError(String deploymentUuid) {
+    updateOnError(deploymentUuid, (String) null);
+  }
+
+  public void updateOnError(String deploymentUuid, Throwable throwable) {
+    updateOnError(deploymentUuid, throwable.getMessage());
+  }
+
+  public void updateOnError(String deploymentUuid, String message) {
+    Deployment deployment = deploymentRepository.findOne(deploymentUuid);
+    switch (deployment.getStatus()) {
+      case CREATE_FAILED:
+      case UPDATE_FAILED:
+      case DELETE_FAILED:
+        LOG.warn("Deployment < {} > was already in {} state.", deploymentUuid,
+            deployment.getStatus());
+        break;
+      case CREATE_IN_PROGRESS:
+        deployment.setStatus(Status.CREATE_FAILED);
+        updateResources(deployment, Status.CREATE_FAILED);
+        break;
+      case DELETE_IN_PROGRESS:
+        deployment.setStatus(Status.DELETE_FAILED);
+        updateResources(deployment, Status.DELETE_FAILED);
+        break;
+      case UPDATE_IN_PROGRESS:
+        deployment.setStatus(Status.UPDATE_FAILED);
+        updateResources(deployment, Status.UPDATE_FAILED);
+        break;
+      default:
+        LOG.error("updateOnError: unsupported deployment status: {}. Setting status to {}",
+            deployment.getStatus(), Status.UNKNOWN.toString());
+        deployment.setStatus(Status.UNKNOWN);
+        updateResources(deployment, Status.UNKNOWN);
+        break;
+    }
+    deployment.setTask(Task.NONE);
+    deployment.setStatusReason(message);
+    deploymentRepository.save(deployment);
+  }
+
+  public void updateOnSuccess(String deploymentUuid) {
+    Deployment deployment = deploymentRepository.findOne(deploymentUuid);
+    if (deployment.getStatus() == Status.DELETE_IN_PROGRESS) {
+      deploymentRepository.delete(deployment);
+    } else {
+      switch (deployment.getStatus()) {
+        case CREATE_COMPLETE:
+        case DELETE_COMPLETE:
+        case UPDATE_COMPLETE:
+          LOG.warn("Deployment < {} > was already in {} state.", deploymentUuid,
+              deployment.getStatus());
+          break;
+        case CREATE_IN_PROGRESS:
+          deployment.setStatus(Status.CREATE_COMPLETE);
+          updateResources(deployment, Status.CREATE_COMPLETE);
+          break;
+        case UPDATE_IN_PROGRESS:
+          deployment.setStatus(Status.UPDATE_COMPLETE);
+          updateResources(deployment, Status.UPDATE_COMPLETE);
+          break;
+        default:
+          LOG.error("updateOnSuccess: unsupported deployment status: {}. Setting status to {}",
+              deployment.getStatus(), Status.UNKNOWN.toString());
+          deployment.setStatus(Status.UNKNOWN);
+          updateResources(deployment, Status.UNKNOWN);
+          break;
+      }
+      deployment.setTask(Task.NONE);
+      deployment.setStatusReason(null);
+      deploymentRepository.save(deployment);
+    }
+  }
+
+  private void updateResources(Deployment deployment, Status status) {
+    for (Resource r : deployment.getResources()) {
+      r.setStatus(status);
+    }
+  }
+}