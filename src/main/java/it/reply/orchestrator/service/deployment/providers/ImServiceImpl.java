--- conflicted
+++ resolved
@@ -1,668 +1,664 @@
-package it.reply.orchestrator.service.deployment.providers;
-
-import alien4cloud.model.topology.NodeTemplate;
-import alien4cloud.tosca.model.ArchiveRoot;
-import alien4cloud.tosca.parser.ParsingException;
-
-import es.upv.i3m.grycap.im.InfrastructureManager;
-import es.upv.i3m.grycap.im.States;
-import es.upv.i3m.grycap.im.exceptions.ImClientErrorException;
-import es.upv.i3m.grycap.im.exceptions.ImClientException;
-import es.upv.i3m.grycap.im.pojo.InfOutputValues;
-import es.upv.i3m.grycap.im.pojo.InfrastructureState;
-import es.upv.i3m.grycap.im.pojo.InfrastructureUri;
-import es.upv.i3m.grycap.im.pojo.InfrastructureUris;
-import es.upv.i3m.grycap.im.pojo.Property;
-import es.upv.i3m.grycap.im.pojo.ResponseError;
-import es.upv.i3m.grycap.im.pojo.VirtualMachineInfo;
-import es.upv.i3m.grycap.im.rest.client.BodyContentType;
-
-import it.reply.orchestrator.dal.entity.Deployment;
-import it.reply.orchestrator.dal.entity.Resource;
-import it.reply.orchestrator.dal.repository.DeploymentRepository;
-import it.reply.orchestrator.dal.repository.ResourceRepository;
-import it.reply.orchestrator.dto.deployment.DeploymentMessage;
-import it.reply.orchestrator.enums.DeploymentProvider;
-import it.reply.orchestrator.enums.NodeStates;
-import it.reply.orchestrator.enums.Status;
-import it.reply.orchestrator.enums.Task;
-import it.reply.orchestrator.exception.OrchestratorException;
-import it.reply.orchestrator.exception.service.DeploymentException;
-import it.reply.orchestrator.exception.service.ToscaException;
-import it.reply.orchestrator.service.ToscaService;
-import it.reply.utils.json.JsonUtility;
-
-import org.apache.commons.io.IOUtils;
-import org.apache.logging.log4j.LogManager;
-import org.apache.logging.log4j.Logger;
-import org.springframework.beans.factory.annotation.Autowired;
-import org.springframework.beans.factory.annotation.Qualifier;
-import org.springframework.beans.factory.annotation.Value;
-import org.springframework.context.ApplicationContext;
-import org.springframework.context.annotation.PropertySource;
-import org.springframework.data.domain.Page;
-import org.springframework.stereotype.Service;
-
-import java.io.File;
-import java.io.FileOutputStream;
-import java.io.IOException;
-import java.io.InputStream;
-import java.io.OutputStream;
-import java.nio.charset.StandardCharsets;
-import java.util.ArrayList;
-import java.util.HashMap;
-import java.util.HashSet;
-import java.util.List;
-import java.util.Map;
-import java.util.Map.Entry;
-import java.util.Set;
-import java.util.regex.Matcher;
-import java.util.regex.Pattern;
-
-@Service
-@Qualifier("IM")
-@PropertySource("classpath:im-config/im-java-api.properties")
-public class ImServiceImpl extends AbstractDeploymentProviderService {
-
-  private static final Logger LOG = LogManager.getLogger(ImServiceImpl.class);
-
-  @Autowired
-  private ApplicationContext ctx;
-
-  @Value("${onedock.proxy.file.path}")
-  private String proxyPath;
-
-  @Value("${url}")
-  private String imUrl;
-
-  @Value("${auth.file.path}")
-  private String authFilePath;
-
-  @Value("${opennebula.auth.file.path}")
-  private String opennebulaAuthFilePath;
-
-  @Value("${openstack.auth.file.path}")
-  private String openstackAuthFilePath;
-
-  @Value("${onedock.auth.file.path}")
-  private String onedockAuthFilePath;
-
-  private static final Pattern UUID_PATTERN = Pattern.compile(".*\\/([^\"\\/]+)\\/?\"?");
-  private static final Pattern VM_ID_PATTERN = Pattern.compile("(\\w+)$");
-
-  @Autowired
-  private ToscaService toscaService;
-
-  @Autowired
-  private DeploymentRepository deploymentRepository;
-
-  @Autowired
-  private ResourceRepository resourceRepository;
-
-  public enum IaaSSite {
-    // @formatter:off
-    OPENSTACK, OPENNEBULA, ONEDOCK
-    // @formatter:on
-  }
-
-  private InfrastructureManager getClient(IaaSSite iaaSSite) {
-    InputStream inputStream = null;
-    try {
-      switch (iaaSSite) {
-        case OPENSTACK:
-          LOG.debug("Load {} credentials", IaaSSite.OPENSTACK.toString());
-
-          inputStream = ctx.getResource(openstackAuthFilePath).getInputStream();
-          break;
-        case ONEDOCK:
-          LOG.debug("Load {} credentials", IaaSSite.ONEDOCK.toString());
-          // Read the proxy file
-          String proxy;
-          try (InputStream in = ctx.getResource(proxyPath).getInputStream()) {
-            proxy = IOUtils.toString(in);
-            proxy = proxy.replace(System.lineSeparator(), "\\\\n");
-          } catch (Exception ex) {
-            throw new OrchestratorException("Cannot load proxy file", ex);
-          }
-          // read onedock auth file
-          inputStream = ctx.getResource(onedockAuthFilePath).getInputStream();
-          String authFile = IOUtils.toString(inputStream, StandardCharsets.UTF_8.toString());
-          inputStream.close();
-
-          // replace the proxy as string
-          authFile = authFile.replace("{proxy}", proxy);
-
-          inputStream = IOUtils.toInputStream(authFile, StandardCharsets.UTF_8.toString());
-          break;
-        case OPENNEBULA:
-          LOG.debug("Load {} credentials", IaaSSite.OPENNEBULA.toString());
-          inputStream = ctx.getResource(opennebulaAuthFilePath).getInputStream();
-          break;
-        default:
-          LOG.debug("Load fake credentials");
-          inputStream = ctx.getResource(authFilePath).getInputStream();
-          break;
-      }
-
-      File tmp = File.createTempFile("authFileTmp", ".tmp");
-      try (OutputStream outStream = new FileOutputStream(tmp)) {
-        IOUtils.copy(inputStream, outStream);
-      }
-      InfrastructureManager im = new InfrastructureManager(imUrl, tmp.toPath());
-      return im;
-    } catch (IOException | ImClientException ex) {
-      throw new OrchestratorException("Cannot load IM auth file", ex);
-    } finally {
-      if (inputStream != null) {
-        try {
-          inputStream.close();
-        } catch (IOException ex) {
-          LOG.catching(ex);
-        }
-      }
-    }
-  }
-
-  private IaaSSite getIaaSSiteFromTosca(String template) {
-
-    if (template.contains("tosca.nodes.indigo.MesosMaster")) {
-      return IaaSSite.OPENSTACK;
-    } else if (template.contains("onedock.i3m.upv.es")) {
-      return IaaSSite.ONEDOCK;
-    } else {
-      return IaaSSite.OPENNEBULA;
-    }
-  }
-
-  @Override
-  public boolean doDeploy(DeploymentMessage deploymentMessage) {
-    Deployment deployment = deploymentMessage.getDeployment();
-    String deploymentUuid = deployment.getId();
-    try {
-      // Update status of the deployment
-      deployment.setTask(Task.DEPLOYER);
-      deployment.setDeploymentProvider(DeploymentProvider.IM);
-      deployment = deploymentRepository.save(deployment);
-
-      ArchiveRoot ar =
-          toscaService.prepareTemplate(deployment.getTemplate(), deployment.getParameters());
-<<<<<<< HEAD
-      toscaService.addDeploymentId(ar, deploymentUuid);
-      toscaService.contextualizeImages(ar, deploymentMessage.getChosenCloudProvider());
-=======
-      toscaService.addElasticClusterParameters(ar, deploymentUuid);
->>>>>>> 645f2b3a
-      String imCustomizedTemplate = toscaService.getTemplateFromTopology(ar);
-
-      // FIXME this is a trick used only for demo purpose
-      InfrastructureManager im = getClient(getIaaSSiteFromTosca(deployment.getTemplate()));
-
-      // Deploy on IM
-      InfrastructureUri infrastructureUri =
-          im.createInfrastructure(imCustomizedTemplate, BodyContentType.TOSCA);
-
-      String infrastructureId = infrastructureUri.getInfrastructureId();
-      if (infrastructureId != null) {
-        deployment.setEndpoint(infrastructureId);
-        deployment = deploymentRepository.save(deployment);
-        deploymentMessage.setCreateComplete(true);
-        return true;
-      } else {
-        updateOnError(deploymentUuid,
-            String.format(
-                "Creation of deployment <%s>: Couldn't extract infrastructureId from IM endpoint."
-                    + "\nIM endpoint was %s.",
-                deploymentUuid, infrastructureUri.getUri()));
-        return false;
-      }
-      // Exception generated when the im produces an error message
-    } catch (ImClientErrorException exception) {
-      logImErrorResponse(exception);
-      ResponseError responseError = getImResponseError(exception);
-      updateOnError(deploymentUuid, responseError.getFormattedErrorMessage());
-      return false;
-
-    } catch (Exception ex) {
-      LOG.error(ex);
-      updateOnError(deploymentUuid, ex);
-      return false;
-    }
-  }
-
-  @Override
-  public boolean isDeployed(DeploymentMessage deploymentMessage) throws DeploymentException {
-    Deployment deployment = deploymentMessage.getDeployment();
-    InfrastructureManager im = null;
-    try {
-      // FIXME this is a trick used only for demo purpose
-      im = getClient(getIaaSSiteFromTosca(deployment.getTemplate()));
-
-      InfrastructureState infrastructureState = im.getInfrastructureState(deployment.getEndpoint());
-      LOG.debug(infrastructureState.toString());
-
-      States enumState = infrastructureState.getEnumState();
-      switch (enumState) {
-        case CONFIGURED:
-          deploymentMessage.setPollComplete(true);
-          return true;
-        case FAILED:
-        case UNCONFIGURED:
-          String errorMsg = String.format(
-              "Fail to deploy deployment <%s>." + "\nIM id is: <%s>" + "\nIM response is: <%s>",
-              deployment.getId(), deployment.getEndpoint(),
-              infrastructureState.getFormattedInfrastructureStateString());
-          try {
-            // Try to get the logs of the virtual infrastructure for debug
-            // purpose.
-            Property contMsg = im.getInfrastructureContMsg(deployment.getEndpoint());
-            errorMsg = errorMsg.concat("\nIM contMsg is: " + contMsg.getValue());
-          } catch (Exception ex) {
-            // Do nothing
-          }
-          DeploymentException ex = new DeploymentException(errorMsg);
-          updateOnError(deployment.getId(), ex);
-          LOG.error(errorMsg);
-          throw ex;
-        default:
-          return false;
-      }
-    } catch (ImClientException exception) {
-      String errorResponse = exception.getMessage();
-      if (exception instanceof ImClientErrorException) {
-        ImClientErrorException ex = (ImClientErrorException) exception;
-        errorResponse = ex.getResponseError().getFormattedErrorMessage();
-      }
-
-      String errorMsg = String.format(
-          "Fail to deploy deployment <%s>." + "\nIM id is: <%s>" + "\nIM error is: <%s>",
-          deployment.getId(), deployment.getEndpoint(), errorResponse);
-      try {
-        // Try to get the logs of the virtual infrastructure for debug
-        // purpose.
-        Property contMsg = im.getInfrastructureContMsg(deployment.getEndpoint());
-        errorMsg = errorMsg.concat("\nIM contMsg is: " + contMsg.getValue());
-      } catch (Exception ex) {
-        // Do nothing
-      }
-      LOG.error(errorMsg);
-      throw new DeploymentException(errorMsg);
-    }
-  }
-
-  @Override
-  public void finalizeDeploy(DeploymentMessage deploymentMessage, boolean deployed) {
-
-    Deployment deployment = deploymentMessage.getDeployment();
-    if (deployed) {
-      try {
-        // FIXME this is a trick used only for demo purpose
-        InfrastructureManager im = getClient(getIaaSSiteFromTosca(deployment.getTemplate()));
-        if (deployment.getOutputs().isEmpty()) {
-          InfOutputValues outputValues = im.getInfrastructureOutputs(deployment.getEndpoint());
-          Map<String, String> outputs = new HashMap<String, String>();
-          for (Entry<String, Object> entry : outputValues.getOutputs().entrySet()) {
-            if (entry.getValue() != null) {
-              outputs.put(entry.getKey(), JsonUtility.serializeJson(entry.getValue()));
-            } else {
-              outputs.put(entry.getKey(), "");
-            }
-          }
-          deployment.setOutputs(outputs);
-        }
-        bindResources(deployment, deployment.getEndpoint());
-
-        updateOnSuccess(deployment.getId());
-
-      } catch (ImClientErrorException exception) {
-        logImErrorResponse(exception);
-        updateOnError(deployment.getId(), exception);
-
-      } catch (Exception ex) {
-        LOG.error(ex);
-        updateOnError(deployment.getId(), ex);
-      }
-    } else {
-      updateOnError(deployment.getId());
-    }
-  }
-
-  @Override
-  public boolean doUpdate(DeploymentMessage deploymentMessage, String template) {
-
-    Deployment deployment = deploymentMessage.getDeployment();
-    // Check if count is increased or if there is a removal list, other kinds of update are
-    // discarded
-
-    ArchiveRoot oldAr;
-    ArchiveRoot newAr;
-    try {
-      // FIXME Fugly
-
-      // Get TOSCA in-memory repr. of current template
-      oldAr = toscaService.prepareTemplate(deployment.getTemplate(), deployment.getParameters());
-
-      // Get TOSCA in-memory repr. of new template
-      newAr = toscaService.prepareTemplate(template, deployment.getParameters());
-      toscaService.addDeploymentId(newAr, deployment.getId());
-      toscaService.contextualizeImages(newAr, deploymentMessage.getChosenCloudProvider());
-    } catch (ParsingException | IOException | ToscaException ex) {
-      throw new OrchestratorException(ex);
-    }
-    // find Count nodes into new and old template
-    Map<String, NodeTemplate> oldNodes = toscaService.getCountNodes(oldAr);
-    Map<String, NodeTemplate> newNodes = toscaService.getCountNodes(newAr);
-
-    try {
-      // Create the new template with the nodes to be added
-      ArchiveRoot root = newAr;
-      Map<String, NodeTemplate> nodes = new HashMap<>();
-
-      // List of vmIds to be removed
-      List<String> vmIds = new ArrayList<String>();
-
-      // Find difference between the old template and the new
-      for (Map.Entry<String, NodeTemplate> entry : oldNodes.entrySet()) {
-        if (newNodes.containsKey(entry.getKey())) {
-          int oldCount = toscaService.getCount(entry.getValue());
-          int newCount = toscaService.getCount(newNodes.get(entry.getKey()));
-          List<String> removalList = toscaService.getRemovalList(newNodes.get(entry.getKey()));
-          if (newCount > oldCount && removalList.size() == 0) {
-            Resource resource;
-            for (int i = 0; i < (newCount - oldCount); i++) {
-              resource = new Resource();
-              resource.setDeployment(deployment);
-              resource.setState(NodeStates.CREATING);
-              resource.setToscaNodeName(entry.getKey());
-              resource.setToscaNodeType(entry.getValue().getType());
-              resourceRepository.save(resource);
-            }
-            nodes.put(entry.getKey(), newNodes.get(entry.getKey()));
-
-          } else if (newCount < oldCount && removalList.size() == (oldCount - newCount)) {
-            // delete a WN.
-
-            // Find the nodes to be removed.
-            for (String resourceId : removalList) {
-              Resource resource = resourceRepository.findOne(resourceId);
-              resource.setState(NodeStates.DELETING);
-              resource = resourceRepository.save(resource);
-              vmIds.add(resource.getIaasId());
-            }
-          } else if (newCount == oldCount && removalList.size() == 0) {
-            // do nothing
-          } else {
-            throw new DeploymentException("An error occur during the update. Count is <" + newCount
-                + "> but removal_list contains <" + removalList.size() + "> elements in the node: "
-                + entry.getKey());
-          }
-        }
-      }
-
-      // Find if there is a new TOSCA node
-      for (Map.Entry<String, NodeTemplate> entry : newNodes.entrySet()) {
-        if (!oldNodes.containsKey(entry.getKey())) {
-          int count = toscaService.getCount(newNodes.get(entry.getKey()));
-          Resource resource;
-          for (int i = 0; i < count; i++) {
-            resource = new Resource();
-            resource.setDeployment(deployment);
-            resource.setState(NodeStates.CREATING);
-            resource.setToscaNodeName(entry.getKey());
-            resource.setToscaNodeType(entry.getValue().getType());
-            resourceRepository.save(resource);
-          }
-          nodes.put(entry.getKey(), newNodes.get(entry.getKey()));
-        }
-      }
-
-      // Pulisco gli output e aggiungo i nodi da creare
-      root.getTopology().setOutputs(null);
-      root.getTopology().setNodeTemplates(nodes);
-      if (!root.getTopology().isEmpty()) {
-        try {
-          InfrastructureManager im = getClient(getIaaSSiteFromTosca(deployment.getTemplate()));
-
-          im.addResource(deployment.getEndpoint(), toscaService.getTemplateFromTopology(root),
-              BodyContentType.TOSCA);
-        } catch (ImClientErrorException exception) {
-          throw new DeploymentException(
-              "An error occur during the update: fail to add new resources.", exception);
-        }
-      }
-      // DELETE
-      if (vmIds.size() > 0) {
-        try {
-          // FIXME this is a trick used only for demo purpose
-          InfrastructureManager im = getClient(getIaaSSiteFromTosca(deployment.getTemplate()));
-          im.removeResource(deployment.getEndpoint(), vmIds);
-        } catch (ImClientErrorException exception) {
-          throw new DeploymentException(
-              "An error occur during the update: fail to delete resources.", exception);
-        }
-      }
-      // FIXME: There's not check if the Template actually changed!
-      deployment.setTemplate(toscaService.updateTemplate(template));
-      return true;
-    } catch (ImClientException | IOException | DeploymentException ex) {
-      updateOnError(deployment.getId(), ex);
-      return false;
-    }
-  }
-
-  @Override
-  public boolean doUndeploy(DeploymentMessage deploymentMessage) {
-    Deployment deployment = deploymentMessage.getDeployment();
-    String deploymentUuid = deployment.getId();
-    try {
-      // Update status of the deployment
-      deployment.setTask(Task.DEPLOYER);
-      deployment = deploymentRepository.save(deployment);
-
-      // FIXME this is a trick used only for demo purpose
-      InfrastructureManager im = getClient(getIaaSSiteFromTosca(deployment.getTemplate()));
-      if (deployment.getEndpoint() == null) {
-        // updateOnSuccess(deploymentUuid);
-        deploymentMessage.setDeleteComplete(true);
-        return true;
-      }
-      im.destroyInfrastructure(deployment.getEndpoint());
-      deploymentMessage.setDeleteComplete(true);
-      return true;
-
-    } catch (ImClientErrorException exception) {
-      logImErrorResponse(exception);
-      ResponseError error = getImResponseError(exception);
-      if (error.is404Error()) {
-        // updateOnSuccess(deploymentUuid);
-        return true;
-
-      } else {
-        updateOnError(deploymentUuid, error.getFormattedErrorMessage());
-        return false;
-      }
-
-    } catch (Exception ex) {
-      LOG.error(ex);
-      updateOnError(deploymentUuid, ex);
-      return false;
-    }
-  }
-
-  @Override
-  public boolean isUndeployed(DeploymentMessage deploymentMessage) {
-
-    Deployment deployment = deploymentMessage.getDeployment();
-    try {
-      // FIXME this is a trick used only for demo purpose
-      InfrastructureManager im = getClient(getIaaSSiteFromTosca(deployment.getTemplate()));
-
-      // TODO verificare
-      if (deployment.getEndpoint() == null) {
-        return true;
-      }
-      im.getInfrastructureState(deployment.getEndpoint());
-
-      // If IM throws 404 the undeploy is complete
-      // It is not, otherwise
-      return false;
-
-    } catch (ImClientErrorException exception) {
-      ResponseError error = getImResponseError(exception);
-      return error.is404Error();
-
-    } catch (ImClientException ex) {
-      // TODO improve exception handling
-      LOG.error(ex);
-      return false;
-    }
-  }
-
-  /**
-   * Check if a resource is deleted.
-   */
-  @Override
-  public void finalizeUndeploy(DeploymentMessage deploymentMessage, boolean undeployed) {
-    if (undeployed) {
-      updateOnSuccess(deploymentMessage.getDeploymentId());
-    } else {
-      updateOnError(deploymentMessage.getDeploymentId());
-    }
-  }
-
-  private boolean isResourceDeleted(Resource resource) {
-    try {
-      Deployment deployment = resource.getDeployment();
-      // FIXME this is a trick used only for demo purpose
-      InfrastructureManager im = getClient(getIaaSSiteFromTosca(deployment.getTemplate()));
-
-      im.getVmInfo(deployment.getEndpoint(), resource.getIaasId());
-      return false;
-
-    } catch (ImClientErrorException exception) {
-      ResponseError error = getImResponseError(exception);
-      return error.is404Error();
-
-    } catch (ImClientException ex) {
-      // TODO improve exception handling
-      LOG.error(ex);
-      return false;
-    }
-  }
-
-  /**
-   * Match the {@link Resource} to IM vms.
-   * 
-   */
-  private void bindResources(Deployment deployment, String infrastructureId)
-      throws ImClientException {
-
-    // FIXME this is a trick used only for demo purpose
-    InfrastructureManager im = getClient(getIaaSSiteFromTosca(deployment.getTemplate()));
-
-    // Get the URLs of the VMs composing the virtual infrastructure
-    // TODO test in case of errors
-    InfrastructureUris vmUrls = im.getInfrastructureInfo(infrastructureId);
-
-    // for each URL get the information about the VM
-    Map<String, VirtualMachineInfo> vmMap = new HashMap<String, VirtualMachineInfo>();
-    for (InfrastructureUri vmUri : vmUrls.getUris()) {
-      String vmId = extractVmId(vmUri);
-      VirtualMachineInfo vmInfo = im.getVmInfo(infrastructureId, vmId);
-      vmMap.put(vmId, vmInfo);
-    }
-
-    // Find the Resource from the DB and bind it with the corresponding VM
-    Page<Resource> resources = resourceRepository.findByDeployment_id(deployment.getId(), null);
-
-    // Remove from vmMap all the resources already binded
-    for (Resource r : resources) {
-      if (r.getIaasId() != null) {
-        vmMap.remove(r.getIaasId());
-      }
-    }
-
-    Set<String> insered = new HashSet<String>();
-    for (Resource r : resources) {
-      if (r.getState() == NodeStates.CREATING || r.getState() == NodeStates.CONFIGURING
-          || r.getState() == NodeStates.ERROR) {
-        for (Map.Entry<String, VirtualMachineInfo> entry : vmMap.entrySet()) {
-          if (entry.getValue().toString().contains(r.getToscaNodeName())
-              && !insered.contains(entry.getKey())) {
-            r.setIaasId(entry.getKey());
-            insered.add(entry.getKey());
-            break;
-          }
-        }
-      } else if (r.getState() == NodeStates.DELETING) {
-        deployment.getResources().remove(r);
-      }
-    }
-  }
-
-  private String extractVmId(InfrastructureUri vmUri) {
-    Matcher matcher = VM_ID_PATTERN.matcher(vmUri.getUri());
-    if (matcher.find()) {
-      return matcher.group(0);
-    }
-    return "";
-  }
-
-  private ResponseError getImResponseError(ImClientErrorException exception) {
-    return exception.getResponseError();
-  }
-
-  private void logImErrorResponse(ImClientErrorException exception) {
-    LOG.error(exception.getResponseError().getFormattedErrorMessage());
-  }
-
-  // FIXME Remove once IM handles single nodes state update
-  /**
-   * Update the status of the deployment with an error message.
-   * 
-   * @param deploymentUuid
-   *          the deployment id
-   * @param message
-   *          the error message
-   */
-  @Override
-  public void updateOnError(String deploymentUuid, String message) {
-    // WARNING: In IM we don't have the resource mapping yet, so we update all the resources
-    // FIXME Remove once IM handles single nodes state update!!!! And pay attention to the
-    // AbstractDeploymentProviderService.updateOnError method!
-    Deployment deployment = deploymentRepository.findOne(deploymentUuid);
-    switch (deployment.getStatus()) {
-      case CREATE_FAILED:
-      case UPDATE_FAILED:
-      case DELETE_FAILED:
-        LOG.warn("Deployment < {} > was already in {} state.", deploymentUuid,
-            deployment.getStatus());
-        break;
-      case CREATE_IN_PROGRESS:
-        deployment.setStatus(Status.CREATE_FAILED);
-        updateResources(deployment, Status.CREATE_FAILED);
-        break;
-      case DELETE_IN_PROGRESS:
-        deployment.setStatus(Status.DELETE_FAILED);
-        updateResources(deployment, Status.DELETE_FAILED);
-        break;
-      case UPDATE_IN_PROGRESS:
-        deployment.setStatus(Status.UPDATE_FAILED);
-        updateResources(deployment, Status.UPDATE_FAILED);
-        break;
-      default:
-        LOG.error("updateOnError: unsupported deployment status: {}. Setting status to {}",
-            deployment.getStatus(), Status.UNKNOWN.toString());
-        deployment.setStatus(Status.UNKNOWN);
-        updateResources(deployment, Status.UNKNOWN);
-        break;
-    }
-    deployment.setTask(Task.NONE);
-    // Do not delete a previous statusReason if there's no explicit value! (used when isDeploy
-    // reports an error and then the PollDeploy task calls the finalizeDeploy, which also uses this
-    // method but does not have any newer statusReason)
-    if (message != null) {
-      deployment.setStatusReason(message);
-    }
-    deploymentRepository.save(deployment);
-  }
-}
+package it.reply.orchestrator.service.deployment.providers;
+
+import alien4cloud.model.topology.NodeTemplate;
+import alien4cloud.tosca.model.ArchiveRoot;
+import alien4cloud.tosca.parser.ParsingException;
+
+import es.upv.i3m.grycap.im.InfrastructureManager;
+import es.upv.i3m.grycap.im.States;
+import es.upv.i3m.grycap.im.exceptions.ImClientErrorException;
+import es.upv.i3m.grycap.im.exceptions.ImClientException;
+import es.upv.i3m.grycap.im.pojo.InfOutputValues;
+import es.upv.i3m.grycap.im.pojo.InfrastructureState;
+import es.upv.i3m.grycap.im.pojo.InfrastructureUri;
+import es.upv.i3m.grycap.im.pojo.InfrastructureUris;
+import es.upv.i3m.grycap.im.pojo.Property;
+import es.upv.i3m.grycap.im.pojo.ResponseError;
+import es.upv.i3m.grycap.im.pojo.VirtualMachineInfo;
+import es.upv.i3m.grycap.im.rest.client.BodyContentType;
+
+import it.reply.orchestrator.dal.entity.Deployment;
+import it.reply.orchestrator.dal.entity.Resource;
+import it.reply.orchestrator.dal.repository.DeploymentRepository;
+import it.reply.orchestrator.dal.repository.ResourceRepository;
+import it.reply.orchestrator.dto.deployment.DeploymentMessage;
+import it.reply.orchestrator.enums.DeploymentProvider;
+import it.reply.orchestrator.enums.NodeStates;
+import it.reply.orchestrator.enums.Status;
+import it.reply.orchestrator.enums.Task;
+import it.reply.orchestrator.exception.OrchestratorException;
+import it.reply.orchestrator.exception.service.DeploymentException;
+import it.reply.orchestrator.exception.service.ToscaException;
+import it.reply.orchestrator.service.ToscaService;
+import it.reply.utils.json.JsonUtility;
+
+import org.apache.commons.io.IOUtils;
+import org.apache.logging.log4j.LogManager;
+import org.apache.logging.log4j.Logger;
+import org.springframework.beans.factory.annotation.Autowired;
+import org.springframework.beans.factory.annotation.Qualifier;
+import org.springframework.beans.factory.annotation.Value;
+import org.springframework.context.ApplicationContext;
+import org.springframework.context.annotation.PropertySource;
+import org.springframework.data.domain.Page;
+import org.springframework.stereotype.Service;
+
+import java.io.File;
+import java.io.FileOutputStream;
+import java.io.IOException;
+import java.io.InputStream;
+import java.io.OutputStream;
+import java.nio.charset.StandardCharsets;
+import java.util.ArrayList;
+import java.util.HashMap;
+import java.util.HashSet;
+import java.util.List;
+import java.util.Map;
+import java.util.Map.Entry;
+import java.util.Set;
+import java.util.regex.Matcher;
+import java.util.regex.Pattern;
+
+@Service
+@Qualifier("IM")
+@PropertySource("classpath:im-config/im-java-api.properties")
+public class ImServiceImpl extends AbstractDeploymentProviderService {
+
+  private static final Logger LOG = LogManager.getLogger(ImServiceImpl.class);
+
+  @Autowired
+  private ApplicationContext ctx;
+
+  @Value("${onedock.proxy.file.path}")
+  private String proxyPath;
+
+  @Value("${url}")
+  private String imUrl;
+
+  @Value("${auth.file.path}")
+  private String authFilePath;
+
+  @Value("${opennebula.auth.file.path}")
+  private String opennebulaAuthFilePath;
+
+  @Value("${openstack.auth.file.path}")
+  private String openstackAuthFilePath;
+
+  @Value("${onedock.auth.file.path}")
+  private String onedockAuthFilePath;
+
+  private static final Pattern UUID_PATTERN = Pattern.compile(".*\\/([^\"\\/]+)\\/?\"?");
+  private static final Pattern VM_ID_PATTERN = Pattern.compile("(\\w+)$");
+
+  @Autowired
+  private ToscaService toscaService;
+
+  @Autowired
+  private DeploymentRepository deploymentRepository;
+
+  @Autowired
+  private ResourceRepository resourceRepository;
+
+  public enum IaaSSite {
+    // @formatter:off
+    OPENSTACK, OPENNEBULA, ONEDOCK
+    // @formatter:on
+  }
+
+  private InfrastructureManager getClient(IaaSSite iaaSSite) {
+    InputStream inputStream = null;
+    try {
+      switch (iaaSSite) {
+        case OPENSTACK:
+          LOG.debug("Load {} credentials", IaaSSite.OPENSTACK.toString());
+
+          inputStream = ctx.getResource(openstackAuthFilePath).getInputStream();
+          break;
+        case ONEDOCK:
+          LOG.debug("Load {} credentials", IaaSSite.ONEDOCK.toString());
+          // Read the proxy file
+          String proxy;
+          try (InputStream in = ctx.getResource(proxyPath).getInputStream()) {
+            proxy = IOUtils.toString(in);
+            proxy = proxy.replace(System.lineSeparator(), "\\\\n");
+          } catch (Exception ex) {
+            throw new OrchestratorException("Cannot load proxy file", ex);
+          }
+          // read onedock auth file
+          inputStream = ctx.getResource(onedockAuthFilePath).getInputStream();
+          String authFile = IOUtils.toString(inputStream, StandardCharsets.UTF_8.toString());
+          inputStream.close();
+
+          // replace the proxy as string
+          authFile = authFile.replace("{proxy}", proxy);
+
+          inputStream = IOUtils.toInputStream(authFile, StandardCharsets.UTF_8.toString());
+          break;
+        case OPENNEBULA:
+          LOG.debug("Load {} credentials", IaaSSite.OPENNEBULA.toString());
+          inputStream = ctx.getResource(opennebulaAuthFilePath).getInputStream();
+          break;
+        default:
+          LOG.debug("Load fake credentials");
+          inputStream = ctx.getResource(authFilePath).getInputStream();
+          break;
+      }
+
+      File tmp = File.createTempFile("authFileTmp", ".tmp");
+      try (OutputStream outStream = new FileOutputStream(tmp)) {
+        IOUtils.copy(inputStream, outStream);
+      }
+      InfrastructureManager im = new InfrastructureManager(imUrl, tmp.toPath());
+      return im;
+    } catch (IOException | ImClientException ex) {
+      throw new OrchestratorException("Cannot load IM auth file", ex);
+    } finally {
+      if (inputStream != null) {
+        try {
+          inputStream.close();
+        } catch (IOException ex) {
+          LOG.catching(ex);
+        }
+      }
+    }
+  }
+
+  private IaaSSite getIaaSSiteFromTosca(String template) {
+
+    if (template.contains("tosca.nodes.indigo.MesosMaster")) {
+      return IaaSSite.OPENSTACK;
+    } else if (template.contains("onedock.i3m.upv.es")) {
+      return IaaSSite.ONEDOCK;
+    } else {
+      return IaaSSite.OPENNEBULA;
+    }
+  }
+
+  @Override
+  public boolean doDeploy(DeploymentMessage deploymentMessage) {
+    Deployment deployment = deploymentMessage.getDeployment();
+    String deploymentUuid = deployment.getId();
+    try {
+      // Update status of the deployment
+      deployment.setTask(Task.DEPLOYER);
+      deployment.setDeploymentProvider(DeploymentProvider.IM);
+      deployment = deploymentRepository.save(deployment);
+
+      ArchiveRoot ar =
+          toscaService.prepareTemplate(deployment.getTemplate(), deployment.getParameters());
+      toscaService.addElasticClusterParameters(ar, deploymentUuid);
+      toscaService.contextualizeImages(ar, deploymentMessage.getChosenCloudProvider());
+      String imCustomizedTemplate = toscaService.getTemplateFromTopology(ar);
+
+      // FIXME this is a trick used only for demo purpose
+      InfrastructureManager im = getClient(getIaaSSiteFromTosca(deployment.getTemplate()));
+
+      // Deploy on IM
+      InfrastructureUri infrastructureUri =
+          im.createInfrastructure(imCustomizedTemplate, BodyContentType.TOSCA);
+
+      String infrastructureId = infrastructureUri.getInfrastructureId();
+      if (infrastructureId != null) {
+        deployment.setEndpoint(infrastructureId);
+        deployment = deploymentRepository.save(deployment);
+        deploymentMessage.setCreateComplete(true);
+        return true;
+      } else {
+        updateOnError(deploymentUuid,
+            String.format(
+                "Creation of deployment <%s>: Couldn't extract infrastructureId from IM endpoint."
+                    + "\nIM endpoint was %s.",
+                deploymentUuid, infrastructureUri.getUri()));
+        return false;
+      }
+      // Exception generated when the im produces an error message
+    } catch (ImClientErrorException exception) {
+      logImErrorResponse(exception);
+      ResponseError responseError = getImResponseError(exception);
+      updateOnError(deploymentUuid, responseError.getFormattedErrorMessage());
+      return false;
+
+    } catch (Exception ex) {
+      LOG.error(ex);
+      updateOnError(deploymentUuid, ex);
+      return false;
+    }
+  }
+
+  @Override
+  public boolean isDeployed(DeploymentMessage deploymentMessage) throws DeploymentException {
+    Deployment deployment = deploymentMessage.getDeployment();
+    InfrastructureManager im = null;
+    try {
+      // FIXME this is a trick used only for demo purpose
+      im = getClient(getIaaSSiteFromTosca(deployment.getTemplate()));
+
+      InfrastructureState infrastructureState = im.getInfrastructureState(deployment.getEndpoint());
+      LOG.debug(infrastructureState.toString());
+
+      States enumState = infrastructureState.getEnumState();
+      switch (enumState) {
+        case CONFIGURED:
+          deploymentMessage.setPollComplete(true);
+          return true;
+        case FAILED:
+        case UNCONFIGURED:
+          String errorMsg = String.format(
+              "Fail to deploy deployment <%s>." + "\nIM id is: <%s>" + "\nIM response is: <%s>",
+              deployment.getId(), deployment.getEndpoint(),
+              infrastructureState.getFormattedInfrastructureStateString());
+          try {
+            // Try to get the logs of the virtual infrastructure for debug
+            // purpose.
+            Property contMsg = im.getInfrastructureContMsg(deployment.getEndpoint());
+            errorMsg = errorMsg.concat("\nIM contMsg is: " + contMsg.getValue());
+          } catch (Exception ex) {
+            // Do nothing
+          }
+          DeploymentException ex = new DeploymentException(errorMsg);
+          updateOnError(deployment.getId(), ex);
+          LOG.error(errorMsg);
+          throw ex;
+        default:
+          return false;
+      }
+    } catch (ImClientException exception) {
+      String errorResponse = exception.getMessage();
+      if (exception instanceof ImClientErrorException) {
+        ImClientErrorException ex = (ImClientErrorException) exception;
+        errorResponse = ex.getResponseError().getFormattedErrorMessage();
+      }
+
+      String errorMsg = String.format(
+          "Fail to deploy deployment <%s>." + "\nIM id is: <%s>" + "\nIM error is: <%s>",
+          deployment.getId(), deployment.getEndpoint(), errorResponse);
+      try {
+        // Try to get the logs of the virtual infrastructure for debug
+        // purpose.
+        Property contMsg = im.getInfrastructureContMsg(deployment.getEndpoint());
+        errorMsg = errorMsg.concat("\nIM contMsg is: " + contMsg.getValue());
+      } catch (Exception ex) {
+        // Do nothing
+      }
+      LOG.error(errorMsg);
+      throw new DeploymentException(errorMsg);
+    }
+  }
+
+  @Override
+  public void finalizeDeploy(DeploymentMessage deploymentMessage, boolean deployed) {
+
+    Deployment deployment = deploymentMessage.getDeployment();
+    if (deployed) {
+      try {
+        // FIXME this is a trick used only for demo purpose
+        InfrastructureManager im = getClient(getIaaSSiteFromTosca(deployment.getTemplate()));
+        if (deployment.getOutputs().isEmpty()) {
+          InfOutputValues outputValues = im.getInfrastructureOutputs(deployment.getEndpoint());
+          Map<String, String> outputs = new HashMap<String, String>();
+          for (Entry<String, Object> entry : outputValues.getOutputs().entrySet()) {
+            if (entry.getValue() != null) {
+              outputs.put(entry.getKey(), JsonUtility.serializeJson(entry.getValue()));
+            } else {
+              outputs.put(entry.getKey(), "");
+            }
+          }
+          deployment.setOutputs(outputs);
+        }
+        bindResources(deployment, deployment.getEndpoint());
+
+        updateOnSuccess(deployment.getId());
+
+      } catch (ImClientErrorException exception) {
+        logImErrorResponse(exception);
+        updateOnError(deployment.getId(), exception);
+
+      } catch (Exception ex) {
+        LOG.error(ex);
+        updateOnError(deployment.getId(), ex);
+      }
+    } else {
+      updateOnError(deployment.getId());
+    }
+  }
+
+  @Override
+  public boolean doUpdate(DeploymentMessage deploymentMessage, String template) {
+
+    Deployment deployment = deploymentMessage.getDeployment();
+    // Check if count is increased or if there is a removal list, other kinds of update are
+    // discarded
+
+    ArchiveRoot oldAr;
+    ArchiveRoot newAr;
+    try {
+      // FIXME Fugly
+
+      // Get TOSCA in-memory repr. of current template
+      oldAr = toscaService.prepareTemplate(deployment.getTemplate(), deployment.getParameters());
+
+      // Get TOSCA in-memory repr. of new template
+      newAr = toscaService.prepareTemplate(template, deployment.getParameters());
+      toscaService.addElasticClusterParameters(newAr, deployment.getId());
+      toscaService.contextualizeImages(newAr, deploymentMessage.getChosenCloudProvider());
+    } catch (ParsingException | IOException | ToscaException ex) {
+      throw new OrchestratorException(ex);
+    }
+    // find Count nodes into new and old template
+    Map<String, NodeTemplate> oldNodes = toscaService.getCountNodes(oldAr);
+    Map<String, NodeTemplate> newNodes = toscaService.getCountNodes(newAr);
+
+    try {
+      // Create the new template with the nodes to be added
+      ArchiveRoot root = newAr;
+      Map<String, NodeTemplate> nodes = new HashMap<>();
+
+      // List of vmIds to be removed
+      List<String> vmIds = new ArrayList<String>();
+
+      // Find difference between the old template and the new
+      for (Map.Entry<String, NodeTemplate> entry : oldNodes.entrySet()) {
+        if (newNodes.containsKey(entry.getKey())) {
+          int oldCount = toscaService.getCount(entry.getValue());
+          int newCount = toscaService.getCount(newNodes.get(entry.getKey()));
+          List<String> removalList = toscaService.getRemovalList(newNodes.get(entry.getKey()));
+          if (newCount > oldCount && removalList.size() == 0) {
+            Resource resource;
+            for (int i = 0; i < (newCount - oldCount); i++) {
+              resource = new Resource();
+              resource.setDeployment(deployment);
+              resource.setState(NodeStates.CREATING);
+              resource.setToscaNodeName(entry.getKey());
+              resource.setToscaNodeType(entry.getValue().getType());
+              resourceRepository.save(resource);
+            }
+            nodes.put(entry.getKey(), newNodes.get(entry.getKey()));
+
+          } else if (newCount < oldCount && removalList.size() == (oldCount - newCount)) {
+            // delete a WN.
+
+            // Find the nodes to be removed.
+            for (String resourceId : removalList) {
+              Resource resource = resourceRepository.findOne(resourceId);
+              resource.setState(NodeStates.DELETING);
+              resource = resourceRepository.save(resource);
+              vmIds.add(resource.getIaasId());
+            }
+          } else if (newCount == oldCount && removalList.size() == 0) {
+            // do nothing
+          } else {
+            throw new DeploymentException("An error occur during the update. Count is <" + newCount
+                + "> but removal_list contains <" + removalList.size() + "> elements in the node: "
+                + entry.getKey());
+          }
+        }
+      }
+
+      // Find if there is a new TOSCA node
+      for (Map.Entry<String, NodeTemplate> entry : newNodes.entrySet()) {
+        if (!oldNodes.containsKey(entry.getKey())) {
+          int count = toscaService.getCount(newNodes.get(entry.getKey()));
+          Resource resource;
+          for (int i = 0; i < count; i++) {
+            resource = new Resource();
+            resource.setDeployment(deployment);
+            resource.setState(NodeStates.CREATING);
+            resource.setToscaNodeName(entry.getKey());
+            resource.setToscaNodeType(entry.getValue().getType());
+            resourceRepository.save(resource);
+          }
+          nodes.put(entry.getKey(), newNodes.get(entry.getKey()));
+        }
+      }
+
+      // Pulisco gli output e aggiungo i nodi da creare
+      root.getTopology().setOutputs(null);
+      root.getTopology().setNodeTemplates(nodes);
+      if (!root.getTopology().isEmpty()) {
+        try {
+          InfrastructureManager im = getClient(getIaaSSiteFromTosca(deployment.getTemplate()));
+
+          im.addResource(deployment.getEndpoint(), toscaService.getTemplateFromTopology(root),
+              BodyContentType.TOSCA);
+        } catch (ImClientErrorException exception) {
+          throw new DeploymentException(
+              "An error occur during the update: fail to add new resources.", exception);
+        }
+      }
+      // DELETE
+      if (vmIds.size() > 0) {
+        try {
+          // FIXME this is a trick used only for demo purpose
+          InfrastructureManager im = getClient(getIaaSSiteFromTosca(deployment.getTemplate()));
+          im.removeResource(deployment.getEndpoint(), vmIds);
+        } catch (ImClientErrorException exception) {
+          throw new DeploymentException(
+              "An error occur during the update: fail to delete resources.", exception);
+        }
+      }
+      // FIXME: There's not check if the Template actually changed!
+      deployment.setTemplate(toscaService.updateTemplate(template));
+      return true;
+    } catch (ImClientException | IOException | DeploymentException ex) {
+      updateOnError(deployment.getId(), ex);
+      return false;
+    }
+  }
+
+  @Override
+  public boolean doUndeploy(DeploymentMessage deploymentMessage) {
+    Deployment deployment = deploymentMessage.getDeployment();
+    String deploymentUuid = deployment.getId();
+    try {
+      // Update status of the deployment
+      deployment.setTask(Task.DEPLOYER);
+      deployment = deploymentRepository.save(deployment);
+
+      // FIXME this is a trick used only for demo purpose
+      InfrastructureManager im = getClient(getIaaSSiteFromTosca(deployment.getTemplate()));
+      if (deployment.getEndpoint() == null) {
+        // updateOnSuccess(deploymentUuid);
+        deploymentMessage.setDeleteComplete(true);
+        return true;
+      }
+      im.destroyInfrastructure(deployment.getEndpoint());
+      deploymentMessage.setDeleteComplete(true);
+      return true;
+
+    } catch (ImClientErrorException exception) {
+      logImErrorResponse(exception);
+      ResponseError error = getImResponseError(exception);
+      if (error.is404Error()) {
+        // updateOnSuccess(deploymentUuid);
+        return true;
+
+      } else {
+        updateOnError(deploymentUuid, error.getFormattedErrorMessage());
+        return false;
+      }
+
+    } catch (Exception ex) {
+      LOG.error(ex);
+      updateOnError(deploymentUuid, ex);
+      return false;
+    }
+  }
+
+  @Override
+  public boolean isUndeployed(DeploymentMessage deploymentMessage) {
+
+    Deployment deployment = deploymentMessage.getDeployment();
+    try {
+      // FIXME this is a trick used only for demo purpose
+      InfrastructureManager im = getClient(getIaaSSiteFromTosca(deployment.getTemplate()));
+
+      // TODO verificare
+      if (deployment.getEndpoint() == null) {
+        return true;
+      }
+      im.getInfrastructureState(deployment.getEndpoint());
+
+      // If IM throws 404 the undeploy is complete
+      // It is not, otherwise
+      return false;
+
+    } catch (ImClientErrorException exception) {
+      ResponseError error = getImResponseError(exception);
+      return error.is404Error();
+
+    } catch (ImClientException ex) {
+      // TODO improve exception handling
+      LOG.error(ex);
+      return false;
+    }
+  }
+
+  /**
+   * Check if a resource is deleted.
+   */
+  @Override
+  public void finalizeUndeploy(DeploymentMessage deploymentMessage, boolean undeployed) {
+    if (undeployed) {
+      updateOnSuccess(deploymentMessage.getDeploymentId());
+    } else {
+      updateOnError(deploymentMessage.getDeploymentId());
+    }
+  }
+
+  private boolean isResourceDeleted(Resource resource) {
+    try {
+      Deployment deployment = resource.getDeployment();
+      // FIXME this is a trick used only for demo purpose
+      InfrastructureManager im = getClient(getIaaSSiteFromTosca(deployment.getTemplate()));
+
+      im.getVmInfo(deployment.getEndpoint(), resource.getIaasId());
+      return false;
+
+    } catch (ImClientErrorException exception) {
+      ResponseError error = getImResponseError(exception);
+      return error.is404Error();
+
+    } catch (ImClientException ex) {
+      // TODO improve exception handling
+      LOG.error(ex);
+      return false;
+    }
+  }
+
+  /**
+   * Match the {@link Resource} to IM vms.
+   * 
+   */
+  private void bindResources(Deployment deployment, String infrastructureId)
+      throws ImClientException {
+
+    // FIXME this is a trick used only for demo purpose
+    InfrastructureManager im = getClient(getIaaSSiteFromTosca(deployment.getTemplate()));
+
+    // Get the URLs of the VMs composing the virtual infrastructure
+    // TODO test in case of errors
+    InfrastructureUris vmUrls = im.getInfrastructureInfo(infrastructureId);
+
+    // for each URL get the information about the VM
+    Map<String, VirtualMachineInfo> vmMap = new HashMap<String, VirtualMachineInfo>();
+    for (InfrastructureUri vmUri : vmUrls.getUris()) {
+      String vmId = extractVmId(vmUri);
+      VirtualMachineInfo vmInfo = im.getVmInfo(infrastructureId, vmId);
+      vmMap.put(vmId, vmInfo);
+    }
+
+    // Find the Resource from the DB and bind it with the corresponding VM
+    Page<Resource> resources = resourceRepository.findByDeployment_id(deployment.getId(), null);
+
+    // Remove from vmMap all the resources already binded
+    for (Resource r : resources) {
+      if (r.getIaasId() != null) {
+        vmMap.remove(r.getIaasId());
+      }
+    }
+
+    Set<String> insered = new HashSet<String>();
+    for (Resource r : resources) {
+      if (r.getState() == NodeStates.CREATING || r.getState() == NodeStates.CONFIGURING
+          || r.getState() == NodeStates.ERROR) {
+        for (Map.Entry<String, VirtualMachineInfo> entry : vmMap.entrySet()) {
+          if (entry.getValue().toString().contains(r.getToscaNodeName())
+              && !insered.contains(entry.getKey())) {
+            r.setIaasId(entry.getKey());
+            insered.add(entry.getKey());
+            break;
+          }
+        }
+      } else if (r.getState() == NodeStates.DELETING) {
+        deployment.getResources().remove(r);
+      }
+    }
+  }
+
+  private String extractVmId(InfrastructureUri vmUri) {
+    Matcher matcher = VM_ID_PATTERN.matcher(vmUri.getUri());
+    if (matcher.find()) {
+      return matcher.group(0);
+    }
+    return "";
+  }
+
+  private ResponseError getImResponseError(ImClientErrorException exception) {
+    return exception.getResponseError();
+  }
+
+  private void logImErrorResponse(ImClientErrorException exception) {
+    LOG.error(exception.getResponseError().getFormattedErrorMessage());
+  }
+
+  // FIXME Remove once IM handles single nodes state update
+  /**
+   * Update the status of the deployment with an error message.
+   * 
+   * @param deploymentUuid
+   *          the deployment id
+   * @param message
+   *          the error message
+   */
+  @Override
+  public void updateOnError(String deploymentUuid, String message) {
+    // WARNING: In IM we don't have the resource mapping yet, so we update all the resources
+    // FIXME Remove once IM handles single nodes state update!!!! And pay attention to the
+    // AbstractDeploymentProviderService.updateOnError method!
+    Deployment deployment = deploymentRepository.findOne(deploymentUuid);
+    switch (deployment.getStatus()) {
+      case CREATE_FAILED:
+      case UPDATE_FAILED:
+      case DELETE_FAILED:
+        LOG.warn("Deployment < {} > was already in {} state.", deploymentUuid,
+            deployment.getStatus());
+        break;
+      case CREATE_IN_PROGRESS:
+        deployment.setStatus(Status.CREATE_FAILED);
+        updateResources(deployment, Status.CREATE_FAILED);
+        break;
+      case DELETE_IN_PROGRESS:
+        deployment.setStatus(Status.DELETE_FAILED);
+        updateResources(deployment, Status.DELETE_FAILED);
+        break;
+      case UPDATE_IN_PROGRESS:
+        deployment.setStatus(Status.UPDATE_FAILED);
+        updateResources(deployment, Status.UPDATE_FAILED);
+        break;
+      default:
+        LOG.error("updateOnError: unsupported deployment status: {}. Setting status to {}",
+            deployment.getStatus(), Status.UNKNOWN.toString());
+        deployment.setStatus(Status.UNKNOWN);
+        updateResources(deployment, Status.UNKNOWN);
+        break;
+    }
+    deployment.setTask(Task.NONE);
+    // Do not delete a previous statusReason if there's no explicit value! (used when isDeploy
+    // reports an error and then the PollDeploy task calls the finalizeDeploy, which also uses this
+    // method but does not have any newer statusReason)
+    if (message != null) {
+      deployment.setStatusReason(message);
+    }
+    deploymentRepository.save(deployment);
+  }
+}