--- conflicted
+++ resolved
@@ -1,774 +1,596 @@
-package it.reply.orchestrator.service.deployment.providers;
-
-import alien4cloud.model.topology.NodeTemplate;
-import alien4cloud.tosca.model.ArchiveRoot;
-import alien4cloud.tosca.parser.ParsingException;
-import alien4cloud.tosca.parser.ParsingResult;
-
-import com.fasterxml.jackson.core.type.TypeReference;
-import com.fasterxml.jackson.databind.ObjectMapper;
-
-import es.upv.i3m.grycap.im.InfrastructureManager;
-import es.upv.i3m.grycap.im.States;
-import es.upv.i3m.grycap.im.exceptions.ImClientErrorException;
-import es.upv.i3m.grycap.im.exceptions.ImClientException;
-import es.upv.i3m.grycap.im.exceptions.NoEnumFoundException;
-import es.upv.i3m.grycap.im.pojo.InfOutputValues;
-import es.upv.i3m.grycap.im.pojo.InfrastructureState;
-import es.upv.i3m.grycap.im.pojo.InfrastructureUri;
-import es.upv.i3m.grycap.im.pojo.InfrastructureUris;
-import es.upv.i3m.grycap.im.pojo.Property;
-import es.upv.i3m.grycap.im.pojo.ResponseError;
-import es.upv.i3m.grycap.im.pojo.VirtualMachineInfo;
-import es.upv.i3m.grycap.im.rest.client.BodyContentType;
-
-import it.reply.orchestrator.dal.entity.Deployment;
-import it.reply.orchestrator.dal.entity.Resource;
-import it.reply.orchestrator.dal.repository.DeploymentRepository;
-import it.reply.orchestrator.dal.repository.ResourceRepository;
-import it.reply.orchestrator.dto.im.InfrastructureStatus;
-import it.reply.orchestrator.enums.DeploymentProvider;
-import it.reply.orchestrator.enums.NodeStates;
-import it.reply.orchestrator.enums.Status;
-import it.reply.orchestrator.enums.Task;
-import it.reply.orchestrator.exception.OrchestratorException;
-import it.reply.orchestrator.exception.service.DeploymentException;
-import it.reply.orchestrator.service.ToscaService;
-import it.reply.utils.json.JsonUtility;
-
-import org.apache.commons.io.IOUtils;
-import org.apache.logging.log4j.LogManager;
-import org.apache.logging.log4j.Logger;
-import org.springframework.beans.factory.annotation.Autowired;
-import org.springframework.beans.factory.annotation.Value;
-import org.springframework.context.ApplicationContext;
-import org.springframework.context.annotation.PropertySource;
-import org.springframework.data.domain.Page;
-import org.springframework.stereotype.Service;
-
-import java.io.File;
-import java.io.FileOutputStream;
-import java.io.IOException;
-import java.io.InputStream;
-import java.io.OutputStream;
-import java.nio.charset.StandardCharsets;
-import java.util.ArrayList;
-import java.util.HashMap;
-import java.util.HashSet;
-import java.util.List;
-import java.util.Map;
-import java.util.Map.Entry;
-import java.util.Set;
-import java.util.regex.Matcher;
-import java.util.regex.Pattern;
-
-@Service
-@PropertySource("classpath:im-config/im-java-api.properties")
-public class ImServiceImpl extends AbstractDeploymentProviderService {
-
-  private static final Logger LOG = LogManager.getLogger(ImServiceImpl.class);
-
-  @Autowired
-  private ApplicationContext ctx;
-
-  @Value("${onedock.proxy.file.path}")
-  private String proxyPath;
-
-  @Value("${url}")
-  private String imUrl;
-
-  @Value("${auth.file.path}")
-  private String authFilePath;
-
-  @Value("${opennebula.auth.file.path}")
-  private String opennebulaAuthFilePath;
-
-  @Value("${openstack.auth.file.path}")
-  private String openstackAuthFilePath;
-
-  @Value("${onedock.auth.file.path}")
-  private String onedockAuthFilePath;
-
-  private static final Pattern UUID_PATTERN = Pattern.compile(".*\\/([^\"\\/]+)\\/?\"?");
-<<<<<<< HEAD
-  private static final Pattern VM_ID_PATTERN = Pattern.compile("(\\w+)$");
-=======
-  private static final Pattern VMID_PATTERN = Pattern.compile(".*\\/([0-9]+)\\/?\"?$");
->>>>>>> 4e3b9a16
-
-  @Autowired
-  private ToscaService toscaService;
-
-  @Autowired
-  private DeploymentRepository deploymentRepository;
-
-  @Autowired
-  private ResourceRepository resourceRepository;
-
-  public enum IaaSSite {
-    // @formatter:off
-    OPENSTACK, OPENNEBULA, ONEDOCK
-    // @formatter:on
-  }
-
-  private InfrastructureManager getClient(IaaSSite iaaSSite) {
-    InputStream inputStream = null;
-    try {
-      switch (iaaSSite) {
-        case OPENSTACK:
-          LOG.debug("Load {} credentials", IaaSSite.OPENSTACK.toString());
-
-          inputStream = ctx.getResource(openstackAuthFilePath).getInputStream();
-          break;
-        case ONEDOCK:
-          LOG.debug("Load {} credentials", IaaSSite.ONEDOCK.toString());
-          // Read the proxy file
-          String proxy;
-          try (InputStream in = ctx.getResource(proxyPath).getInputStream()) {
-            proxy = IOUtils.toString(in);
-            proxy = proxy.replace(System.lineSeparator(), "\\\\n");
-          } catch (Exception ex) {
-            throw new OrchestratorException("Cannot load proxy file", ex);
-          }
-          // read onedock auth file
-          inputStream = ctx.getResource(onedockAuthFilePath).getInputStream();
-          String authFile = IOUtils.toString(inputStream, StandardCharsets.UTF_8.toString());
-          inputStream.close();
-
-          // replace the proxy as string
-          authFile = authFile.replace("{proxy}", proxy);
-
-          inputStream = IOUtils.toInputStream(authFile, StandardCharsets.UTF_8.toString());
-          break;
-        case OPENNEBULA:
-          LOG.debug("Load {} credentials", IaaSSite.OPENNEBULA.toString());
-          inputStream = ctx.getResource(opennebulaAuthFilePath).getInputStream();
-          break;
-        default:
-          LOG.debug("Load fake credentials");
-          inputStream = ctx.getResource(authFilePath).getInputStream();
-          break;
-      }
-
-      File tmp = File.createTempFile("authFileTmp", ".tmp");
-      try (OutputStream outStream = new FileOutputStream(tmp)) {
-        IOUtils.copy(inputStream, outStream);
-      }
-      InfrastructureManager im =
-          new InfrastructureManager(imUrl, tmp.getAbsolutePath());
-      return im;
-    } catch (IOException | ImClientException ex) {
-      throw new OrchestratorException("Cannot load IM auth file", ex);
-    } finally {
-      if (inputStream != null) {
-        try {
-          inputStream.close();
-        } catch (IOException ex) {
-          LOG.catching(ex);
-        }
-      }
-    }
-  }
-
-  private IaaSSite getIaaSSiteFromTosca(String template) {
-
-    if (template.contains("tosca.nodes.indigo.MesosMaster")) {
-      return IaaSSite.OPENSTACK;
-    } else if (template.contains("onedock.i3m.upv.es")) {
-      return IaaSSite.ONEDOCK;
-    } else {
-      return IaaSSite.OPENNEBULA;
-    }
-  }
-
-  @Override
-  public boolean doDeploy(String deploymentUuid) {
-    Deployment deployment = deploymentRepository.findOne(deploymentUuid);
-    return doDeploy(deployment);
-  }
-
-  @Override
-  public boolean doDeploy(Deployment deployment) {
-    String deploymentUuid = deployment.getId();
-    try {
-      // Update status of the deployment
-      deployment.setTask(Task.DEPLOYER);
-      deployment.setDeploymentProvider(DeploymentProvider.IM);
-      deployment = deploymentRepository.save(deployment);
-
-      // FIXME this is a trick used only for demo purpose
-      InfrastructureManager im =
-          getClient(getIaaSSiteFromTosca(deployment.getTemplate()));
-
-      // TODO improve with template inputs
-      InfrastructureUri infrastructureUri = im.createInfrastructure(deployment.getTemplate(),
-          BodyContentType.TOSCA);
-      
-      String infrastructureId = infrastructureUri.getInfrastructureId();
-      if (infrastructureId != null) {
-        deployment.setEndpoint(infrastructureId);
-        deployment = deploymentRepository.save(deployment);
-        return true;
-      } else {
-        updateOnError(deploymentUuid,
-            String.format(
-                "Creation of deployment <%s>: Couldn't extract infrastructureId from IM endpoint."
-                    + "\nIM endpoint was %s.",
-                deploymentUuid, infrastructureUri.getUri()));
-        return false;
-      }
-      // Exception generated when the im produces an error message
-    } catch (ImClientErrorException exception) {
-      logImErrorResponse(exception);
-      ResponseError responseError = getImResponseError(exception);
-      updateOnError(deploymentUuid, responseError.getFormattedErrorMessage());
-      return false;
-
-    } catch (Exception ex) {
-      LOG.error(ex);
-      updateOnError(deploymentUuid, ex);
-      return false;
-    }
-  }
-
-  @Override
-  public boolean isDeployed(String deploymentUuid) throws DeploymentException {
-    Deployment deployment = deploymentRepository.findOne(deploymentUuid);
-    return isDeployed(deployment);
-  }
-
-  @Override
-  public boolean isDeployed(Deployment deployment) throws DeploymentException {
-    try {
-      // FIXME this is a trick used only for demo purpose
-      InfrastructureManager im =
-          getClient(getIaaSSiteFromTosca(deployment.getTemplate()));
-<<<<<<< HEAD
-      
-      InfrastructureState infrastructureState =
-          im.getInfrastructureState(deployment.getEndpoint());
-      
-      States enumState = infrastructureState.getEnumState();
-      switch (enumState) {
-        case CONFIGURED:
-          return true;
-        case FAILED:
-        case UNCONFIGURED:
-          String errorMsg = String.format(
-              "Fail to deploy deployment <%s>." + "\nIM id is: <%s>"
-                  + "\nIM response is: <%s>",
-              deployment.getId(), deployment.getEndpoint(),
-              infrastructureState.getFormattedInfrastructureStateString());
-          try {
-            // Try to get the logs of the virtual infrastructure for debug
-            // purpose.
-            Property contMsg =
-                im.getInfrastructureContMsg(deployment.getEndpoint());
-            errorMsg =
-                errorMsg.concat("\nIM contMsg is: " + contMsg.getValue());
-          } catch (Exception ex) {
-            // Do nothing
-          }
-          throw new DeploymentException(errorMsg);
-        default:
-          return false;
-=======
-      ServiceResponse response = imClient.getInfrastructureState(deployment.getEndpoint());
-      if (response.getServiceStatusCode() != 200) {
-        throw new DeploymentException(response.getResult());
-      }
-      InfrastructureStatus status =
-          new ObjectMapper().readValue(response.getResult(), InfrastructureStatus.class);
-      LOG.debug(status.toString());
-      // FIXME Are the infrastructure states equals to the VmStates?
-      if (status.getState().equals(VmStates.CONFIGURED.toString())) {
-        return true;
-      } else if (status.getState().equals(VmStates.FAILED.toString())
-          || status.getState().equals(VmStates.UNCONFIGURED.toString())) {
-        String errorMsg = String.format(
-            "Fail to deploy deployment <%s>." + "\nIM id is: <%s>" + "\nIM response is: <%s>",
-            deployment.getId(), deployment.getEndpoint(), response.getResult());
-        try {
-          // Try to get the logs of the virtual infrastructure for debug purpose.
-          ServiceResponse responseContMsg =
-              imClient.getInfrastructureContMsg(deployment.getEndpoint(), true);
-          errorMsg = errorMsg.concat("\nIM contMsg is: " + responseContMsg.getResult());
-        } catch (Exception ex) {
-          // Do nothing
-        }
-        throw new DeploymentException(errorMsg);
-      } else {
-        return false;
->>>>>>> 4e3b9a16
-      }
-    } catch (ImClientErrorException exception) {
-      logImErrorResponse(exception);
-      return false;
-      
-    } catch (ImClientException ex) {
-      // TODO improve exception handling
-      LOG.error(ex);
-      return false;
-    }
-  }
-
-  @Override
-  public void finalizeDeploy(String deploymentUuid, boolean deployed) {
-    Deployment deployment = deploymentRepository.findOne(deploymentUuid);
-    finalizeDeploy(deployment, deployed);
-  }
-
-  @Override
-  public void finalizeDeploy(Deployment deployment, boolean deployed) {
-    if (deployed) {
-      try {
-        // FIXME this is a trick used only for demo purpose
-        InfrastructureManager im =
-            getClient(getIaaSSiteFromTosca(deployment.getTemplate()));
-
-        InfOutputValues outputValues =
-            im.getInfrastructureOutputs(deployment.getEndpoint());
-
-        deployment.setOutputs(outputValues.getOutputs());
-
-        bindResources(deployment, deployment.getEndpoint());
-
-        updateOnSuccess(deployment.getId());
-
-      } catch (ImClientErrorException exception) {
-        logImErrorResponse(exception);
-        updateOnError(deployment.getId(), exception);
-        
-      } catch (Exception ex) {
-        LOG.error(ex);
-        updateOnError(deployment.getId(), ex);
-      }
-    } else {
-      updateOnError(deployment.getId());
-    }
-  }
-
-  @Override
-  public boolean doUpdate(String deploymentId, String template) {
-    Deployment deployment = deploymentRepository.findOne(deploymentId);
-    return doUpdate(deployment, template);
-  }
-
-  @Override
-  public boolean doUpdate(Deployment deployment, String template) {
-
-    // Check if count is increased or if there is a removal list, other kinds of update are
-    // discarded
-    ParsingResult<ArchiveRoot> oldParsingResult;
-    ParsingResult<ArchiveRoot> newParsingResult;
-    try {
-      // FIXME Fugly
-      oldParsingResult = toscaService.getArchiveRootFromTemplate(deployment.getTemplate());
-      template = toscaService.customizeTemplate(template, deployment.getId());
-      newParsingResult = toscaService.getArchiveRootFromTemplate(template);
-    } catch (ParsingException | IOException ex) {
-      throw new OrchestratorException(ex);
-    }
-    // find Count nodes into new and old template
-    Map<String, NodeTemplate> oldNodes = toscaService.getCountNodes(oldParsingResult.getResult());
-    Map<String, NodeTemplate> newNodes = toscaService.getCountNodes(newParsingResult.getResult());
-
-    try {
-      // Create the new template with the nodes to be added
-      ArchiveRoot root = newParsingResult.getResult();
-      Map<String, NodeTemplate> nodes = new HashMap<>();
-
-      // List of vmIds to be removed
-      List<String> vmIds = new ArrayList<String>();
-
-      for (Map.Entry<String, NodeTemplate> entry : oldNodes.entrySet()) {
-        if (newNodes.containsKey(entry.getKey())) {
-          int oldCount = toscaService.getCount(entry.getValue());
-          int newCount = toscaService.getCount(newNodes.get(entry.getKey()));
-          if (newCount > oldCount) {
-<<<<<<< HEAD
-            try {
-              Resource resource;
-              for (int i = 0; i < (newCount - oldCount); i++) {
-                resource = new Resource();
-                resource.setDeployment(deployment);
-                resource.setStatus(Status.CREATE_IN_PROGRESS);
-                resource.setToscaNodeName(entry.getKey());
-                resource.setToscaNodeType(entry.getValue().getType());
-                resourceRepository.save(resource);
-              }
-
-              ArchiveRoot root = newParsingResult.getResult();
-              Map<String, NodeTemplate> nodes = new HashMap<>();
-              nodes.put(entry.getKey(), newNodes.get(entry.getKey()));
-              root.getTopology().setNodeTemplates(nodes);
-              // FIXME this is a trick used only for demo purpose
-              InfrastructureManager im =
-                  getClient(getIaaSSiteFromTosca(deployment.getTemplate()));
-
-              im.addResource(deployment.getEndpoint(),
-                  toscaService.getTemplateFromTopology(root),
-                  BodyContentType.TOSCA);
-              
-              boolean result = doPoller(this::isDeployed, deployment);
-              if (!result) {
-                throw new DeploymentException(
-                    "An error occur during the update: polling failed");
-              }
-
-            } catch (ImClientErrorException exception) {
-              logImErrorResponse(exception);
-              ResponseError error = getImResponseError(exception);
-              throw new DeploymentException(error.getFormattedErrorMessage());
-            }
-=======
-            Resource resource;
-            for (int i = 0; i < (newCount - oldCount); i++) {
-              resource = new Resource();
-              resource.setDeployment(deployment);
-              resource.setState(NodeStates.CREATING);
-              resource.setToscaNodeName(entry.getKey());
-              resource.setToscaNodeType(entry.getValue().getType());
-              resourceRepository.save(resource);
-            }
-            nodes.put(entry.getKey(), newNodes.get(entry.getKey()));
-            // FIXME this is a trick used only for demo purpose
-
->>>>>>> 4e3b9a16
-          } else if (newCount < oldCount) {
-            // delete a WN.
-            List<String> removalList = toscaService.getRemovalList(newNodes.get(entry.getKey()));
-            if (removalList.size() != (oldCount - newCount)) {
-              throw new DeploymentException("An error occur during the update. Count is <"
-                  + newCount + "> but removal_list contains <" + removalList.size()
-                  + "> elements in the node: " + entry.getKey());
-            }
-
-            // Find the nodes to be removed.
-            for (String resourceId : removalList) {
-              Resource resource = resourceRepository.findOne(resourceId);
-              resource.setState(NodeStates.DELETING);
-              resource = resourceRepository.save(resource);
-<<<<<<< HEAD
-              try {
-                // FIXME this is a trick used only for demo purpose
-                InfrastructureManager im =
-                    getClient(getIaaSSiteFromTosca(deployment.getTemplate()));
-                im.removeResource(deployment.getEndpoint(),
-                    resource.getIaasId());
-
-                boolean result = doPoller(this::isResourceDeleted, resource);
-                if (result) {
-                  List<Resource> resurces = deployment.getResources();
-                  resurces.remove(resource);
-                  resourceRepository.delete(resourceId);
-                } else {
-                  throw new DeploymentException(
-                      "An error occur during the update: polling failed "
-                          + resource.getId());
-                }
-
-              } catch (ImClientErrorException exception) {
-                ResponseError error = getImResponseError(exception);
-                if (!error.is404Error()) {
-                  logImErrorResponse(exception);
-                  throw new DeploymentException(
-                      "An error occur during the update: fail to delete: "
-                          + resource.getToscaNodeName() + " with id: "
-                          + resourceId);
-                }
-              }
-=======
-              vmIds.add(resource.getIaasId());
->>>>>>> 4e3b9a16
-            }
-          }
-        }
-      }
-      // Pulisco gli output e aggiungo i nodi da creare
-      root.getTopology().setOutputs(null);
-      root.getTopology().setNodeTemplates(nodes);
-
-      // CREATE
-      if (!root.getTopology().isEmpty()) {
-        InfrastructureManagerApiClient imClient =
-            getClient(getIaaSSiteFromTosca(deployment.getTemplate()));
-        ServiceResponse response = imClient.addResource(deployment.getEndpoint(),
-            toscaService.getTemplateFromTopology(root), RestApiBodyContentType.TOSCA, true, true);
-
-        if (!response.isReponseSuccessful()) {
-          String responseError = getAndLogImErrorResponse(response);
-          throw new DeploymentException(response.getReasonPhrase() + ": " + responseError);
-        }
-      }
-      // DELETE
-
-      // FIXME this is a trick used only for demo purpose
-      if (vmIds.size() > 0) {
-        InfrastructureManagerApiClient imClient =
-            getClient(getIaaSSiteFromTosca(deployment.getTemplate()));
-        ServiceResponse response = imClient.removeResource(deployment.getEndpoint(), vmIds, true);
-        if (!response.isReponseSuccessful()) {
-          if (response.getServiceStatusCode() != 404) {
-            LOG.error(response.getResult());
-            throw new DeploymentException(
-                "An error occur during the update: fail to delete: " + response.getResult());
-          }
-        }
-      }
-
-      // Da mettere dopo il polling
-      // Posso chiamare isDeployed per test e poi generalizzare il metodo
-      // bindResources(deployment, deployment.getEndpoint());
-      deployment.setTemplate(toscaService.updateTemplate(template));
-      // updateOnSuccess(deployment.getId());
-      return true;
-    } catch (ImClientException | IOException | DeploymentException ex) {
-      updateOnError(deployment.getId(), ex);
-      return false;
-    }
-
-  }
-
-  private Status getOrchestratorStatusFromImStatus(String value) throws NoEnumFoundException {
-    States vmState = States.getEnumFromValue(value);
-    switch (vmState) {
-      case PENDING:
-      case RUNNING:
-        return Status.CREATE_IN_PROGRESS;
-
-      case FAILED:
-      case UNCONFIGURED:
-        return Status.CREATE_FAILED;
-
-      case CONFIGURED:
-        return Status.CREATE_COMPLETE;
-
-      // TODO Understand if we need other Status
-      case OFF:
-      case STOPPED:
-      case UNKNOWN:
-        return Status.UNKNOWN;
-
-      default:
-        return Status.UNKNOWN;
-    }
-  }
-
-  @Override
-  public boolean doUndeploy(String deploymentUuid) {
-    Deployment deployment = deploymentRepository.findOne(deploymentUuid);
-    return doUndeploy(deployment);
-  }
-
-  @Override
-  public boolean doUndeploy(Deployment deployment) {
-    String deploymentUuid = deployment.getId();
-    try {
-      // Update status of the deployment
-      deployment.setTask(Task.DEPLOYER);
-      deployment = deploymentRepository.save(deployment);
-
-      // FIXME this is a trick used only for demo purpose
-      InfrastructureManager im =
-          getClient(getIaaSSiteFromTosca(deployment.getTemplate()));
-      if (deployment.getEndpoint() == null) {
-        updateOnSuccess(deploymentUuid);
-        return true;
-      }
-      im.destroyInfrastructure(deployment.getEndpoint());
-      return true;
-      
-    } catch (ImClientErrorException exception) {
-      logImErrorResponse(exception);
-      ResponseError error = getImResponseError(exception);
-      if (error.is404Error()) {
-        updateOnSuccess(deploymentUuid);
-        return true;
-        
-      } else {
-        updateOnError(deploymentUuid, error.getFormattedErrorMessage());
-        return false;
-      }
-
-    } catch (Exception ex) {
-      LOG.error(ex);
-      updateOnError(deploymentUuid, ex);
-      return false;
-    }
-  }
-
-  @Override
-  public boolean isUndeployed(String deploymentUuid) throws DeploymentException {
-    Deployment deployment = deploymentRepository.findOne(deploymentUuid);
-    return isUndeployed(deployment);
-  }
-
-  @Override
-  public boolean isUndeployed(Deployment deployment) throws DeploymentException {
-    try {
-      // FIXME this is a trick used only for demo purpose
-      InfrastructureManager im =
-          getClient(getIaaSSiteFromTosca(deployment.getTemplate()));
-      if (deployment.getEndpoint() == null) {
-        return true;
-      }
-      im.getInfrastructureState(deployment.getEndpoint());
-      return false;
-
-    } catch (ImClientErrorException exception) {
-      ResponseError error = getImResponseError(exception);
-      return error.is404Error();
-
-    } catch (ImClientException ex) {
-      // TODO improve exception handling
-      LOG.error(ex);
-      return false;
-    }
-  }
-
-  /**
-   * Check if a resource is deleted.
-   */
-  @Override
-  public void finalizeUndeploy(String deploymentUuid, boolean undeployed) {
-    if (undeployed) {
-      updateOnSuccess(deploymentUuid);
-    } else {
-      updateOnError(deploymentUuid);
-    }
-  }
-
-  private boolean isResourceDeleted(Resource resource) {
-    try {
-      Deployment deployment = resource.getDeployment();
-      // FIXME this is a trick used only for demo purpose
-      InfrastructureManager im =
-          getClient(getIaaSSiteFromTosca(deployment.getTemplate()));
-
-      im.getVmInfo(deployment.getEndpoint(), resource.getIaasId());
-      return false;
-
-    } catch (ImClientErrorException exception) {
-      ResponseError error = getImResponseError(exception);
-      return error.is404Error();
-
-    } catch (ImClientException ex) {
-      // TODO improve exception handling
-      LOG.error(ex);
-      return false;
-    }
-  }
-
-  /**
-   * Match the {@link Resource} to IM vms.
-   * 
-   */
-  private void bindResources(Deployment deployment, String infrastructureId)
-      throws ImClientException {
-
-    // FIXME this is a trick used only for demo purpose
-    InfrastructureManager im =
-        getClient(getIaaSSiteFromTosca(deployment.getTemplate()));
-
-    // Get the URLs of the VMs composing the virtual infrastructure
-    // TODO test in case of errors
-<<<<<<< HEAD
-    InfrastructureUris vmUrls = im.getInfrastructureInfo(infrastructureId);
-    
-    // for each URL get the information about the VM
-    Map<String, VirtualMachineInfo> vmMap =
-        new HashMap<String, VirtualMachineInfo>();
-    for (InfrastructureUri vmUri : vmUrls.getUris()) {
-      String vmId = extractVmId(vmUri);
-      VirtualMachineInfo vmInfo = im.getVmInfo(infrastructureId, vmId);
-      vmMap.put(vmId, vmInfo);
-=======
-    ServiceResponse response = imClient.getInfrastructureInfo(infrastructureId, true);
-    if (!response.isReponseSuccessful()) {
-      String error = getAndLogImErrorResponse(response);
-      throw new DeploymentException(error);
->>>>>>> 4e3b9a16
-    }
-
-    try {
-      List<String> vmUrls =
-          JsonUtility.deserializeJson(response.getResult(), new TypeReference<List<String>>() {
-          });
-
-      // for each URL get the information about the VM
-      Map<String, String> vmMap = new HashMap<String, String>();
-      for (String vm : vmUrls) {
-
-        Matcher matcher = VMID_PATTERN.matcher(vm);
-        if (matcher.matches()) {
-          String vmId = matcher.group(1);
-          String vmInfo = imClient.getVmInfo(infrastructureId, vmId, true).getResult();
-          vmMap.put(vmId, vmInfo);
-        } else {
-          throw new DeploymentException("Error reading IM virtual machine id");
-        }
-      }
-
-      // Find the Resource from the DB and bind it with the corresponding VM
-      Page<Resource> resources = resourceRepository.findByDeployment_id(deployment.getId(), null);
-
-      // Remove from vmMap all the resources already binded
-      for (Resource r : resources) {
-        if (r.getIaasId() != null) {
-          vmMap.remove(r.getIaasId());
-        }
-      }
-
-<<<<<<< HEAD
-    Set<String> insered = new HashSet<String>();
-    for (Resource r : resources) {
-      if (r.getStatus() == Status.CREATE_IN_PROGRESS
-          || r.getStatus() == Status.UPDATE_IN_PROGRESS) {
-        for (Map.Entry<String, VirtualMachineInfo> entry : vmMap.entrySet()) {
-          if (entry.getValue().toString().contains(r.getToscaNodeName())
-              && !insered.contains(entry.getKey())) {
-            r.setIaasId(entry.getKey());
-            insered.add(entry.getKey());
-            break;
-=======
-      Set<String> insered = new HashSet<String>();
-      for (Resource r : resources) {
-        if (r.getState() == NodeStates.CREATING || r.getState() == NodeStates.CONFIGURING
-            || r.getState() == NodeStates.ERROR) {
-          for (Map.Entry<String, String> entry : vmMap.entrySet()) {
-            if (entry.getValue().contains(r.getToscaNodeName())
-                && !insered.contains(entry.getKey())) {
-              r.setIaasId(entry.getKey());
-              insered.add(entry.getKey());
-              break;
-            }
->>>>>>> 4e3b9a16
-          }
-        } else if (r.getState() == NodeStates.DELETING) {
-          deployment.getResources().remove(r);
-        }
-      }
-    } catch (IOException ex) {
-      throw new DeploymentException("Cannot deserialize IM response", ex);
-    }
-
-  }
-  
-  private String extractVmId(InfrastructureUri vmUri) {
-    Matcher matcher = VM_ID_PATTERN.matcher(vmUri.getUri());
-    if (matcher.find()) {
-      return matcher.group(0);
-    }
-    return "";
-  }
-
-  private ResponseError getImResponseError(ImClientErrorException exception) {
-    return exception.getResponseError();
-  }
-
-  private void logImErrorResponse(ImClientErrorException exception) {
-    LOG.error(exception.getResponseError().getFormattedErrorMessage());
-  }
-
-}
+package it.reply.orchestrator.service.deployment.providers;
+
+import alien4cloud.model.topology.NodeTemplate;
+import alien4cloud.tosca.model.ArchiveRoot;
+import alien4cloud.tosca.parser.ParsingException;
+import alien4cloud.tosca.parser.ParsingResult;
+
+import es.upv.i3m.grycap.im.InfrastructureManager;
+import es.upv.i3m.grycap.im.States;
+import es.upv.i3m.grycap.im.exceptions.ImClientErrorException;
+import es.upv.i3m.grycap.im.exceptions.ImClientException;
+import es.upv.i3m.grycap.im.pojo.InfOutputValues;
+import es.upv.i3m.grycap.im.pojo.InfrastructureState;
+import es.upv.i3m.grycap.im.pojo.InfrastructureUri;
+import es.upv.i3m.grycap.im.pojo.InfrastructureUris;
+import es.upv.i3m.grycap.im.pojo.Property;
+import es.upv.i3m.grycap.im.pojo.ResponseError;
+import es.upv.i3m.grycap.im.pojo.VirtualMachineInfo;
+import es.upv.i3m.grycap.im.rest.client.BodyContentType;
+
+import it.reply.orchestrator.dal.entity.Deployment;
+import it.reply.orchestrator.dal.entity.Resource;
+import it.reply.orchestrator.dal.repository.DeploymentRepository;
+import it.reply.orchestrator.dal.repository.ResourceRepository;
+import it.reply.orchestrator.enums.DeploymentProvider;
+import it.reply.orchestrator.enums.NodeStates;
+import it.reply.orchestrator.enums.Task;
+import it.reply.orchestrator.exception.OrchestratorException;
+import it.reply.orchestrator.exception.service.DeploymentException;
+import it.reply.orchestrator.service.ToscaService;
+import it.reply.utils.json.JsonUtility;
+
+import org.apache.commons.io.IOUtils;
+import org.apache.logging.log4j.LogManager;
+import org.apache.logging.log4j.Logger;
+import org.springframework.beans.factory.annotation.Autowired;
+import org.springframework.beans.factory.annotation.Value;
+import org.springframework.context.ApplicationContext;
+import org.springframework.context.annotation.PropertySource;
+import org.springframework.data.domain.Page;
+import org.springframework.stereotype.Service;
+
+import java.io.File;
+import java.io.FileOutputStream;
+import java.io.IOException;
+import java.io.InputStream;
+import java.io.OutputStream;
+import java.nio.charset.StandardCharsets;
+import java.util.ArrayList;
+import java.util.HashMap;
+import java.util.HashSet;
+import java.util.List;
+import java.util.Map;
+import java.util.Map.Entry;
+import java.util.Set;
+import java.util.regex.Matcher;
+import java.util.regex.Pattern;
+
+@Service
+@PropertySource("classpath:im-config/im-java-api.properties")
+public class ImServiceImpl extends AbstractDeploymentProviderService {
+
+  private static final Logger LOG = LogManager.getLogger(ImServiceImpl.class);
+
+  @Autowired
+  private ApplicationContext ctx;
+
+  @Value("${onedock.proxy.file.path}")
+  private String proxyPath;
+
+  @Value("${url}")
+  private String imUrl;
+
+  @Value("${auth.file.path}")
+  private String authFilePath;
+
+  @Value("${opennebula.auth.file.path}")
+  private String opennebulaAuthFilePath;
+
+  @Value("${openstack.auth.file.path}")
+  private String openstackAuthFilePath;
+
+  @Value("${onedock.auth.file.path}")
+  private String onedockAuthFilePath;
+
+  private static final Pattern UUID_PATTERN = Pattern.compile(".*\\/([^\"\\/]+)\\/?\"?");
+  private static final Pattern VM_ID_PATTERN = Pattern.compile("(\\w+)$");
+
+  @Autowired
+  private ToscaService toscaService;
+
+  @Autowired
+  private DeploymentRepository deploymentRepository;
+
+  @Autowired
+  private ResourceRepository resourceRepository;
+
+  public enum IaaSSite {
+    // @formatter:off
+    OPENSTACK, OPENNEBULA, ONEDOCK
+    // @formatter:on
+  }
+
+  private InfrastructureManager getClient(IaaSSite iaaSSite) {
+    InputStream inputStream = null;
+    try {
+      switch (iaaSSite) {
+        case OPENSTACK:
+          LOG.debug("Load {} credentials", IaaSSite.OPENSTACK.toString());
+
+          inputStream = ctx.getResource(openstackAuthFilePath).getInputStream();
+          break;
+        case ONEDOCK:
+          LOG.debug("Load {} credentials", IaaSSite.ONEDOCK.toString());
+          // Read the proxy file
+          String proxy;
+          try (InputStream in = ctx.getResource(proxyPath).getInputStream()) {
+            proxy = IOUtils.toString(in);
+            proxy = proxy.replace(System.lineSeparator(), "\\\\n");
+          } catch (Exception ex) {
+            throw new OrchestratorException("Cannot load proxy file", ex);
+          }
+          // read onedock auth file
+          inputStream = ctx.getResource(onedockAuthFilePath).getInputStream();
+          String authFile = IOUtils.toString(inputStream, StandardCharsets.UTF_8.toString());
+          inputStream.close();
+
+          // replace the proxy as string
+          authFile = authFile.replace("{proxy}", proxy);
+
+          inputStream = IOUtils.toInputStream(authFile, StandardCharsets.UTF_8.toString());
+          break;
+        case OPENNEBULA:
+          LOG.debug("Load {} credentials", IaaSSite.OPENNEBULA.toString());
+          inputStream = ctx.getResource(opennebulaAuthFilePath).getInputStream();
+          break;
+        default:
+          LOG.debug("Load fake credentials");
+          inputStream = ctx.getResource(authFilePath).getInputStream();
+          break;
+      }
+
+      File tmp = File.createTempFile("authFileTmp", ".tmp");
+      try (OutputStream outStream = new FileOutputStream(tmp)) {
+        IOUtils.copy(inputStream, outStream);
+      }
+      InfrastructureManager im = new InfrastructureManager(imUrl, tmp.toPath());
+      return im;
+    } catch (IOException | ImClientException ex) {
+      throw new OrchestratorException("Cannot load IM auth file", ex);
+    } finally {
+      if (inputStream != null) {
+        try {
+          inputStream.close();
+        } catch (IOException ex) {
+          LOG.catching(ex);
+        }
+      }
+    }
+  }
+
+  private IaaSSite getIaaSSiteFromTosca(String template) {
+
+    if (template.contains("tosca.nodes.indigo.MesosMaster")) {
+      return IaaSSite.OPENSTACK;
+    } else if (template.contains("onedock.i3m.upv.es")) {
+      return IaaSSite.ONEDOCK;
+    } else {
+      return IaaSSite.OPENNEBULA;
+    }
+  }
+
+  @Override
+  public boolean doDeploy(String deploymentUuid) {
+    Deployment deployment = deploymentRepository.findOne(deploymentUuid);
+    return doDeploy(deployment);
+  }
+
+  @Override
+  public boolean doDeploy(Deployment deployment) {
+    String deploymentUuid = deployment.getId();
+    try {
+      // Update status of the deployment
+      deployment.setTask(Task.DEPLOYER);
+      deployment.setDeploymentProvider(DeploymentProvider.IM);
+      deployment = deploymentRepository.save(deployment);
+
+      // FIXME this is a trick used only for demo purpose
+      InfrastructureManager im = getClient(getIaaSSiteFromTosca(deployment.getTemplate()));
+
+      // TODO improve with template inputs
+      InfrastructureUri infrastructureUri =
+          im.createInfrastructure(deployment.getTemplate(), BodyContentType.TOSCA);
+
+      String infrastructureId = infrastructureUri.getInfrastructureId();
+      if (infrastructureId != null) {
+        deployment.setEndpoint(infrastructureId);
+        deployment = deploymentRepository.save(deployment);
+        return true;
+      } else {
+        updateOnError(deploymentUuid,
+            String.format(
+                "Creation of deployment <%s>: Couldn't extract infrastructureId from IM endpoint."
+                    + "\nIM endpoint was %s.",
+                deploymentUuid, infrastructureUri.getUri()));
+        return false;
+      }
+      // Exception generated when the im produces an error message
+    } catch (ImClientErrorException exception) {
+      logImErrorResponse(exception);
+      ResponseError responseError = getImResponseError(exception);
+      updateOnError(deploymentUuid, responseError.getFormattedErrorMessage());
+      return false;
+
+    } catch (Exception ex) {
+      LOG.error(ex);
+      updateOnError(deploymentUuid, ex);
+      return false;
+    }
+  }
+
+  @Override
+  public boolean isDeployed(String deploymentUuid) throws DeploymentException {
+    Deployment deployment = deploymentRepository.findOne(deploymentUuid);
+    return isDeployed(deployment);
+  }
+
+  @Override
+  public boolean isDeployed(Deployment deployment) throws DeploymentException {
+    InfrastructureManager im = null;
+    try {
+      // FIXME this is a trick used only for demo purpose
+      im = getClient(getIaaSSiteFromTosca(deployment.getTemplate()));
+
+      InfrastructureState infrastructureState = im.getInfrastructureState(deployment.getEndpoint());
+      LOG.debug(infrastructureState.toString());
+
+      States enumState = infrastructureState.getEnumState();
+      switch (enumState) {
+        case CONFIGURED:
+          return true;
+        case FAILED:
+        case UNCONFIGURED:
+          String errorMsg = String.format(
+              "Fail to deploy deployment <%s>." + "\nIM id is: <%s>" + "\nIM response is: <%s>",
+              deployment.getId(), deployment.getEndpoint(),
+              infrastructureState.getFormattedInfrastructureStateString());
+          try {
+            // Try to get the logs of the virtual infrastructure for debug
+            // purpose.
+            Property contMsg = im.getInfrastructureContMsg(deployment.getEndpoint());
+            errorMsg = errorMsg.concat("\nIM contMsg is: " + contMsg.getValue());
+          } catch (Exception ex) {
+            // Do nothing
+          }
+          throw new DeploymentException(errorMsg);
+        default:
+          return false;
+      }
+    } catch (ImClientException exception) {
+      String errorResponse = exception.getMessage();
+      if (exception instanceof ImClientErrorException) {
+        ImClientErrorException ex = (ImClientErrorException) exception;
+        errorResponse = ex.getResponseError().getFormattedErrorMessage();
+      }
+
+      String errorMsg = String.format(
+          "Fail to deploy deployment <%s>." + "\nIM id is: <%s>" + "\nIM error is: <%s>",
+          deployment.getId(), deployment.getEndpoint(), errorResponse);
+      try {
+        // Try to get the logs of the virtual infrastructure for debug
+        // purpose.
+        Property contMsg = im.getInfrastructureContMsg(deployment.getEndpoint());
+        errorMsg = errorMsg.concat("\nIM contMsg is: " + contMsg.getValue());
+      } catch (Exception ex) {
+        // Do nothing
+      }
+      throw new DeploymentException(errorMsg);
+    }
+  }
+
+  @Override
+  public void finalizeDeploy(String deploymentUuid, boolean deployed) {
+    Deployment deployment = deploymentRepository.findOne(deploymentUuid);
+    finalizeDeploy(deployment, deployed);
+  }
+
+  @Override
+  public void finalizeDeploy(Deployment deployment, boolean deployed) {
+    if (deployed) {
+      try {
+        // FIXME this is a trick used only for demo purpose
+        InfrastructureManager im = getClient(getIaaSSiteFromTosca(deployment.getTemplate()));
+        if (deployment.getOutputs().isEmpty()) {
+          InfOutputValues outputValues = im.getInfrastructureOutputs(deployment.getEndpoint());
+          Map<String, String> outputs = new HashMap<String, String>();
+          for (Entry<String, Object> entry : outputValues.getOutputs().entrySet()) {
+            if (entry.getValue() != null) {
+              outputs.put(entry.getKey(), JsonUtility.serializeJson(entry.getValue()));
+            } else {
+              outputs.put(entry.getKey(), "");
+            }
+          }
+          deployment.setOutputs(outputs);
+        }
+        bindResources(deployment, deployment.getEndpoint());
+
+        updateOnSuccess(deployment.getId());
+
+      } catch (ImClientErrorException exception) {
+        logImErrorResponse(exception);
+        updateOnError(deployment.getId(), exception);
+
+      } catch (Exception ex) {
+        LOG.error(ex);
+        updateOnError(deployment.getId(), ex);
+      }
+    } else {
+      updateOnError(deployment.getId());
+    }
+  }
+
+  @Override
+  public boolean doUpdate(String deploymentId, String template) {
+    Deployment deployment = deploymentRepository.findOne(deploymentId);
+    return doUpdate(deployment, template);
+  }
+
+  @Override
+  public boolean doUpdate(Deployment deployment, String template) {
+
+    // Check if count is increased or if there is a removal list, other kinds of update are
+    // discarded
+
+    ParsingResult<ArchiveRoot> oldParsingResult;
+    ParsingResult<ArchiveRoot> newParsingResult;
+    try {
+      // FIXME Fugly
+      oldParsingResult = toscaService.getArchiveRootFromTemplate(deployment.getTemplate());
+      template = toscaService.customizeTemplate(template, deployment.getId());
+      newParsingResult = toscaService.getArchiveRootFromTemplate(template);
+    } catch (ParsingException | IOException ex) {
+      throw new OrchestratorException(ex);
+    }
+    // find Count nodes into new and old template
+    Map<String, NodeTemplate> oldNodes = toscaService.getCountNodes(oldParsingResult.getResult());
+    Map<String, NodeTemplate> newNodes = toscaService.getCountNodes(newParsingResult.getResult());
+
+    try {
+      // Create the new template with the nodes to be added
+      ArchiveRoot root = newParsingResult.getResult();
+      Map<String, NodeTemplate> nodes = new HashMap<>();
+
+      // List of vmIds to be removed
+      List<String> vmIds = new ArrayList<String>();
+
+      for (Map.Entry<String, NodeTemplate> entry : oldNodes.entrySet()) {
+        if (newNodes.containsKey(entry.getKey())) {
+          int oldCount = toscaService.getCount(entry.getValue());
+          int newCount = toscaService.getCount(newNodes.get(entry.getKey()));
+          List<String> removalList = toscaService.getRemovalList(newNodes.get(entry.getKey()));
+          if (newCount > oldCount && removalList.size() == 0) {
+            Resource resource;
+            for (int i = 0; i < (newCount - oldCount); i++) {
+              resource = new Resource();
+              resource.setDeployment(deployment);
+              resource.setState(NodeStates.CREATING);
+              resource.setToscaNodeName(entry.getKey());
+              resource.setToscaNodeType(entry.getValue().getType());
+              resourceRepository.save(resource);
+            }
+            nodes.put(entry.getKey(), newNodes.get(entry.getKey()));
+
+          } else if (newCount < oldCount && removalList.size() == (oldCount - newCount)) {
+            // delete a WN.
+
+            // Find the nodes to be removed.
+            for (String resourceId : removalList) {
+              Resource resource = resourceRepository.findOne(resourceId);
+              resource.setState(NodeStates.DELETING);
+              resource = resourceRepository.save(resource);
+              vmIds.add(resource.getIaasId());
+            }
+          } else {
+            throw new DeploymentException("An error occur during the update. Count is <" + newCount
+                + "> but removal_list contains <" + removalList.size() + "> elements in the node: "
+                + entry.getKey());
+          }
+        }
+      }
+
+      // Pulisco gli output e aggiungo i nodi da creare
+      root.getTopology().setOutputs(null);
+      root.getTopology().setNodeTemplates(nodes);
+      if (!root.getTopology().isEmpty()) {
+        try {
+          InfrastructureManager im = getClient(getIaaSSiteFromTosca(deployment.getTemplate()));
+
+          im.addResource(deployment.getEndpoint(), toscaService.getTemplateFromTopology(root),
+              BodyContentType.TOSCA);
+        } catch (ImClientErrorException exception) {
+          throw new DeploymentException(
+              "An error occur during the update: fail to add new resources.", exception);
+        }
+      }
+      // DELETE
+      if (vmIds.size() > 0) {
+        try {
+          // FIXME this is a trick used only for demo purpose
+          InfrastructureManager im = getClient(getIaaSSiteFromTosca(deployment.getTemplate()));
+          im.removeResource(deployment.getEndpoint(), vmIds);
+        } catch (ImClientErrorException exception) {
+          throw new DeploymentException(
+              "An error occur during the update: fail to delete resources.", exception);
+        }
+      }
+      deployment.setTemplate(toscaService.updateTemplate(template));
+      return true;
+    } catch (ImClientException | IOException |
+
+        DeploymentException ex) {
+      updateOnError(deployment.getId(), ex);
+      return false;
+    }
+  }
+
+  @Override
+  public boolean doUndeploy(String deploymentUuid) {
+    Deployment deployment = deploymentRepository.findOne(deploymentUuid);
+    return doUndeploy(deployment);
+  }
+
+  @Override
+  public boolean doUndeploy(Deployment deployment) {
+    String deploymentUuid = deployment.getId();
+    try {
+      // Update status of the deployment
+      deployment.setTask(Task.DEPLOYER);
+      deployment = deploymentRepository.save(deployment);
+
+      // FIXME this is a trick used only for demo purpose
+      InfrastructureManager im = getClient(getIaaSSiteFromTosca(deployment.getTemplate()));
+      if (deployment.getEndpoint() == null) {
+        updateOnSuccess(deploymentUuid);
+        return true;
+      }
+      im.destroyInfrastructure(deployment.getEndpoint());
+      return true;
+
+    } catch (ImClientErrorException exception) {
+      logImErrorResponse(exception);
+      ResponseError error = getImResponseError(exception);
+      if (error.is404Error()) {
+        updateOnSuccess(deploymentUuid);
+        return true;
+
+      } else {
+        updateOnError(deploymentUuid, error.getFormattedErrorMessage());
+        return false;
+      }
+
+    } catch (Exception ex) {
+      LOG.error(ex);
+      updateOnError(deploymentUuid, ex);
+      return false;
+    }
+  }
+
+  @Override
+  public boolean isUndeployed(String deploymentUuid) throws DeploymentException {
+    Deployment deployment = deploymentRepository.findOne(deploymentUuid);
+    return isUndeployed(deployment);
+  }
+
+  @Override
+  public boolean isUndeployed(Deployment deployment) throws DeploymentException {
+    try {
+      // FIXME this is a trick used only for demo purpose
+      InfrastructureManager im = getClient(getIaaSSiteFromTosca(deployment.getTemplate()));
+
+      // TODO verificare
+      if (deployment.getEndpoint() == null) {
+        return true;
+      }
+      im.getInfrastructureState(deployment.getEndpoint());
+      return false;
+
+    } catch (ImClientErrorException exception) {
+      ResponseError error = getImResponseError(exception);
+      return error.is404Error();
+
+    } catch (ImClientException ex) {
+      // TODO improve exception handling
+      LOG.error(ex);
+      return false;
+    }
+  }
+
+  /**
+   * Check if a resource is deleted.
+   */
+  @Override
+  public void finalizeUndeploy(String deploymentUuid, boolean undeployed) {
+    if (undeployed) {
+      updateOnSuccess(deploymentUuid);
+    } else {
+      updateOnError(deploymentUuid);
+    }
+  }
+
+  private boolean isResourceDeleted(Resource resource) {
+    try {
+      Deployment deployment = resource.getDeployment();
+      // FIXME this is a trick used only for demo purpose
+      InfrastructureManager im = getClient(getIaaSSiteFromTosca(deployment.getTemplate()));
+
+      im.getVmInfo(deployment.getEndpoint(), resource.getIaasId());
+      return false;
+
+    } catch (ImClientErrorException exception) {
+      ResponseError error = getImResponseError(exception);
+      return error.is404Error();
+
+    } catch (ImClientException ex) {
+      // TODO improve exception handling
+      LOG.error(ex);
+      return false;
+    }
+  }
+
+  /**
+   * Match the {@link Resource} to IM vms.
+   * 
+   */
+  private void bindResources(Deployment deployment, String infrastructureId)
+      throws ImClientException {
+
+    // FIXME this is a trick used only for demo purpose
+    InfrastructureManager im = getClient(getIaaSSiteFromTosca(deployment.getTemplate()));
+
+    // Get the URLs of the VMs composing the virtual infrastructure
+    // TODO test in case of errors
+    InfrastructureUris vmUrls = im.getInfrastructureInfo(infrastructureId);
+
+    // for each URL get the information about the VM
+    Map<String, VirtualMachineInfo> vmMap = new HashMap<String, VirtualMachineInfo>();
+    for (InfrastructureUri vmUri : vmUrls.getUris()) {
+      String vmId = extractVmId(vmUri);
+      VirtualMachineInfo vmInfo = im.getVmInfo(infrastructureId, vmId);
+      vmMap.put(vmId, vmInfo);
+    }
+
+    // Find the Resource from the DB and bind it with the corresponding VM
+    Page<Resource> resources = resourceRepository.findByDeployment_id(deployment.getId(), null);
+
+    // Remove from vmMap all the resources already binded
+    for (Resource r : resources) {
+      if (r.getIaasId() != null) {
+        vmMap.remove(r.getIaasId());
+      }
+    }
+
+    Set<String> insered = new HashSet<String>();
+    for (Resource r : resources) {
+      if (r.getState() == NodeStates.CREATING || r.getState() == NodeStates.CONFIGURING
+          || r.getState() == NodeStates.ERROR) {
+        for (Map.Entry<String, VirtualMachineInfo> entry : vmMap.entrySet()) {
+          if (entry.getValue().toString().contains(r.getToscaNodeName())
+              && !insered.contains(entry.getKey())) {
+            r.setIaasId(entry.getKey());
+            insered.add(entry.getKey());
+            break;
+          }
+        }
+      } else if (r.getState() == NodeStates.DELETING) {
+        deployment.getResources().remove(r);
+      }
+    }
+  }
+
+  private String extractVmId(InfrastructureUri vmUri) {
+    Matcher matcher = VM_ID_PATTERN.matcher(vmUri.getUri());
+    if (matcher.find()) {
+      return matcher.group(0);
+    }
+    return "";
+  }
+
+  private ResponseError getImResponseError(ImClientErrorException exception) {
+    return exception.getResponseError();
+  }
+
+  private void logImErrorResponse(ImClientErrorException exception) {
+    LOG.error(exception.getResponseError().getFormattedErrorMessage());
+  }
+}