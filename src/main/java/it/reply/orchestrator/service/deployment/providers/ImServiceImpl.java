--- conflicted
+++ resolved
@@ -1,755 +1,630 @@
-package it.reply.orchestrator.service.deployment.providers;
-
-import com.google.common.io.ByteStreams;
-<<<<<<< HEAD
-=======
-
-import java.io.ByteArrayInputStream;
-import java.io.File;
-import java.io.FileOutputStream;
-import java.io.IOException;
-import java.io.InputStream;
-import java.io.OutputStream;
-import java.nio.charset.StandardCharsets;
-import java.util.HashMap;
-import java.util.HashSet;
-import java.util.List;
-import java.util.Map;
-import java.util.Map.Entry;
-import java.util.Set;
-import java.util.regex.Matcher;
-import java.util.regex.Pattern;
-
-import org.apache.commons.io.IOUtils;
-import org.apache.logging.log4j.LogManager;
-import org.apache.logging.log4j.Logger;
-import org.springframework.beans.factory.annotation.Autowired;
-import org.springframework.beans.factory.annotation.Value;
-import org.springframework.context.ApplicationContext;
-import org.springframework.context.annotation.PropertySource;
-import org.springframework.data.domain.Page;
-import org.springframework.stereotype.Service;
->>>>>>> 0aa490d7
-
-import alien4cloud.model.topology.NodeTemplate;
-import alien4cloud.tosca.model.ArchiveRoot;
-import alien4cloud.tosca.parser.ParsingException;
-import alien4cloud.tosca.parser.ParsingResult;
-
-import com.fasterxml.jackson.databind.ObjectMapper;
-
-import es.upv.i3m.grycap.im.api.InfrastructureManagerApiClient;
-import es.upv.i3m.grycap.im.api.RestApiBodyContentType;
-import es.upv.i3m.grycap.im.api.VmStates;
-import es.upv.i3m.grycap.im.client.ServiceResponse;
-import es.upv.i3m.grycap.im.exceptions.ImClientException;
-
-import it.reply.orchestrator.dal.entity.Deployment;
-import it.reply.orchestrator.dal.entity.Resource;
-import it.reply.orchestrator.dal.repository.DeploymentRepository;
-import it.reply.orchestrator.dal.repository.ResourceRepository;
-import it.reply.orchestrator.dto.im.InfrastructureStatus;
-import it.reply.orchestrator.enums.DeploymentProvider;
-import it.reply.orchestrator.enums.Status;
-import it.reply.orchestrator.enums.Task;
-import it.reply.orchestrator.exception.OrchestratorException;
-import it.reply.orchestrator.exception.service.DeploymentException;
-import it.reply.orchestrator.service.ToscaService;
-
-import org.apache.logging.log4j.LogManager;
-import org.apache.logging.log4j.Logger;
-import org.springframework.beans.factory.annotation.Autowired;
-import org.springframework.beans.factory.annotation.Value;
-import org.springframework.context.annotation.PropertySource;
-import org.springframework.data.domain.Page;
-import org.springframework.stereotype.Service;
-
-import java.io.File;
-import java.io.FileOutputStream;
-import java.io.IOException;
-import java.io.InputStream;
-import java.io.OutputStream;
-import java.net.URISyntaxException;
-import java.util.HashMap;
-import java.util.HashSet;
-import java.util.List;
-import java.util.Map;
-import java.util.Map.Entry;
-import java.util.Set;
-import java.util.regex.Matcher;
-import java.util.regex.Pattern;
-
-import javax.annotation.PostConstruct;
-
-@Service
-@PropertySource("classpath:im-config/im-java-api.properties")
-public class ImServiceImpl extends AbstractDeploymentProviderService {
-
-  private static final Logger LOG = LogManager.getLogger(ImServiceImpl.class);
-
-  @Autowired
-  private ApplicationContext ctx;
-
-  @Value("${onedock.proxy.file.path}")
-  private String PROXY;
-
-  @Value("${url}")
-  private String imUrl;
-
-  @Value("${auth.file.path}")
-  private String authFilePath;
-
-  @Value("${opennebula.auth.file.path}")
-  private String OPENNEBULA_AUTH_FILE_PATH;
-
-  @Value("${openstack.auth.file.path}")
-  private String OPENSTACK_AUTH_FILE_PATH;
-
-  @Value("${onedock.auth.file.path}")
-  private String ONEDOCK_AUTH_FILE_PATH;
-
-  private static final Pattern UUID_PATTERN = Pattern.compile(".*\\/([^\\/]+)\\/?");
-  private static final Pattern PRE_PATTERN = Pattern.compile(".*<pre>(.*)<\\/pre>.*");
-
-  @Autowired
-  private ToscaService toscaService;
-
-  @Autowired
-  private DeploymentRepository deploymentRepository;
-
-  @Autowired
-  private ResourceRepository resourceRepository;
-
-  /**
-   * Initialize the {@link InfrastructureManagerApiClient}.
-   * 
-   * @throws IOException
-   * @throws FileNotFoundException
-   * @throws ImClientException
-   * 
-   * @throws AuthFileNotFoundException
-   *           if the file doesn't exist
-   * @throws URISyntaxException
-   *           if an error occurred while generating the auth file URI
-   */
-  // @PostConstruct
-  // private void init() throws ImClientException, IOException, URISyntaxException {
-  //
-  // // Load fake iaas credential
-  // InputStream inputStream = ImServiceImpl.class.getClassLoader()
-  // .getResourceAsStream(AUTH_FILE_PATH);
-  //
-  // File tmp = File.createTempFile("authFileTmp", ".tmp");
-  // OutputStream outStream = new FileOutputStream(tmp);
-  // ByteStreams.copy(inputStream, new FileOutputStream(tmp));
-  // inputStream.close();
-  // outStream.close();
-  //
-  // imClient = new InfrastructureManagerApiClient(IM_URL, tmp.getAbsolutePath());
-  // }
-
-  public enum IaaSSite {
-    // @formatter:off
-    OPENSTACK, OPENNEBULA, ONEDOCK
-    // @formatter:on
-  }
-
-<<<<<<< HEAD
-    InputStream inputStream =
-        ImServiceImpl.class.getClassLoader().getResourceAsStream(authFilePath);
-=======
-  private InfrastructureManagerApiClient getClient(IaaSSite iaaSSite) {
-    InputStream inputStream = null;
-    try {
-      switch (iaaSSite) {
-        case OPENSTACK:
-          LOG.debug("Load {} credentials", IaaSSite.OPENSTACK.toString());
-
-          inputStream = ctx.getResource(OPENSTACK_AUTH_FILE_PATH).getInputStream();
-          break;
-        case ONEDOCK:
-          LOG.debug("Load {} credentials", IaaSSite.ONEDOCK.toString());
-          // Read the proxy file
-          String proxy;
-          try (InputStream in = ctx.getResource(PROXY).getInputStream()) {
-            proxy = IOUtils.toString(in);
-            proxy = proxy.replace(System.lineSeparator(), "\\\\n");
-          } catch (Exception ex) {
-            throw new OrchestratorException("Cannot load proxy file", ex);
-          }
-          // read onedock auth file
-          inputStream = ctx.getResource(ONEDOCK_AUTH_FILE_PATH).getInputStream();
-          String authFile = IOUtils.toString(inputStream, StandardCharsets.UTF_8.toString());
-          inputStream.close();
-
-          // replace the proxy as string
-          authFile = authFile.replace("{proxy}", proxy);
-
-          inputStream = IOUtils.toInputStream(authFile, StandardCharsets.UTF_8.toString());
-          break;
-        case OPENNEBULA:
-          LOG.debug("Load {} credentials", IaaSSite.OPENNEBULA.toString());
-          inputStream = ctx.getResource(OPENNEBULA_AUTH_FILE_PATH).getInputStream();
-          break;
-        default:
-          LOG.debug("Load fake credentials");
-          inputStream = ctx.getResource(AUTH_FILE_PATH).getInputStream();
-          break;
-      }
->>>>>>> 0aa490d7
-
-      File tmp = File.createTempFile("authFileTmp", ".tmp");
-      try (OutputStream outStream = new FileOutputStream(tmp)) {
-        IOUtils.copy(inputStream, outStream);
-      }
-      InfrastructureManagerApiClient imClient =
-          new InfrastructureManagerApiClient(IM_URL, tmp.getAbsolutePath());
-      return imClient;
-    } catch (IOException | ImClientException ex) {
-      throw new OrchestratorException("Cannot load IM auth file", ex);
-    } finally {
-      if (inputStream != null) {
-        try {
-          inputStream.close();
-        } catch (IOException ex) {
-          LOG.catching(ex);
-        }
-      }
-    }
-  }
-
-  private IaaSSite getIaaSSiteFromTosca(String template) {
-
-    if (template.contains("tosca.nodes.indigo.MesosMaster")) {
-      return IaaSSite.OPENSTACK;
-    } else if (template.contains("onedock.i3m.upv.es")) {
-      return IaaSSite.ONEDOCK;
-    } else {
-      return IaaSSite.OPENNEBULA;
-    }
-
-<<<<<<< HEAD
-    imClient = new InfrastructureManagerApiClient(imUrl, tmp.getAbsolutePath());
-=======
->>>>>>> 0aa490d7
-  }
-
-  @Override
-  public boolean doDeploy(String deploymentUuid) {
-    Deployment deployment = deploymentRepository.findOne(deploymentUuid);
-    return doDeploy(deployment);
-  }
-
-  @Override
-  public boolean doDeploy(Deployment deployment) {
-    String deploymentUuid = deployment.getId();
-    try {
-      // Update status of the deployment
-      deployment.setTask(Task.DEPLOYER);
-      deployment.setDeploymentProvider(DeploymentProvider.IM);
-      deployment = deploymentRepository.save(deployment);
-
-      // FIXME this is a trick used only for demo purpose
-      InfrastructureManagerApiClient imClient =
-          getClient(getIaaSSiteFromTosca(deployment.getTemplate()));
-
-      // TODO improve with template inputs
-      ServiceResponse response =
-          imClient.createInfrastructure(deployment.getTemplate(), RestApiBodyContentType.TOSCA);
-      if (!response.isReponseSuccessful()) {
-        LOG.error(response.getResult());
-        // IM response is HTML encoded. Get the message between <pre> </pre> tag
-<<<<<<< HEAD
-        String responseError =
-            response.getResult().substring(response.getResult().indexOf("<pre>") + 5,
-                response.getResult().indexOf("</pre>"));
-=======
-        Matcher matcher = PRE_PATTERN.matcher(response.getResult());
-        String responseError = "Error during the deployment " + response.getResult();
-        if (matcher.matches()) {
-          responseError = matcher.group(1);
-        }
->>>>>>> 0aa490d7
-        updateOnError(deploymentUuid, response.getReasonPhrase() + ": " + responseError);
-        return false;
-      } else {
-        String infrastructureId = null;
-        Matcher matcher = UUID_PATTERN.matcher(response.getResult());
-        if (matcher.matches()) {
-          infrastructureId = matcher.group(1);
-          deployment.setEndpoint(infrastructureId);
-          deployment = deploymentRepository.save(deployment);
-          return true;
-        } else {
-<<<<<<< HEAD
-          throw new DeploymentException(String.format(
-              "Deployment <%s>: couldn't extract infrastructureId from IM endpoint: %s.",
-              deploymentUuid, response.getResult()));
-=======
-          updateOnError(deploymentUuid,
-              String.format(
-                  "Creation of deployment < %s > : Couldn't extract infrastructureId from IM endpoint.\nIM endpoint was %s.",
-                  deploymentUuid, response.getResult()));
-          return false;
->>>>>>> 0aa490d7
-        }
-      }
-    } catch (Exception e) {
-      LOG.error(e);
-      updateOnError(deploymentUuid, e);
-      return false;
-    }
-  }
-
-<<<<<<< HEAD
-        try {
-          String[] params = new String[] { infrastructureId };
-          boolean result = doPoller(this::isDeployed, params);
-          if (result) {
-            // Save outputs
-            es.upv.i3m.grycap.im.api.InfrastructureStatus statusResponse =
-                imClient.getInfrastructureOutputs(infrastructureId);
-
-            Map<String, String> outputs = new HashMap<String, String>();
-            for (Entry<String, Object> entry : statusResponse.getProperties().entrySet()) {
-              if (entry.getValue() != null) {
-                outputs.put(entry.getKey(), entry.getValue().toString());
-              } else {
-                outputs.put(entry.getKey(), "");
-              }
-            }
-            deployment.setOutputs(outputs);
-=======
-  @Override
-  public boolean isDeployed(String deploymentUuid) throws DeploymentException {
-    Deployment deployment = deploymentRepository.findOne(deploymentUuid);
-    return isDeployed(deployment);
-  }
-
-  @Override
-  public boolean isDeployed(Deployment deployment) throws DeploymentException {
-    try {
-      // FIXME this is a trick used only for demo purpose
-      InfrastructureManagerApiClient imClient =
-          getClient(getIaaSSiteFromTosca(deployment.getTemplate()));
-      ServiceResponse response = imClient.getInfrastructureState(deployment.getEndpoint());
-      InfrastructureStatus status =
-          new ObjectMapper().readValue(response.getResult(), InfrastructureStatus.class);
->>>>>>> 0aa490d7
-
-      // FIXME Are the infrastructure states equals to the VmStates?
-      if (status.getState().equals(VmStates.CONFIGURED.toString())) {
-        return true;
-      } else if (status.getState().equals(VmStates.FAILED.toString())) {
-        throw new DeploymentException("Fail to deploy infrastructure: <"
-            + deployment.getEndpoint() + "> " + response.getResult());
-      } else {
-        return false;
-      }
-    } catch (ImClientException | IOException ex) {
-      // TODO improve exception handling
-      LOG.error(ex);
-      return false;
-    }
-  }
-
-  @Override
-  public void finalizeDeploy(String deploymentUuid, boolean deployed) {
-    Deployment deployment = deploymentRepository.findOne(deploymentUuid);
-    finalizeDeploy(deployment, deployed);
-  }
-
-  @Override
-  public void finalizeDeploy(Deployment deployment, boolean deployed) {
-    if (deployed) {
-      try {
-        // FIXME this is a trick used only for demo purpose
-        InfrastructureManagerApiClient imClient =
-            getClient(getIaaSSiteFromTosca(deployment.getTemplate()));
-        // Save outputs
-        es.upv.i3m.grycap.im.api.InfrastructureStatus statusResponse =
-            imClient.getInfrastructureOutputs(deployment.getEndpoint());
-
-        Map<String, String> outputs = new HashMap<String, String>();
-        for (Entry<String, Object> entry : statusResponse.getProperties().entrySet()) {
-          if (entry.getValue() != null) {
-            outputs.put(entry.getKey(), entry.getValue().toString());
-          } else {
-            outputs.put(entry.getKey(), "");
-          }
-        }
-        deployment.setOutputs(outputs);
-
-        bindResources(deployment, deployment.getEndpoint());
-
-        updateOnSuccess(deployment.getId());
-
-      } catch (Exception ex) {
-        LOG.error(ex);
-        updateOnError(deployment.getId(), ex);
-      }
-    } else {
-      updateOnError(deployment.getId());
-    }
-  }
-
-  @Override
-  public void doUpdate(String deploymentId, String template) {
-    Deployment deployment = deploymentRepository.findOne(deploymentId);
-    doUpdate(deployment, template);
-  }
-
-  @Override
-  public void doUpdate(Deployment deployment, String template) {
-
-    // Check if count is increased or if there is a removal list, other kinds of update are
-    // discarded
-<<<<<<< HEAD
-    Deployment deployment = deploymentRepository.findOne(deploymentId);
-    ParsingResult<ArchiveRoot> oldParsingResult;
-    ParsingResult<ArchiveRoot> newParsingResult;
-=======
-
-    ParsingResult<ArchiveRoot> oldParsingResult, newParsingResult;
->>>>>>> 0aa490d7
-    try {
-      // FIXME Fugly
-      oldParsingResult = toscaService.getArchiveRootFromTemplate(deployment.getTemplate());
-      template = toscaService.customizeTemplate(template, deployment.getId());
-      newParsingResult = toscaService.getArchiveRootFromTemplate(template);
-    } catch (ParsingException | IOException ex) {
-      throw new OrchestratorException(ex);
-    }
-    // find Count nodes into new and old template
-    Map<String, NodeTemplate> oldNodes = toscaService.getCountNodes(oldParsingResult.getResult());
-    Map<String, NodeTemplate> newNodes = toscaService.getCountNodes(newParsingResult.getResult());
-
-    try {
-      for (Map.Entry<String, NodeTemplate> entry : oldNodes.entrySet()) {
-        if (newNodes.containsKey(entry.getKey())) {
-          int oldCount = toscaService.getCount(entry.getValue());
-          int newCount = toscaService.getCount(newNodes.get(entry.getKey()));
-          if (newCount > oldCount) {
-            Resource resource;
-            for (int i = 0; i < (newCount - oldCount); i++) {
-              resource = new Resource();
-              resource.setDeployment(deployment);
-              resource.setStatus(Status.CREATE_IN_PROGRESS);
-              resource.setToscaNodeName(entry.getKey());
-              resource.setToscaNodeType(entry.getValue().getType());
-              resourceRepository.save(resource);
-            }
-
-            ArchiveRoot root = newParsingResult.getResult();
-            Map<String, NodeTemplate> nodes = new HashMap<>();
-            nodes.put(entry.getKey(), newNodes.get(entry.getKey()));
-            root.getTopology().setNodeTemplates(nodes);
-<<<<<<< HEAD
-=======
-            // FIXME this is a trick used only for demo purpose
-            InfrastructureManagerApiClient imClient =
-                getClient(getIaaSSiteFromTosca(deployment.getTemplate()));
->>>>>>> 0aa490d7
-            ServiceResponse response =
-                imClient.addResource(deployment.getEndpoint(),
-                    toscaService.getTemplateFromTopology(root), RestApiBodyContentType.TOSCA, true);
-
-            if (!response.isReponseSuccessful()) {
-              // IM response is HTML encoded. Get the message between <pre> </pre> tag
-              String responseError =
-                  response.getResult().substring(response.getResult().indexOf("<pre>") + 5,
-                      response.getResult().indexOf("</pre>"));
-              // updateOnError(deploymentId, response.getReasonPhrase() + ": " + responseError);
-              throw new DeploymentException(response.getReasonPhrase() + ": " + responseError);
-            } else {
-
-<<<<<<< HEAD
-              boolean result =
-                  doPoller(this::isDeployed, new String[] { deployment.getEndpoint() });
-=======
-              boolean result = doPoller(this::isDeployed, deployment);
->>>>>>> 0aa490d7
-              if (!result) {
-                throw new DeploymentException("An error occur during the update: polling failed");
-              }
-            }
-          } else if (newCount < oldCount) {
-            // delete a WN.
-            List<String> removalList = toscaService.getRemovalList(newNodes.get(entry.getKey()));
-            if (removalList.size() != (oldCount - newCount)) {
-              throw new DeploymentException("An error occur during the update. Count is <"
-                  + newCount + "> but removal_list contains <" + removalList.size()
-                  + "> elements in the node: " + entry.getKey());
-            }
-
-            // Find the nodes to be removed.
-            for (String resourceId : removalList) {
-              Resource resource = resourceRepository.findOne(resourceId);
-              resource.setStatus(Status.DELETE_IN_PROGRESS);
-              resource = resourceRepository.save(resource);
-<<<<<<< HEAD
-=======
-              // FIXME this is a trick used only for demo purpose
-              InfrastructureManagerApiClient imClient =
-                  getClient(getIaaSSiteFromTosca(deployment.getTemplate()));
->>>>>>> 0aa490d7
-              ServiceResponse response =
-                  imClient.removeResource(deployment.getEndpoint(), resource.getIaasId());
-              if (!response.isReponseSuccessful()) {
-                if (response.getServiceStatusCode() != 404) {
-                  throw new DeploymentException("An error occur during the update: fail to delete: "
-                      + resource.getToscaNodeName() + " with id: " + resourceId);
-                }
-              } else {
-<<<<<<< HEAD
-                boolean result =
-                    doPoller(this::isResourceDeleted,
-                        new String[] { deployment.getEndpoint(), resource.getIaasId() });
-=======
-                boolean result = doPoller(this::isResourceDeleted, resource);
->>>>>>> 0aa490d7
-                if (result) {
-                  List<Resource> resurces = deployment.getResources();
-                  resurces.remove(resource);
-                  resourceRepository.delete(resourceId);
-                } else {
-                  throw new DeploymentException(
-                      "An error occur during the update: polling failed " + resource.getId());
-                }
-
-              }
-            }
-          }
-        }
-      }
-      bindResources(deployment, deployment.getEndpoint());
-      deployment.setTemplate(toscaService.updateTemplate(template));
-      updateOnSuccess(deployment.getId());
-    } catch (ImClientException | IOException | DeploymentException ex) {
-      updateOnError(deployment.getId(), ex);
-    }
-
-  }
-
-  private Status getOrchestratorStatusFromImStatus(String value) {
-    VmStates vmState = VmStates.getEnumFromValue(value);
-    switch (vmState) {
-      case PENDING:
-      case RUNNING:
-        return Status.CREATE_IN_PROGRESS;
-
-      case FAILED:
-      case UNCONFIGURED:
-        return Status.CREATE_FAILED;
-
-      case CONFIGURED:
-        return Status.CREATE_COMPLETE;
-
-      // TODO Understand if we need other Status
-      case OFF:
-      case STOPPED:
-      case UNKNOWN:
-        return Status.UNKNOWN;
-
-      default:
-        return Status.UNKNOWN;
-    }
-  }
-
-  @Override
-<<<<<<< HEAD
-  public boolean isDeployed(String[] infrastructureId) throws DeploymentException {
-    try {
-
-      ServiceResponse response = imClient.getInfrastructureState(infrastructureId[0]);
-      InfrastructureStatus status =
-          new ObjectMapper().readValue(response.getResult(), InfrastructureStatus.class);
-
-      // FIXME Are the infrastructure states equals to the VmStates?
-      if (status.getState().equals(VmStates.CONFIGURED.toString())) {
-        return true;
-      } else if (status.getState().equals(VmStates.FAILED.toString())) {
-        throw new DeploymentException(
-            "Fail to deploy infrastructure: <" + infrastructureId + "> " + response.getResult());
-      } else {
-        return false;
-      }
-    } catch (ImClientException | IOException e) {
-      // TODO improve exception handling
-      LOG.error(e);
-      return false;
-    }
-  }
-
-  @Override
-  public void doUndeploy(String deploymentUuid) {
-=======
-  public boolean doUndeploy(String deploymentUuid) {
->>>>>>> 0aa490d7
-    Deployment deployment = deploymentRepository.findOne(deploymentUuid);
-    return doUndeploy(deployment);
-  }
-
-  @Override
-  public boolean doUndeploy(Deployment deployment) {
-    String deploymentUuid = deployment.getId();
-    try {
-      // Update status of the deployment
-      deployment.setTask(Task.DEPLOYER);
-      deployment = deploymentRepository.save(deployment);
-
-      // FIXME this is a trick used only for demo purpose
-      InfrastructureManagerApiClient imClient =
-          getClient(getIaaSSiteFromTosca(deployment.getTemplate()));
-      if (deployment.getEndpoint() == null) {
-        updateOnSuccess(deploymentUuid);
-        return true;
-      }
-      ServiceResponse response = imClient.destroyInfrastructure(deployment.getEndpoint());
-      if (!response.isReponseSuccessful()) {
-        if (response.getServiceStatusCode() == 404) {
-          updateOnSuccess(deploymentUuid);
-          return true;
-        } else {
-          updateOnError(deploymentUuid, response.getReasonPhrase());
-          return false;
-        }
-      } else {
-        return true;
-      }
-    } catch (Exception ex) {
-      LOG.error(ex);
-      updateOnError(deploymentUuid, ex);
-      return false;
-    }
-  }
-
-  @Override
-  public boolean isUndeployed(String deploymentUuid) throws DeploymentException {
-    Deployment deployment = deploymentRepository.findOne(deploymentUuid);
-    return isUndeployed(deployment);
-  }
-
-  @Override
-  public boolean isUndeployed(Deployment deployment) throws DeploymentException {
-    try {
-
-      // FIXME this is a trick used only for demo purpose
-      InfrastructureManagerApiClient imClient =
-          getClient(getIaaSSiteFromTosca(deployment.getTemplate()));
-      if (deployment.getEndpoint() == null) {
-        return true;
-      }
-      ServiceResponse response = imClient.getInfrastructureState(deployment.getEndpoint());
-      if (!response.isReponseSuccessful()) {
-        if (response.getServiceStatusCode() == 404) {
-          return true;
-        } else {
-          return false;
-        }
-      } else {
-        return false;
-      }
-    } catch (ImClientException ex) {
-      // TODO improve exception handling
-      LOG.error(ex);
-      return false;
-    }
-  }
-
-<<<<<<< HEAD
-  /**
-   * Check if a resource is deleted.
-   * 
-   * @return <code>true</code> if the resource is deleteted.
-   */
-  public boolean isResourceDeleted(String[] params) throws DeploymentException {
-=======
-  @Override
-  public void finalizeUndeploy(String deploymentUuid, boolean undeployed) {
-    if (undeployed) {
-      updateOnSuccess(deploymentUuid);
-    } else {
-      updateOnError(deploymentUuid);
-    }
-  }
-
-  private boolean isResourceDeleted(Resource resource) {
->>>>>>> 0aa490d7
-    try {
-      Deployment deployment = resource.getDeployment();
-      // FIXME this is a trick used only for demo purpose
-      InfrastructureManagerApiClient imClient =
-          getClient(getIaaSSiteFromTosca(deployment.getTemplate()));
-
-      ServiceResponse response =
-          imClient.getVMInfo(deployment.getEndpoint(), resource.getIaasId(), true);
-      if (!response.isReponseSuccessful()) {
-        if (response.getServiceStatusCode() == 404) {
-          return true;
-        } else {
-          return false;
-        }
-      } else {
-        return false;
-      }
-    } catch (ImClientException ex) {
-      // TODO improve exception handling
-      LOG.error(ex);
-      return false;
-    }
-  }
-
-  /**
-   * Match the {@link Resource} to IM vms.
-   * 
-   */
-  private void bindResources(Deployment deployment, String infrastructureId)
-      throws ImClientException {
-
-    // FIXME this is a trick used only for demo purpose
-    InfrastructureManagerApiClient imClient =
-        getClient(getIaaSSiteFromTosca(deployment.getTemplate()));
-
-    // Get the URLs of the VMs composing the virtual infrastructure
-    String[] vmUrls = imClient.getInfrastructureInfo(infrastructureId).getResult().split("\\r?\\n");
-
-    // for each URL get the information about the VM
-    Map<String, String> vmMap = new HashMap<String, String>();
-    for (String vm : vmUrls) {
-      String vmId = null;
-      int index = vm.lastIndexOf("/");
-      if (index != -1) {
-        vmId = vm.substring(index + 1);
-      }
-      String vmInfo = imClient.getVMInfo(infrastructureId, vmId, true).getResult();
-      vmMap.put(vmId, vmInfo);
-    }
-
-    // Find the Resource from the DB and bind it with the corresponding VM
-    Page<Resource> resources = resourceRepository.findByDeployment_id(deployment.getId(), null);
-
-    // Remove from vmMap all the resources already binded
-    for (Resource r : resources) {
-      if (r.getIaasId() != null) {
-        vmMap.remove(r.getIaasId());
-      }
-    }
-
-    Set<String> insered = new HashSet<String>();
-    for (Resource r : resources) {
-      if (r.getStatus() == Status.CREATE_IN_PROGRESS
-          || r.getStatus() == Status.UPDATE_IN_PROGRESS) {
-        for (Map.Entry<String, String> entry : vmMap.entrySet()) {
-          if (entry.getValue().contains(r.getToscaNodeName())
-              && !insered.contains(entry.getKey())) {
-            r.setIaasId(entry.getKey());
-            insered.add(entry.getKey());
-            break;
-          }
-        }
-      }
-    }
-  }
-
-}
+package it.reply.orchestrator.service.deployment.providers;
+
+import alien4cloud.model.topology.NodeTemplate;
+import alien4cloud.tosca.model.ArchiveRoot;
+import alien4cloud.tosca.parser.ParsingException;
+import alien4cloud.tosca.parser.ParsingResult;
+
+import com.fasterxml.jackson.databind.ObjectMapper;
+
+import es.upv.i3m.grycap.im.api.InfrastructureManagerApiClient;
+import es.upv.i3m.grycap.im.api.RestApiBodyContentType;
+import es.upv.i3m.grycap.im.api.VmStates;
+import es.upv.i3m.grycap.im.client.ServiceResponse;
+import es.upv.i3m.grycap.im.exceptions.ImClientException;
+
+import it.reply.orchestrator.dal.entity.Deployment;
+import it.reply.orchestrator.dal.entity.Resource;
+import it.reply.orchestrator.dal.repository.DeploymentRepository;
+import it.reply.orchestrator.dal.repository.ResourceRepository;
+import it.reply.orchestrator.dto.im.InfrastructureStatus;
+import it.reply.orchestrator.enums.DeploymentProvider;
+import it.reply.orchestrator.enums.Status;
+import it.reply.orchestrator.enums.Task;
+import it.reply.orchestrator.exception.OrchestratorException;
+import it.reply.orchestrator.exception.service.DeploymentException;
+import it.reply.orchestrator.service.ToscaService;
+
+import org.apache.commons.io.IOUtils;
+import org.apache.logging.log4j.LogManager;
+import org.apache.logging.log4j.Logger;
+import org.springframework.beans.factory.annotation.Autowired;
+import org.springframework.beans.factory.annotation.Value;
+import org.springframework.context.ApplicationContext;
+import org.springframework.context.annotation.PropertySource;
+import org.springframework.data.domain.Page;
+import org.springframework.stereotype.Service;
+
+import java.io.File;
+import java.io.FileNotFoundException;
+import java.io.FileOutputStream;
+import java.io.IOException;
+import java.io.InputStream;
+import java.io.OutputStream;
+import java.net.URISyntaxException;
+import java.nio.charset.StandardCharsets;
+import java.util.HashMap;
+import java.util.HashSet;
+import java.util.List;
+import java.util.Map;
+import java.util.Map.Entry;
+import java.util.Set;
+import java.util.regex.Matcher;
+import java.util.regex.Pattern;
+
+@Service
+@PropertySource("classpath:im-config/im-java-api.properties")
+public class ImServiceImpl extends AbstractDeploymentProviderService {
+
+  private static final Logger LOG = LogManager.getLogger(ImServiceImpl.class);
+
+  @Autowired
+  private ApplicationContext ctx;
+
+  @Value("${onedock.proxy.file.path}")
+  private String PROXY;
+
+  @Value("${url}")
+  private String imUrl;
+
+  @Value("${auth.file.path}")
+  private String authFilePath;
+
+  @Value("${opennebula.auth.file.path}")
+  private String OPENNEBULA_AUTH_FILE_PATH;
+
+  @Value("${openstack.auth.file.path}")
+  private String OPENSTACK_AUTH_FILE_PATH;
+
+  @Value("${onedock.auth.file.path}")
+  private String ONEDOCK_AUTH_FILE_PATH;
+
+  private static final Pattern UUID_PATTERN = Pattern.compile(".*\\/([^\\/]+)\\/?");
+  private static final Pattern PRE_PATTERN = Pattern.compile(".*<pre>(.*)<\\/pre>.*");
+
+  @Autowired
+  private ToscaService toscaService;
+
+  @Autowired
+  private DeploymentRepository deploymentRepository;
+
+  @Autowired
+  private ResourceRepository resourceRepository;
+
+  /**
+   * Initialize the {@link InfrastructureManagerApiClient}.
+   * 
+   * @throws IOException
+   * @throws FileNotFoundException
+   * @throws ImClientException
+   * 
+   * @throws AuthFileNotFoundException
+   *           if the file doesn't exist
+   * @throws URISyntaxException
+   *           if an error occurred while generating the auth file URI
+   */
+  // @PostConstruct
+  // private void init() throws ImClientException, IOException, URISyntaxException {
+  //
+  // // Load fake iaas credential
+  // InputStream inputStream = ImServiceImpl.class.getClassLoader()
+  // .getResourceAsStream(AUTH_FILE_PATH);
+  //
+  // File tmp = File.createTempFile("authFileTmp", ".tmp");
+  // OutputStream outStream = new FileOutputStream(tmp);
+  // ByteStreams.copy(inputStream, new FileOutputStream(tmp));
+  // inputStream.close();
+  // outStream.close();
+  //
+  // imClient = new InfrastructureManagerApiClient(IM_URL, tmp.getAbsolutePath());
+  // }
+
+  public enum IaaSSite {
+    // @formatter:off
+    OPENSTACK, OPENNEBULA, ONEDOCK
+    // @formatter:on
+  }
+
+  private InfrastructureManagerApiClient getClient(IaaSSite iaaSSite) {
+    InputStream inputStream = null;
+    try {
+      switch (iaaSSite) {
+        case OPENSTACK:
+          LOG.debug("Load {} credentials", IaaSSite.OPENSTACK.toString());
+
+          inputStream = ctx.getResource(OPENSTACK_AUTH_FILE_PATH).getInputStream();
+          break;
+        case ONEDOCK:
+          LOG.debug("Load {} credentials", IaaSSite.ONEDOCK.toString());
+          // Read the proxy file
+          String proxy;
+          try (InputStream in = ctx.getResource(PROXY).getInputStream()) {
+            proxy = IOUtils.toString(in);
+            proxy = proxy.replace(System.lineSeparator(), "\\\\n");
+          } catch (Exception ex) {
+            throw new OrchestratorException("Cannot load proxy file", ex);
+          }
+          // read onedock auth file
+          inputStream = ctx.getResource(ONEDOCK_AUTH_FILE_PATH).getInputStream();
+          String authFile = IOUtils.toString(inputStream, StandardCharsets.UTF_8.toString());
+          inputStream.close();
+
+          // replace the proxy as string
+          authFile = authFile.replace("{proxy}", proxy);
+
+          inputStream = IOUtils.toInputStream(authFile, StandardCharsets.UTF_8.toString());
+          break;
+        case OPENNEBULA:
+          LOG.debug("Load {} credentials", IaaSSite.OPENNEBULA.toString());
+          inputStream = ctx.getResource(OPENNEBULA_AUTH_FILE_PATH).getInputStream();
+          break;
+        default:
+          LOG.debug("Load fake credentials");
+          inputStream = ctx.getResource(authFilePath).getInputStream();
+          break;
+      }
+
+      File tmp = File.createTempFile("authFileTmp", ".tmp");
+      try (OutputStream outStream = new FileOutputStream(tmp)) {
+        IOUtils.copy(inputStream, outStream);
+      }
+      InfrastructureManagerApiClient imClient =
+          new InfrastructureManagerApiClient(imUrl, tmp.getAbsolutePath());
+      return imClient;
+    } catch (IOException | ImClientException ex) {
+      throw new OrchestratorException("Cannot load IM auth file", ex);
+    } finally {
+      if (inputStream != null) {
+        try {
+          inputStream.close();
+        } catch (IOException ex) {
+          LOG.catching(ex);
+        }
+      }
+    }
+  }
+
+  private IaaSSite getIaaSSiteFromTosca(String template) {
+
+    if (template.contains("tosca.nodes.indigo.MesosMaster")) {
+      return IaaSSite.OPENSTACK;
+    } else if (template.contains("onedock.i3m.upv.es")) {
+      return IaaSSite.ONEDOCK;
+    } else {
+      return IaaSSite.OPENNEBULA;
+    }
+  }
+
+  @Override
+  public boolean doDeploy(String deploymentUuid) {
+    Deployment deployment = deploymentRepository.findOne(deploymentUuid);
+    return doDeploy(deployment);
+  }
+
+  @Override
+  public boolean doDeploy(Deployment deployment) {
+    String deploymentUuid = deployment.getId();
+    try {
+      // Update status of the deployment
+      deployment.setTask(Task.DEPLOYER);
+      deployment.setDeploymentProvider(DeploymentProvider.IM);
+      deployment = deploymentRepository.save(deployment);
+
+      // FIXME this is a trick used only for demo purpose
+      InfrastructureManagerApiClient imClient =
+          getClient(getIaaSSiteFromTosca(deployment.getTemplate()));
+
+      // TODO improve with template inputs
+      ServiceResponse response =
+          imClient.createInfrastructure(deployment.getTemplate(), RestApiBodyContentType.TOSCA);
+      if (!response.isReponseSuccessful()) {
+        LOG.error(response.getResult());
+        // IM response is HTML encoded. Get the message between <pre> </pre> tag
+        Matcher matcher = PRE_PATTERN.matcher(response.getResult());
+        String responseError = "Error during the deployment " + response.getResult();
+        if (matcher.matches()) {
+          responseError = matcher.group(1);
+        }
+        updateOnError(deploymentUuid, response.getReasonPhrase() + ": " + responseError);
+        return false;
+      } else {
+        String infrastructureId = null;
+        Matcher matcher = UUID_PATTERN.matcher(response.getResult());
+        if (matcher.matches()) {
+          infrastructureId = matcher.group(1);
+          deployment.setEndpoint(infrastructureId);
+          deployment = deploymentRepository.save(deployment);
+          return true;
+        } else {
+          updateOnError(deploymentUuid,
+              String.format(
+                  "Creation of deployment < %s > : Couldn't extract infrastructureId from IM endpoint.\nIM endpoint was %s.",
+                  deploymentUuid, response.getResult()));
+          return false;
+        }
+      }
+    } catch (Exception e) {
+      LOG.error(e);
+      updateOnError(deploymentUuid, e);
+      return false;
+    }
+  }
+
+  @Override
+  public boolean isDeployed(String deploymentUuid) throws DeploymentException {
+    Deployment deployment = deploymentRepository.findOne(deploymentUuid);
+    return isDeployed(deployment);
+  }
+
+  @Override
+  public boolean isDeployed(Deployment deployment) throws DeploymentException {
+    try {
+      // FIXME this is a trick used only for demo purpose
+      InfrastructureManagerApiClient imClient =
+          getClient(getIaaSSiteFromTosca(deployment.getTemplate()));
+      ServiceResponse response = imClient.getInfrastructureState(deployment.getEndpoint());
+      InfrastructureStatus status =
+          new ObjectMapper().readValue(response.getResult(), InfrastructureStatus.class);
+
+      // FIXME Are the infrastructure states equals to the VmStates?
+      if (status.getState().equals(VmStates.CONFIGURED.toString())) {
+        return true;
+      } else if (status.getState().equals(VmStates.FAILED.toString())) {
+        throw new DeploymentException("Fail to deploy infrastructure: <"
+            + deployment.getEndpoint() + "> " + response.getResult());
+      } else {
+        return false;
+      }
+    } catch (ImClientException | IOException ex) {
+      // TODO improve exception handling
+      LOG.error(ex);
+      return false;
+    }
+  }
+
+  @Override
+  public void finalizeDeploy(String deploymentUuid, boolean deployed) {
+    Deployment deployment = deploymentRepository.findOne(deploymentUuid);
+    finalizeDeploy(deployment, deployed);
+  }
+
+  @Override
+  public void finalizeDeploy(Deployment deployment, boolean deployed) {
+    if (deployed) {
+      try {
+        // FIXME this is a trick used only for demo purpose
+        InfrastructureManagerApiClient imClient =
+            getClient(getIaaSSiteFromTosca(deployment.getTemplate()));
+        // Save outputs
+        es.upv.i3m.grycap.im.api.InfrastructureStatus statusResponse =
+            imClient.getInfrastructureOutputs(deployment.getEndpoint());
+
+        Map<String, String> outputs = new HashMap<String, String>();
+        for (Entry<String, Object> entry : statusResponse.getProperties().entrySet()) {
+          if (entry.getValue() != null) {
+            outputs.put(entry.getKey(), entry.getValue().toString());
+          } else {
+            outputs.put(entry.getKey(), "");
+          }
+        }
+        deployment.setOutputs(outputs);
+
+        bindResources(deployment, deployment.getEndpoint());
+
+        updateOnSuccess(deployment.getId());
+
+      } catch (Exception ex) {
+        LOG.error(ex);
+        updateOnError(deployment.getId(), ex);
+      }
+    } else {
+      updateOnError(deployment.getId());
+    }
+  }
+
+  @Override
+  public void doUpdate(String deploymentId, String template) {
+    Deployment deployment = deploymentRepository.findOne(deploymentId);
+    doUpdate(deployment, template);
+  }
+
+  @Override
+  public void doUpdate(Deployment deployment, String template) {
+
+    // Check if count is increased or if there is a removal list, other kinds of update are
+    // discarded
+
+    ParsingResult<ArchiveRoot> oldParsingResult;
+    ParsingResult<ArchiveRoot> newParsingResult;
+    try {
+      // FIXME Fugly
+      oldParsingResult = toscaService.getArchiveRootFromTemplate(deployment.getTemplate());
+      template = toscaService.customizeTemplate(template, deployment.getId());
+      newParsingResult = toscaService.getArchiveRootFromTemplate(template);
+    } catch (ParsingException | IOException ex) {
+      throw new OrchestratorException(ex);
+    }
+    // find Count nodes into new and old template
+    Map<String, NodeTemplate> oldNodes = toscaService.getCountNodes(oldParsingResult.getResult());
+    Map<String, NodeTemplate> newNodes = toscaService.getCountNodes(newParsingResult.getResult());
+
+    try {
+      for (Map.Entry<String, NodeTemplate> entry : oldNodes.entrySet()) {
+        if (newNodes.containsKey(entry.getKey())) {
+          int oldCount = toscaService.getCount(entry.getValue());
+          int newCount = toscaService.getCount(newNodes.get(entry.getKey()));
+          if (newCount > oldCount) {
+            Resource resource;
+            for (int i = 0; i < (newCount - oldCount); i++) {
+              resource = new Resource();
+              resource.setDeployment(deployment);
+              resource.setStatus(Status.CREATE_IN_PROGRESS);
+              resource.setToscaNodeName(entry.getKey());
+              resource.setToscaNodeType(entry.getValue().getType());
+              resourceRepository.save(resource);
+            }
+
+            ArchiveRoot root = newParsingResult.getResult();
+            Map<String, NodeTemplate> nodes = new HashMap<>();
+            nodes.put(entry.getKey(), newNodes.get(entry.getKey()));
+            root.getTopology().setNodeTemplates(nodes);
+            // FIXME this is a trick used only for demo purpose
+            InfrastructureManagerApiClient imClient =
+                getClient(getIaaSSiteFromTosca(deployment.getTemplate()));
+            ServiceResponse response =
+                imClient.addResource(deployment.getEndpoint(),
+                    toscaService.getTemplateFromTopology(root), RestApiBodyContentType.TOSCA, true);
+
+            if (!response.isReponseSuccessful()) {
+              // IM response is HTML encoded. Get the message between <pre> </pre> tag
+              String responseError =
+                  response.getResult().substring(response.getResult().indexOf("<pre>") + 5,
+                      response.getResult().indexOf("</pre>"));
+              // updateOnError(deploymentId, response.getReasonPhrase() + ": " + responseError);
+              throw new DeploymentException(response.getReasonPhrase() + ": " + responseError);
+            } else {
+
+              boolean result = doPoller(this::isDeployed, deployment);
+              if (!result) {
+                throw new DeploymentException("An error occur during the update: polling failed");
+              }
+            }
+          } else if (newCount < oldCount) {
+            // delete a WN.
+            List<String> removalList = toscaService.getRemovalList(newNodes.get(entry.getKey()));
+            if (removalList.size() != (oldCount - newCount)) {
+              throw new DeploymentException("An error occur during the update. Count is <"
+                  + newCount + "> but removal_list contains <" + removalList.size()
+                  + "> elements in the node: " + entry.getKey());
+            }
+
+            // Find the nodes to be removed.
+            for (String resourceId : removalList) {
+              Resource resource = resourceRepository.findOne(resourceId);
+              resource.setStatus(Status.DELETE_IN_PROGRESS);
+              resource = resourceRepository.save(resource);
+              // FIXME this is a trick used only for demo purpose
+              InfrastructureManagerApiClient imClient =
+                  getClient(getIaaSSiteFromTosca(deployment.getTemplate()));
+              ServiceResponse response =
+                  imClient.removeResource(deployment.getEndpoint(), resource.getIaasId());
+              if (!response.isReponseSuccessful()) {
+                if (response.getServiceStatusCode() != 404) {
+                  throw new DeploymentException("An error occur during the update: fail to delete: "
+                      + resource.getToscaNodeName() + " with id: " + resourceId);
+                }
+              } else {
+                boolean result = doPoller(this::isResourceDeleted, resource);
+                if (result) {
+                  List<Resource> resurces = deployment.getResources();
+                  resurces.remove(resource);
+                  resourceRepository.delete(resourceId);
+                } else {
+                  throw new DeploymentException(
+                      "An error occur during the update: polling failed " + resource.getId());
+                }
+
+              }
+            }
+          }
+        }
+      }
+      bindResources(deployment, deployment.getEndpoint());
+      deployment.setTemplate(toscaService.updateTemplate(template));
+      updateOnSuccess(deployment.getId());
+    } catch (ImClientException | IOException | DeploymentException ex) {
+      updateOnError(deployment.getId(), ex);
+    }
+
+  }
+
+  private Status getOrchestratorStatusFromImStatus(String value) {
+    VmStates vmState = VmStates.getEnumFromValue(value);
+    switch (vmState) {
+      case PENDING:
+      case RUNNING:
+        return Status.CREATE_IN_PROGRESS;
+
+      case FAILED:
+      case UNCONFIGURED:
+        return Status.CREATE_FAILED;
+
+      case CONFIGURED:
+        return Status.CREATE_COMPLETE;
+
+      // TODO Understand if we need other Status
+      case OFF:
+      case STOPPED:
+      case UNKNOWN:
+        return Status.UNKNOWN;
+
+      default:
+        return Status.UNKNOWN;
+    }
+  }
+
+  @Override
+  public boolean doUndeploy(String deploymentUuid) {
+    Deployment deployment = deploymentRepository.findOne(deploymentUuid);
+    return doUndeploy(deployment);
+  }
+
+  @Override
+  public boolean doUndeploy(Deployment deployment) {
+    String deploymentUuid = deployment.getId();
+    try {
+      // Update status of the deployment
+      deployment.setTask(Task.DEPLOYER);
+      deployment = deploymentRepository.save(deployment);
+
+      // FIXME this is a trick used only for demo purpose
+      InfrastructureManagerApiClient imClient =
+          getClient(getIaaSSiteFromTosca(deployment.getTemplate()));
+      if (deployment.getEndpoint() == null) {
+        updateOnSuccess(deploymentUuid);
+        return true;
+      }
+      ServiceResponse response = imClient.destroyInfrastructure(deployment.getEndpoint());
+      if (!response.isReponseSuccessful()) {
+        if (response.getServiceStatusCode() == 404) {
+          updateOnSuccess(deploymentUuid);
+          return true;
+        } else {
+          updateOnError(deploymentUuid, response.getReasonPhrase());
+          return false;
+        }
+      } else {
+        return true;
+      }
+    } catch (Exception ex) {
+      LOG.error(ex);
+      updateOnError(deploymentUuid, ex);
+      return false;
+    }
+  }
+
+  @Override
+  public boolean isUndeployed(String deploymentUuid) throws DeploymentException {
+    Deployment deployment = deploymentRepository.findOne(deploymentUuid);
+    return isUndeployed(deployment);
+  }
+
+  @Override
+  public boolean isUndeployed(Deployment deployment) throws DeploymentException {
+    try {
+
+      // FIXME this is a trick used only for demo purpose
+      InfrastructureManagerApiClient imClient =
+          getClient(getIaaSSiteFromTosca(deployment.getTemplate()));
+      if (deployment.getEndpoint() == null) {
+        return true;
+      }
+      ServiceResponse response = imClient.getInfrastructureState(deployment.getEndpoint());
+      if (!response.isReponseSuccessful()) {
+        if (response.getServiceStatusCode() == 404) {
+          return true;
+        } else {
+          return false;
+        }
+      } else {
+        return false;
+      }
+    } catch (ImClientException ex) {
+      // TODO improve exception handling
+      LOG.error(ex);
+      return false;
+    }
+  }
+
+  /**
+   * Check if a resource is deleted.
+   * 
+   * @return <code>true</code> if the resource is deleteted.
+   */
+  @Override
+  public void finalizeUndeploy(String deploymentUuid, boolean undeployed) {
+    if (undeployed) {
+      updateOnSuccess(deploymentUuid);
+    } else {
+      updateOnError(deploymentUuid);
+    }
+  }
+
+  private boolean isResourceDeleted(Resource resource) {
+    try {
+      Deployment deployment = resource.getDeployment();
+      // FIXME this is a trick used only for demo purpose
+      InfrastructureManagerApiClient imClient =
+          getClient(getIaaSSiteFromTosca(deployment.getTemplate()));
+
+      ServiceResponse response =
+          imClient.getVMInfo(deployment.getEndpoint(), resource.getIaasId(), true);
+      if (!response.isReponseSuccessful()) {
+        if (response.getServiceStatusCode() == 404) {
+          return true;
+        } else {
+          return false;
+        }
+      } else {
+        return false;
+      }
+    } catch (ImClientException ex) {
+      // TODO improve exception handling
+      LOG.error(ex);
+      return false;
+    }
+  }
+
+  /**
+   * Match the {@link Resource} to IM vms.
+   * 
+   */
+  private void bindResources(Deployment deployment, String infrastructureId)
+      throws ImClientException {
+
+    // FIXME this is a trick used only for demo purpose
+    InfrastructureManagerApiClient imClient =
+        getClient(getIaaSSiteFromTosca(deployment.getTemplate()));
+
+    // Get the URLs of the VMs composing the virtual infrastructure
+    String[] vmUrls = imClient.getInfrastructureInfo(infrastructureId).getResult().split("\\r?\\n");
+
+    // for each URL get the information about the VM
+    Map<String, String> vmMap = new HashMap<String, String>();
+    for (String vm : vmUrls) {
+      String vmId = null;
+      int index = vm.lastIndexOf("/");
+      if (index != -1) {
+        vmId = vm.substring(index + 1);
+      }
+      String vmInfo = imClient.getVMInfo(infrastructureId, vmId, true).getResult();
+      vmMap.put(vmId, vmInfo);
+    }
+
+    // Find the Resource from the DB and bind it with the corresponding VM
+    Page<Resource> resources = resourceRepository.findByDeployment_id(deployment.getId(), null);
+
+    // Remove from vmMap all the resources already binded
+    for (Resource r : resources) {
+      if (r.getIaasId() != null) {
+        vmMap.remove(r.getIaasId());
+      }
+    }
+
+    Set<String> insered = new HashSet<String>();
+    for (Resource r : resources) {
+      if (r.getStatus() == Status.CREATE_IN_PROGRESS
+          || r.getStatus() == Status.UPDATE_IN_PROGRESS) {
+        for (Map.Entry<String, String> entry : vmMap.entrySet()) {
+          if (entry.getValue().contains(r.getToscaNodeName())
+              && !insered.contains(entry.getKey())) {
+            r.setIaasId(entry.getKey());
+            insered.add(entry.getKey());
+            break;
+          }
+        }
+      }
+    }
+  }
+
+}