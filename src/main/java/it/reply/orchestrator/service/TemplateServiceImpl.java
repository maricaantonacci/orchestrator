--- conflicted
+++ resolved
@@ -1,73 +1,44 @@
-<<<<<<< HEAD
-package it.reply.orchestrator.service;
-
-import it.reply.orchestrator.dal.entity.Deployment;
-import it.reply.orchestrator.dal.repository.DeploymentRepository;
-import it.reply.orchestrator.exception.http.NotFoundException;
-
-import org.springframework.beans.factory.annotation.Autowired;
-import org.springframework.stereotype.Service;
-
-@Service
-public class TemplateServiceImpl implements TemplateService {
-
-  @Autowired
-  private DeploymentRepository deploymentRepository;
-
-  @Override
-  public String getTemplate(String uuid) {
-    Deployment deployment = deploymentRepository.findOne(uuid);
-    if (deployment != null) {
-      return deployment.getTemplate();
-    } else {
-      throw new NotFoundException("The deployment <" + uuid + "> doesn't exist");
-    }
-  }
-
-}
-=======
-/*
- * Copyright © 2015-2017 Santer Reply S.p.A.
- *
- * Licensed under the Apache License, Version 2.0 (the "License");
- * you may not use this file except in compliance with the License.
- * You may obtain a copy of the License at
- *
- *     http://www.apache.org/licenses/LICENSE-2.0
- *
- * Unless required by applicable law or agreed to in writing, software
- * distributed under the License is distributed on an "AS IS" BASIS,
- * WITHOUT WARRANTIES OR CONDITIONS OF ANY KIND, either express or implied.
- * See the License for the specific language governing permissions and
- * limitations under the License.
- */
-
-package it.reply.orchestrator.service;
-
-import it.reply.orchestrator.dal.entity.Deployment;
-import it.reply.orchestrator.dal.repository.DeploymentRepository;
-import it.reply.orchestrator.exception.http.NotFoundException;
-
-import org.springframework.beans.factory.annotation.Autowired;
-import org.springframework.stereotype.Service;
-import org.springframework.transaction.annotation.Transactional;
-
-@Service
-public class TemplateServiceImpl implements TemplateService {
-
-  @Autowired
-  private DeploymentRepository deploymentRepository;
-
-  @Override
-  @Transactional(readOnly = true)
-  public String getTemplate(String uuid) {
-    Deployment deployment = deploymentRepository.findOne(uuid);
-    if (deployment != null) {
-      return deployment.getTemplate();
-    } else {
-      throw new NotFoundException("The deployment <" + uuid + "> doesn't exist");
-    }
-  }
-
-}
->>>>>>> a7001ba7
+/*
+ * Copyright © 2015-2017 Santer Reply S.p.A.
+ *
+ * Licensed under the Apache License, Version 2.0 (the "License");
+ * you may not use this file except in compliance with the License.
+ * You may obtain a copy of the License at
+ *
+ *     http://www.apache.org/licenses/LICENSE-2.0
+ *
+ * Unless required by applicable law or agreed to in writing, software
+ * distributed under the License is distributed on an "AS IS" BASIS,
+ * WITHOUT WARRANTIES OR CONDITIONS OF ANY KIND, either express or implied.
+ * See the License for the specific language governing permissions and
+ * limitations under the License.
+ */
+
+package it.reply.orchestrator.service;
+
+import it.reply.orchestrator.dal.entity.Deployment;
+import it.reply.orchestrator.dal.repository.DeploymentRepository;
+import it.reply.orchestrator.exception.http.NotFoundException;
+
+import org.springframework.beans.factory.annotation.Autowired;
+import org.springframework.stereotype.Service;
+import org.springframework.transaction.annotation.Transactional;
+
+@Service
+public class TemplateServiceImpl implements TemplateService {
+
+  @Autowired
+  private DeploymentRepository deploymentRepository;
+
+  @Override
+  @Transactional(readOnly = true)
+  public String getTemplate(String uuid) {
+    Deployment deployment = deploymentRepository.findOne(uuid);
+    if (deployment != null) {
+      return deployment.getTemplate();
+    } else {
+      throw new NotFoundException("The deployment <" + uuid + "> doesn't exist");
+    }
+  }
+
+}