package it.reply.orchestrator.service;

import com.google.common.io.ByteStreams;

import alien4cloud.component.repository.exception.CSARVersionAlreadyExistsException;
import alien4cloud.exception.InvalidArgumentException;
import alien4cloud.model.components.AbstractPropertyValue;
import alien4cloud.model.components.Csar;
import alien4cloud.model.components.ListPropertyValue;
import alien4cloud.model.components.PropertyDefinition;
import alien4cloud.model.components.PropertyValue;
import alien4cloud.model.components.ScalarPropertyValue;
import alien4cloud.model.topology.Capability;
import alien4cloud.model.topology.NodeTemplate;
import alien4cloud.model.topology.RelationshipTemplate;
import alien4cloud.security.model.Role;
import alien4cloud.tosca.ArchiveParser;
import alien4cloud.tosca.ArchiveUploadService;
import alien4cloud.tosca.model.ArchiveRoot;
import alien4cloud.tosca.parser.ParsingError;
import alien4cloud.tosca.parser.ParsingErrorLevel;
import alien4cloud.tosca.parser.ParsingException;
import alien4cloud.tosca.parser.ParsingResult;
import alien4cloud.tosca.serializer.VelocityUtil;
import alien4cloud.utils.FileUtil;

<<<<<<< HEAD
import com.google.common.io.ByteStreams;

import it.reply.orchestrator.dto.CloudProvider;
import it.reply.orchestrator.dto.cmdb.Image;
=======
>>>>>>> 645f2b3a
import it.reply.orchestrator.exception.service.ToscaException;

import org.apache.logging.log4j.LogManager;
import org.apache.logging.log4j.Logger;
import org.springframework.beans.factory.annotation.Autowired;
import org.springframework.beans.factory.annotation.Value;
import org.springframework.security.core.Authentication;
import org.springframework.security.core.authority.AuthorityUtils;
import org.springframework.security.core.context.SecurityContextHolder;
import org.springframework.security.web.authentication.preauth.PreAuthenticatedAuthenticationToken;
import org.springframework.stereotype.Service;

import java.io.BufferedOutputStream;
import java.io.ByteArrayInputStream;
import java.io.File;
import java.io.IOException;
import java.io.InputStream;
import java.io.StringWriter;
import java.nio.file.Files;
import java.nio.file.Path;
import java.nio.file.Paths;
import java.util.ArrayList;
import java.util.Arrays;
import java.util.HashMap;
import java.util.List;
import java.util.Map;
import java.util.Map.Entry;
import java.util.zip.ZipEntry;
import java.util.zip.ZipOutputStream;

import javax.annotation.Nonnull;
import javax.annotation.PostConstruct;
import javax.annotation.Resource;

@Service
public class ToscaServiceImpl implements ToscaService {

  private static final Logger LOG = LogManager.getLogger(ToscaServiceImpl.class);

  @Resource
  private ArchiveParser parser;

  @Autowired
  private ArchiveUploadService archiveUploadService;

  @Autowired
  private IndigoInputsPreProcessorService indigoInputsPreProcessorService;

  @Value("${directories.alien}/${directories.csar_repository}")
  private String alienRepoDir;

  @Value("${tosca.definitions.basepath}")
  private String basePath;
  @Value("${tosca.definitions.normative}")
  private String normativeLocalName;
  @Value("${tosca.definitions.indigo}")
  private String indigoLocalName;
  @Value("${orchestrator.url}")
  private String orchestratorUrl;

  /**
   * Load normative and non-normative types.
   * 
   */
  @PostConstruct
  public void init() throws IOException, CSARVersionAlreadyExistsException, ParsingException {
    if (Files.exists(Paths.get(alienRepoDir))) {
      FileUtil.delete(Paths.get(alienRepoDir));
    }

    setAutentication();

    ClassLoader cl = this.getClass().getClassLoader();

    try (InputStream is = cl.getResourceAsStream(basePath + "/" + normativeLocalName)) {
      Path zipFile = File.createTempFile(normativeLocalName, ".zip").toPath();
      zip(is, zipFile);
      ParsingResult<Csar> result = archiveUploadService.upload(zipFile);
      if (!result.getContext().getParsingErrors().isEmpty()) {
        LOG.warn("Error parsing definition {}:\n{}", () -> normativeLocalName,
            () -> Arrays.toString(result.getContext().getParsingErrors().toArray()));
      }
    }

    try (InputStream is = cl.getResourceAsStream(basePath + "/" + indigoLocalName)) {
      Path zipFile = File.createTempFile(indigoLocalName, ".zip").toPath();
      zip(is, zipFile);
      ParsingResult<Csar> result = archiveUploadService.upload(zipFile);
      if (!result.getContext().getParsingErrors().isEmpty()) {
        LOG.warn("Error parsing definition {}:\n{}", () -> indigoLocalName,
            () -> Arrays.toString(result.getContext().getParsingErrors().toArray()));
      }
    }

  }

  /**
   * Utility to zip an inputStream.
   * 
   */
  public static void zip(@Nonnull InputStream fileStream, @Nonnull Path outputPath)
      throws IOException {
    FileUtil.touch(outputPath);
    try (ZipOutputStream zipOutputStream =
        new ZipOutputStream(new BufferedOutputStream(Files.newOutputStream(outputPath)))) {
      zipOutputStream.putNextEntry(new ZipEntry("definition.yml"));
      ByteStreams.copy(fileStream, zipOutputStream);
      zipOutputStream.closeEntry();
      zipOutputStream.flush();
    }
  }

  @Override
  @Nonnull
  public ParsingResult<ArchiveRoot> getArchiveRootFromTemplate(@Nonnull String toscaTemplate)
      throws IOException, ParsingException {
    Path zipPath = Files.createTempFile("csar", ".zip");
    try (InputStream is = new ByteArrayInputStream(toscaTemplate.getBytes());) {
      zip(is, zipPath);
    }
    try {
      return parser.parse(zipPath);
    } catch (InvalidArgumentException iae) {
      // FIXME NOTE that InvalidArgumentException should not be thrown by the parse method, but it
      // is...
      // throw new ParsingException("DUMMY", new ParsingError(ErrorCode.INVALID_YAML, ));
      throw iae;
    }
  }

  @Override
  @Nonnull
  public String getTemplateFromTopology(@Nonnull ArchiveRoot archiveRoot) throws IOException {
    Map<String, Object> velocityCtx = new HashMap<>();
    velocityCtx.put("tosca_definitions_version",
        archiveRoot.getArchive().getToscaDefinitionsVersion());
    velocityCtx.put("description", archiveRoot.getArchive().getDescription());
    velocityCtx.put("template_name", archiveRoot.getArchive().getName());
    velocityCtx.put("template_version", archiveRoot.getArchive().getVersion());
    velocityCtx.put("template_author", archiveRoot.getArchive().getTemplateAuthor());
    velocityCtx.put("repositories", archiveRoot.getArchive().getRepositories());
    velocityCtx.put("topology", archiveRoot.getTopology());
    StringWriter writer = new StringWriter();
    VelocityUtil.generate("templates/topology-1_0_0_INDIGO.yml.vm", writer, velocityCtx);
    String template = writer.toString();

    // Log the warning because Alien4Cloud uses an hard-coded Velocity template to encode the string
    // and some information might be missing!!
    LOG.warn("TOSCA template conversion from in-memory: "
        + "WARNING: Some nodes or properties might be missing!! Use at your own risk!");
    LOG.debug(template);

    return template;
  }

  @Override
  public String customizeTemplate(@Nonnull String toscaTemplate, @Nonnull String deploymentId)
      throws IOException, ToscaException {

    ArchiveRoot ar = parseTemplate(toscaTemplate);

    addElasticClusterParameters(ar, deploymentId);

    return getTemplateFromTopology(ar);

  }

  @Override
  public void replaceInputFunctions(ArchiveRoot archiveRoot, Map<String, Object> inputs)
      throws ToscaException {
    indigoInputsPreProcessorService.processGetInput(archiveRoot, inputs);
  }

  @Override
  public ArchiveRoot parseAndValidateTemplate(String toscaTemplate, Map<String, Object> inputs)
      throws IOException, ParsingException, ToscaException {
    ArchiveRoot ar = parseTemplate(toscaTemplate);
    validateUserInputs(ar.getTopology().getInputs(), inputs);
    return ar;
  }

  @Override
  public ArchiveRoot prepareTemplate(String toscaTemplate, Map<String, Object> inputs)
      throws IOException, ParsingException, ToscaException {
    ArchiveRoot ar = parseAndValidateTemplate(toscaTemplate, inputs);
    replaceInputFunctions(ar, inputs);
    return ar;
  }

  @Override
  public void validateUserInputs(Map<String, PropertyDefinition> templateInputs,
      Map<String, Object> inputs) throws ToscaException {

    // Check if every required input has been given by the user
    if (templateInputs == null) {
      return;
    }

    for (Map.Entry<String, PropertyDefinition> templateInput : templateInputs.entrySet()) {
      if (templateInput.getValue().isRequired() && !inputs.containsKey(templateInput.getKey())) {
        // Input required and not in user's input list -> error
        throw new ToscaException(
            String.format("Input <%s> is required and is not present in the user's input list",
                templateInput.getKey()));
      } else {
        if (!templateInput.getValue().isRequired()
            && templateInput.getValue().getDefault() == null) {
          // Input not required and no default value -> error
          throw new ToscaException(String.format(
              "Input <%s> is neither required nor has a default value", templateInput.getKey()));
        }
      }
    }

    // Reference:
    // http://docs.oasis-open.org/tosca/TOSCA-Simple-Profile-YAML/v1.0/csprd02/TOSCA-Simple-Profile-YAML-v1.0-csprd02.html#TYPE_YAML_STRING
    // FIXME Check input type compatibility ?
    // templateInput.getValue().getType()
  }

  @Override
  public ArchiveRoot parseTemplate(@Nonnull String toscaTemplate)
      throws IOException, ToscaException {

    ParsingResult<ArchiveRoot> result = null;
    try {
      result = getArchiveRootFromTemplate(toscaTemplate);
    } catch (ParsingException ex) {
      checkParsingErrors(ex.getParsingErrors());
    }
    checkParsingErrors(result.getContext().getParsingErrors());

    return result.getResult();

  }

  @Override
  public String updateTemplate(String template) throws IOException {
    ParsingResult<ArchiveRoot> result = null;
    try {
      result = getArchiveRootFromTemplate(template);
    } catch (ParsingException ex) {
      checkParsingErrors(ex.getParsingErrors());
    }
    checkParsingErrors(result.getContext().getParsingErrors());
    removeRemovalList(result);
    return getTemplateFromTopology(result.getResult());
  }

  private void checkParsingErrors(List<ParsingError> errorList) throws ToscaException {
    String errorMessage = "";
    if (!errorList.isEmpty()) {
      for (ParsingError error : errorList) {
        if (!error.getErrorLevel().equals(ParsingErrorLevel.INFO)) {
          errorMessage = errorMessage + error.toString() + "; ";
        }
      }
      throw new ToscaException(errorMessage);
    }

  }

  @Override
<<<<<<< HEAD
  public void contextualizeImages(ArchiveRoot parsingResult, CloudProvider cloudProvider) {
    try {
      Map<String, NodeTemplate> nodes = parsingResult.getTopology().getNodeTemplates();
      for (Map.Entry<String, NodeTemplate> entry : nodes.entrySet()) {
        NodeTemplate node = entry.getValue();
        // Only indigo.Compute nodes are relevant
        // FIXME: Check inheritance of tosca.nodes.indigo.Compute
        if (node.getType().equals("tosca.nodes.indigo.Compute")) {
          Capability osCapability = null;
          if (node.getCapabilities() == null
              || (osCapability = node.getCapabilities().get("os")) == null) {
            // The node doesn't have an OS Capability -> need to add a dummy one to hold a random
            // image for underlying deployment systems
            LOG.debug(String.format("Generating default OperatingSystem capability for node <%s>",
                node.getName()));
            if (node.getCapabilities() == null) {
              node.setCapabilities(new HashMap<>());
            }
            osCapability = new Capability();
            osCapability.setType("tosca.capabilities.indigo.OperatingSystem");
            node.getCapabilities().put("os", osCapability);
          }

          // We've got an OS capability -> Check the attributes to find best match for the image
          Image imageMetadata = new Image();
          if (osCapability.getProperties().get("image") != null) {
            imageMetadata.setImageName(
                (String) getCapabilityPropertyValueByName(osCapability, "image").getValue());
          }
          if (osCapability.getProperties().get("architecture") != null) {
            imageMetadata.setArchitecture(
                (String) getCapabilityPropertyValueByName(osCapability, "architecture").getValue());
          }
          if (osCapability.getProperties().get("type") != null) {
            imageMetadata.setType(
                (String) getCapabilityPropertyValueByName(osCapability, "type").getValue());
          }
          if (osCapability.getProperties().get("distribution") != null) {
            imageMetadata.setDistribution(
                (String) getCapabilityPropertyValueByName(osCapability, "distribution").getValue());
          }
          if (osCapability.getProperties().get("version") != null) {
            imageMetadata.setVersion(
                (String) getCapabilityPropertyValueByName(osCapability, "version").getValue());
          }

          Image image = getBestImageForCloudProvider(imageMetadata, cloudProvider);

          // No image match found -> throw error
          if (image == null) {
            LOG.error(
                String.format("Failed to found a match in provider <%s> for image metadata <%s>",
                    cloudProvider.getId(), imageMetadata));
            throw new IllegalArgumentException(
                String.format("Failed to found a match in provider <%s> for image metadata <%s>",
                    cloudProvider.getId(), imageMetadata));
          }

          // Found a good image -> replace the image attribute with the provider-specific ID
          LOG.debug(String.format(
              "Found image match in <%s> for image metadata <%s>, provider-specific image id <%s>",
              cloudProvider.getId(), imageMetadata, image.getImageId()));
          ScalarPropertyValue scalarPropertyValue = new ScalarPropertyValue(image.getImageId());
          scalarPropertyValue.setPrintable(true);
          osCapability.getProperties().put("image", scalarPropertyValue);

        }
      }
    } catch (Exception ex) {
      throw new RuntimeException("Failed to contextualize images: " + ex.getMessage(), ex);
    }
  }

  protected Image getBestImageForCloudProvider(Image imageMetadata, CloudProvider cloudProvider) {
    for (Image image : cloudProvider.getCmdbProviderImages()) {
      // Match image name first (for INDIGO specific use case, if the image cannot be found with the
      // specified name it means that a base image + Ansible configuration have to be used -> the
      // base image will be chosen with the other filters and image metadata - architecture, type,
      // distro, version)
      if (imageMetadata.getImageName() != null) {
        if (imageMetadata.getImageName().equals(image.getImageName())) {
          LOG.debug("Image <{}> found with name <{}>", image.getImageId(),
              imageMetadata.getImageName());
          return image;
        } else {
          LOG.debug("Image not found with name <{}>, trying with other fields: <{}>",
              imageMetadata.getImageName(), imageMetadata);
        }
      }

      // Match or skip image based on each additional optional attribute
      if (imageMetadata.getType() != null) {
        if (!imageMetadata.getType().equals(image.getType())) {
          continue;
        }
      }

      if (imageMetadata.getArchitecture() != null) {
        if (!imageMetadata.getArchitecture().equals(image.getArchitecture())) {
          continue;
        }
      }

      if (imageMetadata.getDistribution() != null) {
        if (!imageMetadata.getDistribution().equals(image.getDistribution())) {
          continue;
        }
      }

      if (imageMetadata.getVersion() != null) {
        if (!imageMetadata.getVersion().equals(image.getVersion())) {
          continue;
        }
      }

      LOG.debug("Image <{}> found with fields: <{}>", imageMetadata.getImageId(), imageMetadata);
      return image;
    }
    return null;

  }

  @Override
  public void addDeploymentId(ArchiveRoot parsingResult, String deploymentId) {
=======
  public void addElasticClusterParameters(ArchiveRoot parsingResult, String deploymentId) {
>>>>>>> 645f2b3a
    Map<String, NodeTemplate> nodes = parsingResult.getTopology().getNodeTemplates();
    for (Map.Entry<String, NodeTemplate> entry : nodes.entrySet()) {
      if (entry.getValue().getType().equals("tosca.nodes.indigo.ElasticCluster")) {
        // Create new property with the deploymentId and set as printable
        ScalarPropertyValue scalarPropertyValue = new ScalarPropertyValue(deploymentId);
        scalarPropertyValue.setPrintable(true);
        entry.getValue().getProperties().put("deployment_id", scalarPropertyValue);
        // Create new property with the orchestrator_url and set as printable
        scalarPropertyValue = new ScalarPropertyValue(orchestratorUrl);
        scalarPropertyValue.setPrintable(true);
        entry.getValue().getProperties().put("orchestrator_url", scalarPropertyValue);
      }
    }
  }

  private void removeRemovalList(ParsingResult<ArchiveRoot> parsingResult) {
    Map<String, NodeTemplate> nodes = parsingResult.getResult().getTopology().getNodeTemplates();
    for (Map.Entry<String, NodeTemplate> entry : nodes.entrySet()) {
      Capability scalable = getNodeCapabilityByName(entry.getValue(), "scalable");
      if (scalable != null && scalable.getProperties().containsKey("removal_list")) {
        scalable.getProperties().remove("removal_list");
      }
    }
  }

  private static void setAutentication() {
    Authentication auth = new PreAuthenticatedAuthenticationToken(Role.ADMIN.name().toLowerCase(),
        "", AuthorityUtils.createAuthorityList(Role.ADMIN.name()));
    SecurityContextHolder.getContext().setAuthentication(auth);
  }

  @Override
  public Capability getNodeCapabilityByName(NodeTemplate node, String propertyName) {
    if (node != null && node.getCapabilities() != null) {
      for (Entry<String, Capability> entry : node.getCapabilities().entrySet()) {
        if (entry.getKey().equals(propertyName)) {
          return entry.getValue();
        }
      }
    }
    return null;
  }

  @Override
  public AbstractPropertyValue getNodePropertyByName(NodeTemplate node, String propertyName) {
    if (node != null && node.getProperties() != null) {
      for (Entry<String, AbstractPropertyValue> entry : node.getProperties().entrySet()) {
        if (entry.getKey().equals(propertyName)) {
          return entry.getValue();
        }
      }
    }
    return null;
  }

  /**
   * Find a property with a given name in a capability.
   * 
   * @param capability
   *          the capability
   * @param propertyName
   *          the name of the property
   * @return the {@link AbstractPropertyValue} containing the property value
   */
  public AbstractPropertyValue getCapabilityPropertyByName(Capability capability,
      String propertyName) {
    if (capability != null && capability.getProperties() != null) {
      for (Entry<String, AbstractPropertyValue> entry : capability.getProperties().entrySet()) {
        if (entry.getKey().equals(propertyName)) {
          return entry.getValue();
        }
      }
    }
    return null;
  }

  @Override
  public PropertyValue<?> getNodePropertyValueByName(NodeTemplate node, String propertyName) {
    return (PropertyValue<?>) getNodePropertyByName(node, propertyName);
  }

  @Override
  public PropertyValue<?> getCapabilityPropertyValueByName(Capability capability,
      String propertyName) {
    return (PropertyValue<?>) getCapabilityPropertyByName(capability, propertyName);
  }

  @Override
  public Map<String, NodeTemplate> getAssociatedNodesByCapability(Map<String, NodeTemplate> nodes,
      NodeTemplate nodeTemplate, String capabilityName) {
    Map<String, NodeTemplate> associatedNodes = new HashMap<>();

    List<RelationshipTemplate> relationships =
        getRelationshipTemplatesByCapabilityName(nodeTemplate.getRelationships(), capabilityName);
    if (!relationships.isEmpty()) {
      for (RelationshipTemplate relationship : relationships) {
        String associatedNodeName = relationship.getTarget();
        associatedNodes.put(associatedNodeName, nodes.get(associatedNodeName));
      }
    }

    return associatedNodes;
  }

  @Override
  public List<RelationshipTemplate> getRelationshipTemplatesByCapabilityName(
      Map<String, RelationshipTemplate> relationships, String capabilityName) {

    List<RelationshipTemplate> relationshipTemplates = new ArrayList<>();
    if (relationships == null) {
      return relationshipTemplates;
    }

    for (Map.Entry<String, RelationshipTemplate> relationship : relationships.entrySet()) {
      if (relationship.getValue().getTargetedCapabilityName().equals(capabilityName)) {
        relationshipTemplates.add(relationship.getValue());
      }
    }
    return relationshipTemplates;
  }

  @Override
  public Map<String, NodeTemplate> getCountNodes(ArchiveRoot archiveRoot) {
    Map<String, NodeTemplate> nodes = new HashMap<>();

    for (Map.Entry<String, NodeTemplate> entry : archiveRoot.getTopology().getNodeTemplates()
        .entrySet()) {
      Capability scalable = getNodeCapabilityByName(entry.getValue(), "scalable");
      if (scalable != null) {
        ScalarPropertyValue scalarPropertyValue =
            (ScalarPropertyValue) scalable.getProperties().get("count");
        // Check if this value is read from the template and is not a default value
        if (scalarPropertyValue != null && scalarPropertyValue.isPrintable()) {
          nodes.put(entry.getKey(), entry.getValue());
        }
      }
    }
    return nodes;
  }

  @Override
  public int getCount(NodeTemplate nodeTemplate) {

    Capability scalable = getNodeCapabilityByName(nodeTemplate, "scalable");
    if (scalable != null) {
      ScalarPropertyValue scalarPropertyValue =
          (ScalarPropertyValue) scalable.getProperties().get("count");
      // Check if this value is read from the template and is not a default value
      if (scalarPropertyValue.isPrintable()) {
        return Integer.parseInt(scalarPropertyValue.getValue());
      }
    }
    return -1;
  }

  @Override
  public List<String> getRemovalList(NodeTemplate nodeTemplate) {
    List<String> removalList = new ArrayList<String>();
    Capability scalable = getNodeCapabilityByName(nodeTemplate, "scalable");
    if (scalable != null) {
      ListPropertyValue listPropertyValue =
          (ListPropertyValue) scalable.getProperties().get("removal_list");
      if (listPropertyValue != null) {
        for (Object o : listPropertyValue.getValue()) {
          if (o instanceof ScalarPropertyValue) {
            removalList.add(((ScalarPropertyValue) o).getValue());
          } else if (o instanceof String) {
            removalList.add((String) o);
          }
        }
      }
    }
    return removalList;
  }

  @Override
  public String updateCount(ArchiveRoot archiveRoot, int count) throws IOException {
    for (Map.Entry<String, NodeTemplate> entry : archiveRoot.getTopology().getNodeTemplates()
        .entrySet()) {
      Capability scalable = getNodeCapabilityByName(entry.getValue(), "scalable");
      if (scalable != null) {
        ScalarPropertyValue scalarPropertyValue =
            (ScalarPropertyValue) scalable.getProperties().get("count");
        if (scalarPropertyValue.isPrintable()) {
          scalarPropertyValue.setValue(String.valueOf(count));
          scalable.getProperties().put("count", scalarPropertyValue);
        }
      }
    }
    return getTemplateFromTopology(archiveRoot);
  }

}<|MERGE_RESOLUTION|>--- conflicted
+++ resolved
@@ -24,13 +24,8 @@
 import alien4cloud.tosca.serializer.VelocityUtil;
 import alien4cloud.utils.FileUtil;
 
-<<<<<<< HEAD
-import com.google.common.io.ByteStreams;
-
 import it.reply.orchestrator.dto.CloudProvider;
 import it.reply.orchestrator.dto.cmdb.Image;
-=======
->>>>>>> 645f2b3a
 import it.reply.orchestrator.exception.service.ToscaException;
 
 import org.apache.logging.log4j.LogManager;
@@ -294,7 +289,6 @@
   }
 
   @Override
-<<<<<<< HEAD
   public void contextualizeImages(ArchiveRoot parsingResult, CloudProvider cloudProvider) {
     try {
       Map<String, NodeTemplate> nodes = parsingResult.getTopology().getNodeTemplates();
@@ -418,10 +412,7 @@
   }
 
   @Override
-  public void addDeploymentId(ArchiveRoot parsingResult, String deploymentId) {
-=======
   public void addElasticClusterParameters(ArchiveRoot parsingResult, String deploymentId) {
->>>>>>> 645f2b3a
     Map<String, NodeTemplate> nodes = parsingResult.getTopology().getNodeTemplates();
     for (Map.Entry<String, NodeTemplate> entry : nodes.entrySet()) {
       if (entry.getValue().getType().equals("tosca.nodes.indigo.ElasticCluster")) {
