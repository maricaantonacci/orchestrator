--- conflicted
+++ resolved
@@ -1,115 +1,98 @@
-package it.reply.orchestrator.service.commands;
-
-import it.reply.orchestrator.enums.Status;
-import it.reply.orchestrator.exception.service.DeploymentException;
-import it.reply.orchestrator.service.deployment.providers.DeploymentProviderService;
-import it.reply.orchestrator.service.deployment.providers.ImServiceImpl;
-import it.reply.utils.misc.polling.AbstractPollingBehaviour;
-import it.reply.utils.misc.polling.ExternallyControlledPoller;
-import it.reply.utils.misc.polling.ExternallyControlledPoller.PollingStatus;
-import it.reply.utils.misc.polling.PollingBehaviour;
-import it.reply.utils.misc.polling.PollingException;
-import it.reply.workflowmanager.spring.orchestrator.bpm.OrchestratorContextBean;
-import it.reply.workflowmanager.spring.orchestrator.bpm.ejbcommands.BaseCommand;
-
-import org.kie.api.executor.CommandContext;
-import org.kie.api.executor.ExecutionResults;
-import org.springframework.beans.factory.annotation.Autowired;
-import org.springframework.beans.factory.annotation.Qualifier;
-import org.springframework.stereotype.Component;
-
-@Component
-public class PollDeploy extends BaseCommand {
-
-  public static final String WF_PARAM_POLLING_STATUS = "statusPoller";
-
-  @Autowired
-  @Qualifier("IM")
-  private DeploymentProviderService imService;
-
-  @Override
-  protected ExecutionResults customExecute(CommandContext ctx) throws Exception {
-    String deploymentId = getParameter(ctx, "DEPLOYMENT_ID");
-    ExecutionResults exResults = new ExecutionResults();
-    ExternallyControlledPoller<String, Status> statusPoller =
-        getParameter(ctx, WF_PARAM_POLLING_STATUS);
-    if (statusPoller == null) {
-      statusPoller = getPoller();
-    }
-    exResults.setData(WF_PARAM_POLLING_STATUS, statusPoller);
-
-    try {
-      statusPoller.doPollEvent(deploymentId);
-      if (statusPoller.getPollStatus() == PollingStatus.ENDED) {
-        // Polling ended successfully -> Deployment completed -> Finalize (update template)
-        imService.finalizeDeploy(deploymentId, true);
-        return resultOccurred(true, exResults);
-      } else {
-        // Deployment is not ready yet
-        return resultOccurred(false, exResults);
-      }
-    } catch (PollingException ex) {
-      // Polling unsuccessful -> Deploy failed -> Finalize (update template)
-      imService.finalizeDeploy(deploymentId, false);
-      return resultOccurred(true, exResults);
-    }
-  }
-
-  private static ExternallyControlledPoller<String, Status> getPoller() {
-
-    long timeoutTime = 30 * 60 * 1000;
-
-<<<<<<< HEAD
-    PollingBehaviour<String, Boolean> pollBehavior =
-        new AbstractPollingBehaviour<String, Boolean>(timeoutTime) {
-=======
-    PollingBehaviour<String, Status> pollBehavior =
-        new AbstractPollingBehaviour<String, Status>(timeoutTime) {
->>>>>>> 8adc11d4
-
-          private static final long serialVersionUID = -5994059867039967783L;
-
-          @Override
-<<<<<<< HEAD
-          public Boolean doPolling(String deploymentId) throws PollingException {
-            try {
-              ImServiceImpl imService = OrchestratorContextBean.getBean(ImServiceImpl.class);
-              return imService.isDeployed(deploymentId);
-=======
-          public Status doPolling(String deploymentId) throws PollingException {
-            try {
-              ImServiceImpl imService = OrchestratorContextBean.getBean(ImServiceImpl.class);
-              if (imService.isDeployed(deploymentId)) {
-                return Status.CREATE_COMPLETE;
-              } else {
-                return Status.CREATE_IN_PROGRESS;
-              }
-            } catch (DeploymentException de) {
-              return Status.CREATE_FAILED;
->>>>>>> 8adc11d4
-            } catch (Exception ex) {
-              throw new PollingException("Polling for deploy - error occured: " + ex.getMessage(),
-                  ex);
-            }
-          }
-
-          @Override
-<<<<<<< HEAD
-          public boolean pollExit(Boolean pollResult) {
-            return pollResult != null && pollResult;
-=======
-          public boolean pollExit(Status pollResult) {
-            return pollResult != null && pollResult != Status.CREATE_IN_PROGRESS;
-          }
-
-          @Override
-          public boolean pollSuccessful(String params, Status pollResult) {
-            return pollResult != null && pollResult == Status.CREATE_COMPLETE;
->>>>>>> 8adc11d4
-          }
-
-        };
-
-    return new ExternallyControlledPoller<String, Status>(pollBehavior, 3);
-  }
-}
+package it.reply.orchestrator.service.commands;
+
+import it.reply.orchestrator.enums.Status;
+import it.reply.orchestrator.exception.service.DeploymentException;
+import it.reply.orchestrator.service.deployment.providers.DeploymentProviderService;
+import it.reply.orchestrator.service.deployment.providers.ImServiceImpl;
+import it.reply.utils.misc.polling.AbstractPollingBehaviour;
+import it.reply.utils.misc.polling.ExternallyControlledPoller;
+import it.reply.utils.misc.polling.ExternallyControlledPoller.PollingStatus;
+import it.reply.utils.misc.polling.PollingBehaviour;
+import it.reply.utils.misc.polling.PollingException;
+import it.reply.workflowmanager.spring.orchestrator.bpm.OrchestratorContextBean;
+import it.reply.workflowmanager.spring.orchestrator.bpm.ejbcommands.BaseCommand;
+
+import org.kie.api.executor.CommandContext;
+import org.kie.api.executor.ExecutionResults;
+import org.springframework.beans.factory.annotation.Autowired;
+import org.springframework.beans.factory.annotation.Qualifier;
+import org.springframework.stereotype.Component;
+
+@Component
+public class PollDeploy extends BaseCommand {
+
+  public static final String WF_PARAM_POLLING_STATUS = "statusPoller";
+
+  @Autowired
+  @Qualifier("IM")
+  private DeploymentProviderService imService;
+
+  @Override
+  protected ExecutionResults customExecute(CommandContext ctx) throws Exception {
+    String deploymentId = getParameter(ctx, "DEPLOYMENT_ID");
+    ExecutionResults exResults = new ExecutionResults();
+    ExternallyControlledPoller<String, Status> statusPoller =
+        getParameter(ctx, WF_PARAM_POLLING_STATUS);
+    if (statusPoller == null) {
+      statusPoller = getPoller();
+    }
+    exResults.setData(WF_PARAM_POLLING_STATUS, statusPoller);
+
+    try {
+      statusPoller.doPollEvent(deploymentId);
+      if (statusPoller.getPollStatus() == PollingStatus.ENDED) {
+        // Polling ended successfully -> Deployment completed -> Finalize (update template)
+        imService.finalizeDeploy(deploymentId, true);
+        return resultOccurred(true, exResults);
+      } else {
+        // Deployment is not ready yet
+        return resultOccurred(false, exResults);
+      }
+    } catch (PollingException ex) {
+      // Polling unsuccessful -> Deploy failed -> Finalize (update template)
+      imService.finalizeDeploy(deploymentId, false);
+      return resultOccurred(true, exResults);
+    }
+  }
+
+  private static ExternallyControlledPoller<String, Status> getPoller() {
+
+    long timeoutTime = 30 * 60 * 1000;
+
+    PollingBehaviour<String, Status> pollBehavior =
+        new AbstractPollingBehaviour<String, Status>(timeoutTime) {
+
+          private static final long serialVersionUID = -5994059867039967783L;
+
+          @Override
+          public Status doPolling(String deploymentId) throws PollingException {
+            try {
+              ImServiceImpl imService = OrchestratorContextBean.getBean(ImServiceImpl.class);
+              if (imService.isDeployed(deploymentId)) {
+                return Status.CREATE_COMPLETE;
+              } else {
+                return Status.CREATE_IN_PROGRESS;
+              }
+            } catch (DeploymentException de) {
+              return Status.CREATE_FAILED;
+            } catch (Exception ex) {
+              throw new PollingException("Polling for deploy - error occured: " + ex.getMessage(),
+                  ex);
+            }
+          }
+
+          @Override
+          public boolean pollExit(Status pollResult) {
+            return pollResult != null && pollResult != Status.CREATE_IN_PROGRESS;
+          }
+
+          @Override
+          public boolean pollSuccessful(String params, Status pollResult) {
+            return pollResult != null && pollResult == Status.CREATE_COMPLETE;
+          }
+
+        };
+
+    return new ExternallyControlledPoller<String, Status>(pollBehavior, 3);
+  }
+}