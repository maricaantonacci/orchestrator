/*
 * Copyright © 2015-2020 Santer Reply S.p.A.
 *
 * Licensed under the Apache License, Version 2.0 (the "License");
 * you may not use this file except in compliance with the License.
 * You may obtain a copy of the License at
 *
 *     http://www.apache.org/licenses/LICENSE-2.0
 *
 * Unless required by applicable law or agreed to in writing, software
 * distributed under the License is distributed on an "AS IS" BASIS,
 * WITHOUT WARRANTIES OR CONDITIONS OF ANY KIND, either express or implied.
 * See the License for the specific language governing permissions and
 * limitations under the License.
 */

package it.reply.orchestrator.service.commands;

import alien4cloud.tosca.model.ArchiveRoot;

import it.reply.orchestrator.dal.entity.Deployment;
import it.reply.orchestrator.dal.entity.OidcTokenId;
import it.reply.orchestrator.dto.RankCloudProvidersMessage;
import it.reply.orchestrator.dto.cmdb.ChronosService;
import it.reply.orchestrator.dto.cmdb.CloudProvider;
import it.reply.orchestrator.dto.cmdb.CloudService;
import it.reply.orchestrator.dto.cmdb.CloudServiceType;
import it.reply.orchestrator.dto.cmdb.ComputeService;
import it.reply.orchestrator.dto.cmdb.KubernetesService;
import it.reply.orchestrator.dto.cmdb.MarathonService;
import it.reply.orchestrator.dto.cmdb.MesosFrameworkService;
import it.reply.orchestrator.dto.cmdb.QcgService;
import it.reply.orchestrator.dto.cmdb.StorageService;
import it.reply.orchestrator.dto.dynafed.Dynafed;
import it.reply.orchestrator.dto.onedata.OneData;
import it.reply.orchestrator.dto.policies.SlaPlacementPolicy;
import it.reply.orchestrator.dto.policies.ToscaPolicy;
import it.reply.orchestrator.dto.slam.Service;
import it.reply.orchestrator.dto.slam.Sla;
import it.reply.orchestrator.enums.DeploymentType;
import it.reply.orchestrator.enums.PrivateNetworkType;
import it.reply.orchestrator.enums.Status;
import it.reply.orchestrator.exception.OrchestratorException;
import it.reply.orchestrator.exception.service.DeploymentException;
import it.reply.orchestrator.service.ToscaService;
import it.reply.orchestrator.utils.CommonUtils;
import it.reply.orchestrator.utils.ToscaConstants;
import it.reply.orchestrator.utils.WorkflowConstants;

import java.util.Collection;
import java.util.HashMap;
import java.util.HashSet;
import java.util.List;
import java.util.Map;
import java.util.Objects;
import java.util.Optional;
import java.util.Set;
import java.util.stream.Collectors;

import lombok.extern.slf4j.Slf4j;

import org.alien4cloud.tosca.model.templates.NodeTemplate;
import org.alien4cloud.tosca.model.templates.Topology;
import org.apache.commons.lang3.StringUtils;
import org.checkerframework.checker.nullness.qual.NonNull;
import org.flowable.engine.delegate.DelegateExecution;
import org.springframework.beans.factory.annotation.Autowired;
import org.springframework.stereotype.Component;

@Component(WorkflowConstants.Delegate.PREFILTER_CLOUD_PROVIDERS)
@Slf4j
public class PrefilterCloudProviders extends BaseRankCloudProvidersCommand {

  @Autowired
  private ToscaService toscaService;

  @Override
  public void execute(DelegateExecution execution,
      RankCloudProvidersMessage rankCloudProvidersMessage) {
    // TODO Filter cloud providers (i.e. based on OneData)

    Set<CloudProvider> providersToDiscard = new HashSet<>();
    Set<CloudService> servicesToDiscard = new HashSet<>();

    OidcTokenId requestedWithToken = rankCloudProvidersMessage.getRequestedWithToken();
    if (requestedWithToken != null) {
      String issuer = requestedWithToken.getOidcEntityId().getIssuer();
      rankCloudProvidersMessage
          .getCloudProviders()
          .values()
          .stream()
          .flatMap(cloudProvider -> cloudProvider.getServices().values().stream())
<<<<<<< HEAD
          .filter(cloudService -> !cloudService.isIamEnabled()
              || cloudService.getSupportedIdps().contains(issuer))
=======
          .filter(cloudService -> cloudService.isIamEnabled()
              && !cloudService.getSupportedIdps().contains(issuer))
>>>>>>> 40eada46
          .forEach(cloudService -> addServiceToDiscard(servicesToDiscard, cloudService));

      discardProvidersAndServices(providersToDiscard, servicesToDiscard, rankCloudProvidersMessage);
    }
    if (rankCloudProvidersMessage.isDataMovementWorkflow()) {
      rankCloudProvidersMessage
          .getCloudProviders()
          .values()
          .stream()
          .filter(cp -> cp.getServicesOfType(StorageService.class)
              .stream()
              .allMatch(storageService -> storageService.getRucioRse() == null))
          .forEach(cloudProvider -> addProviderToDiscard(providersToDiscard, servicesToDiscard,
              cloudProvider));
      discardProvidersAndServices(providersToDiscard, servicesToDiscard, rankCloudProvidersMessage);
    }
    discardOnPlacementPolicies(rankCloudProvidersMessage.getPlacementPolicies(),
        rankCloudProvidersMessage.getCloudProviders().values(),
        rankCloudProvidersMessage.getSlamPreferences().getSla(), servicesToDiscard);

    discardProvidersAndServices(providersToDiscard, servicesToDiscard, rankCloudProvidersMessage);

    rankCloudProvidersMessage
        .getOneDataRequirements()
        .values()
        .forEach(ondedataRequirement -> {
          discardOnOneDataRequirements(ondedataRequirement,
              rankCloudProvidersMessage.getCloudProviders().values(), providersToDiscard,
              servicesToDiscard);
          discardProvidersAndServices(providersToDiscard, servicesToDiscard,
              rankCloudProvidersMessage);
        });

    rankCloudProvidersMessage
        .getDynafedRequirements()
        .values()
        .forEach(dyanfedRequirement -> {
          discardOnDynafedRequirements(dyanfedRequirement,
              rankCloudProvidersMessage.getCloudProviders().values(), providersToDiscard,
              servicesToDiscard);
          discardProvidersAndServices(providersToDiscard, servicesToDiscard,
              rankCloudProvidersMessage);
        });

    Deployment deployment = getDeployment(rankCloudProvidersMessage);
    ArchiveRoot ar = toscaService
        .prepareTemplate(deployment.getTemplate(), deployment.getParameters());

    rankCloudProvidersMessage
        .getCloudProviders()
        .forEach((name, cloudProvider) -> {
          cloudProvider
              .getServicesOfType(CloudServiceType.COMPUTE)
              .forEach(cloudProviderService -> {
                DeploymentType type = rankCloudProvidersMessage.getDeploymentType();
                switch (type) {
                  case TOSCA:
                    if (cloudProviderService instanceof ComputeService) {
                      ComputeService computeService = (ComputeService) cloudProviderService;
                      if (toscaService.isElasticClusterDeployment(ar)) {
                        if (deployment.getStatus() == Status.CREATE_IN_PROGRESS) {
                          discardOnPublicNetworkRequirement(computeService, servicesToDiscard);
                        }
                        discardOnPrivateNetworkRequirement(ar, computeService, servicesToDiscard);
                      }
                    } else {
                      addServiceToDiscard(servicesToDiscard, cloudProviderService);
                    }
                    break;
                  case MARATHON:
                    if (cloudProviderService instanceof MarathonService) {
                      MarathonService marathonService = (MarathonService) cloudProviderService;
                      discardOnMesosGpuRequirement(ar, marathonService, servicesToDiscard);
                      discardOnMarathonSecretsRequirement(ar, marathonService, servicesToDiscard);
                    } else {
                      addServiceToDiscard(servicesToDiscard, cloudProviderService);
                    }
                    break;
                  case CHRONOS:
                    if (cloudProviderService instanceof ChronosService) {
                      ChronosService chronosService = (ChronosService) cloudProviderService;
                      discardOnMesosGpuRequirement(ar, chronosService, servicesToDiscard);
                    } else {
                      addServiceToDiscard(servicesToDiscard, cloudProviderService);
                    }
                    break;
                  case QCG:
                    if (!(cloudProviderService instanceof QcgService)) {
                      addServiceToDiscard(servicesToDiscard, cloudProviderService);
                    }
                    break;
                  case KUBERNETES_HELM_CHART:
                    if (!(cloudProviderService instanceof KubernetesService)) {
                      addServiceToDiscard(servicesToDiscard, cloudProviderService);
                    }
                    break;
                  default:
                    throw new DeploymentException("Unknown Deployment Type: " + type);
                }
              });
        });

    discardProvidersAndServices(providersToDiscard, servicesToDiscard, rankCloudProvidersMessage);

    // Filter out providers that do not support the requested images

    // Filter provider by image contextualization check
    rankCloudProvidersMessage
        .getCloudProviders()
        .forEach((cloudProviderName, cloudProvider) -> {
          cloudProvider
              .getServicesOfType(ComputeService.class)
              .forEach(cloudService -> {
                boolean hasMatchingImages = toscaService
                    .contextualizeImages(ar, cloudService)
                    .get(Boolean.FALSE)
                    .isEmpty();
                if (!hasMatchingImages) {
                  // Failed to match all required images -> discard provider
                  LOG.debug(
                      "Discarded service {} of provider {} {}", cloudService.getId(),
                      cloudProvider.getId(), "because it doesn't match images requirements");
                  addServiceToDiscard(servicesToDiscard, cloudService);
                }
              });
        });

    // Filter provider by flavor contextualization check
    rankCloudProvidersMessage
        .getCloudProviders()
        .forEach((cloudProviderName, cloudProvider) -> {
          cloudProvider
              .getServicesOfType(ComputeService.class)
              .forEach(cloudService -> {
                boolean hasMatchingFlavors = toscaService
                    .contextualizeFlavors(ar, cloudService)
                    .get(Boolean.FALSE)
                    .isEmpty();
                if (!hasMatchingFlavors) {
                  // Failed to match all required flavors -> discard provider
                  LOG.debug(
                      "Discarded service {} of provider {} {}", cloudService.getId(),
                      cloudProvider.getId(), "because it doesn't match flavors requirements");
                  addServiceToDiscard(servicesToDiscard, cloudService);
                }
              });
        });

    discardProvidersAndServices(providersToDiscard, servicesToDiscard, rankCloudProvidersMessage);
  }

  private void discardOnPlacementPolicies(Map<String, ToscaPolicy> placementPolicies,
      Collection<CloudProvider> cloudProviders, List<Sla> slas,
      Set<CloudService> servicesToDiscard) {

    if (placementPolicies.size() > 1) {
      //TODO relax this constraint
      throw new OrchestratorException("Only a single placement policy is supported");
    }

    List<SlaPlacementPolicy> slaPlacementPolicies = placementPolicies
        .values()
        .stream()
        .map(placementPolicy -> {
          if (placementPolicy instanceof SlaPlacementPolicy) {
            final SlaPlacementPolicy slaPlacementPolicy = (SlaPlacementPolicy) placementPolicy;
            Sla selectedSla = slas
                .stream()
                .filter(sla -> Objects.equals(sla.getId(), slaPlacementPolicy.getSlaId()))
                .findFirst()
                .orElseThrow(() -> new OrchestratorException(
                    String.format("No SLA with id %s available", slaPlacementPolicy.getSlaId())));

            slaPlacementPolicy.setServicesId(selectedSla
                .getServices()
                .stream()
                .map(Service::getServiceId)
                .filter(Objects::nonNull)
                .collect(Collectors.toList()));
            return slaPlacementPolicy;
          } else {
            throw new OrchestratorException("Only SLA placement policies are supported");
          }
        }).collect(Collectors.toList());

    boolean slaPlacementRequired = !placementPolicies.isEmpty();

    cloudProviders
        .forEach(cloudProvider -> {
          cloudProvider
              .getServicesOfType(CloudServiceType.COMPUTE)
              .forEach(cloudService -> {
                boolean serviceIsInSlaPolicy = slaPlacementPolicies
                    .stream()
                    .flatMap(policy -> policy.getServicesId().stream())
                    .anyMatch(serviceId -> serviceId.equals(cloudService.getId()));
                boolean credentialsRequired = cloudService.isCredentialsRequired();
                if (!serviceIsInSlaPolicy && (slaPlacementRequired || credentialsRequired)) {
                  LOG.debug(
                      "Discarded service {} of provider {} because it doesn't match SLA policies",
                      cloudService.getId(), cloudProvider.getId());
                  addServiceToDiscard(servicesToDiscard, cloudService);
                }
              });
        });
  }

  protected void discardOnPublicNetworkRequirement(ComputeService computeService,
      Set<CloudService> servicesToDiscard) {
    if (!computeService.isPublicIpAssignable()) {
      LOG.debug(
          "Discarded Compute service {} of provider {} because it doesn't support public IPs",
          computeService.getId(), computeService.getProviderId());
      addServiceToDiscard(servicesToDiscard, computeService);
    }
  }

  protected void discardOnPrivateNetworkRequirement(ArchiveRoot archiveRoot,
      ComputeService computeService, Set<CloudService> servicesToDiscard) {
    PrivateNetworkType networkType = toscaService.getPrivateNetworkType(archiveRoot);
    if ((StringUtils.isEmpty(computeService.getPrivateNetworkCidr())
        && networkType.equals(PrivateNetworkType.ISOLATED))
        || (StringUtils.isEmpty(computeService.getPrivateNetworkName())
        && networkType.equals(PrivateNetworkType.PRIVATE))
        || networkType.equals(PrivateNetworkType.NONE)) {
      LOG.debug(
          "Discarded Compute service {} of provider {} because it doesn't support private newtork",
          computeService.getId(), computeService.getProviderId());
      addServiceToDiscard(servicesToDiscard, computeService);
    }
  }

  protected void discardOnMesosGpuRequirement(ArchiveRoot archiveRoot,
      @SuppressWarnings("rawtypes") MesosFrameworkService mesosFrameworkService,
      Set<CloudService> servicesToDiscard) {
    boolean requiresGpu = toscaService.isMesosGpuRequired(archiveRoot);
    if (requiresGpu && !mesosFrameworkService.getProperties().isGpuSupport()) {
      LOG.debug(
          "Discarded Mesos framework service {} of provider {} because it doesn't support GPUs",
          mesosFrameworkService.getId(), mesosFrameworkService.getProviderId());
      addServiceToDiscard(servicesToDiscard, mesosFrameworkService);
    }
  }

  protected void discardOnMarathonSecretsRequirement(ArchiveRoot archiveRoot,
      MarathonService marathonService,
      Set<CloudService> servicesToDiscard) {

    Map<String, NodeTemplate> nodes = Optional
        .ofNullable(archiveRoot.getTopology())
        .map(Topology::getNodeTemplates)
        .orElseGet(HashMap::new);

    boolean isSecretsRequired = nodes
        .values()
        .stream()
        .filter(node -> toscaService.isOfToscaType(node, ToscaConstants.Nodes.Types.MARATHON))
        .anyMatch(node -> CommonUtils
            .getFromOptionalMap(node.getProperties(), "secrets")
            .isPresent());

    if (isSecretsRequired && !marathonService.getProperties().isSecretSupport()) {
      LOG.debug(
          "Discarded Marathon service {} of provider {} because it doesn't support Secrets",
              marathonService.getId(), marathonService.getProviderId());
      addServiceToDiscard(servicesToDiscard, marathonService);
    }
  }

  protected void discardOnOneDataRequirements(OneData requirement,
      Collection<CloudProvider> cloudProviders, Set<CloudProvider> providersToDiscard,
      Set<CloudService> servicesToDiscard) {
    if (requirement.isSmartScheduling()) {
      cloudProviders.forEach(cloudProvider -> {
        boolean hasOneProviderSupportingSpace = requirement
            .getOneproviders()
            .stream()
            .anyMatch(providerInfo -> cloudProvider
                .getId()
                .equals(providerInfo.getCloudProviderId()));
        if (!hasOneProviderSupportingSpace) {
          LOG.debug(
              "Discarded provider {} because it doesn't have any oneProvider supporting space {}",
              cloudProvider.getId(), requirement.getSpace());
          addProviderToDiscard(providersToDiscard, servicesToDiscard, cloudProvider);
        }
      });
    }
  }

  protected void discardOnDynafedRequirements(@NonNull Dynafed requirement,
      @NonNull Collection<CloudProvider> cloudProviders,
      @NonNull Set<CloudProvider> providersToDiscard,
      @NonNull Set<CloudService> servicesToDiscard) {

    cloudProviders.forEach(cloudProvider -> {
      boolean supportsAllFiles = requirement
          .getFiles()
          .stream()
          .allMatch(file -> file
              .getResources()
              .stream()
              .anyMatch(resource -> cloudProvider.getId().equals(resource.getCloudProviderId())));
      if (!supportsAllFiles) {
        LOG.debug("Discarded provider {} {}", cloudProvider.getId(),
            "because it doesn't have any storage provider supporting the dynafed requirements");
        addProviderToDiscard(providersToDiscard, servicesToDiscard, cloudProvider);
      }
    });
  }

  protected void addProviderToDiscard(@NonNull Set<CloudProvider> providersToDiscard,
      @NonNull Set<CloudService> servicesToDiscard, @NonNull CloudProvider providerEntry) {
    providersToDiscard.add(providerEntry);
    providerEntry
        .getServices()
        .forEach((key, value) -> addServiceToDiscard(servicesToDiscard, value));
  }

  protected void addServiceToDiscard(@NonNull Set<CloudService> servicesToDiscard,
      @NonNull CloudService csToDiscard) {
    servicesToDiscard.add(csToDiscard);
  }

  protected void discardProvidersAndServices(Set<CloudProvider> providersToDiscard,
      Set<CloudService> servicesToDiscard,
      RankCloudProvidersMessage rankCloudProvidersMessage) {
    // Add providers that doesn't have any compute service anymore
    for (CloudProvider cloudProvider : rankCloudProvidersMessage.getCloudProviders().values()) {
      cloudProvider
          .getServicesOfType(CloudServiceType.COMPUTE)
          .stream()
          .filter(servicesToDiscard::contains)
          .forEach(computeServiceToDiscard -> cloudProvider
              .getServices()
              .remove(computeServiceToDiscard.getId()));
      if (cloudProvider.getServicesOfType(CloudServiceType.COMPUTE).isEmpty()) {
        LOG.debug("Discarded provider {} {}", cloudProvider.getId(),
            "because it doesn't have any compute service matching the deployment requirements");
        addProviderToDiscard(providersToDiscard, servicesToDiscard, cloudProvider);
      }
    }

    // Remove discarded provider and services from SLAs and Preferences
    for (CloudProvider providerToDiscard : providersToDiscard) {
      rankCloudProvidersMessage.getCloudProviders().remove(providerToDiscard.getId());
      rankCloudProvidersMessage.getSlamPreferences().getSla().removeIf(
          sla -> Objects.equals(providerToDiscard.getId(), sla.getCloudProviderId()));
    }

    // for each cloudService to discard
    servicesToDiscard.forEach(cloudService -> {

      // remove all the preferences from rankCloudProvidersMessage with no preferenceCustomer
      rankCloudProvidersMessage.getSlamPreferences().getPreferences().removeIf(preference -> {

        // remove all the preferenceCustomer with no priorities
        preference.getPreferences().removeIf(preferenceCustomer -> {

          // remove all the priority with the id of the cloud service to remove
          preferenceCustomer.getPriority().removeIf(priority -> {
            return Objects.equals(cloudService.getId(), priority.getServiceId());
          });

          return preferenceCustomer.getPriority().isEmpty();
        });

        return preference.getPreferences().isEmpty();

      });

    });
    providersToDiscard.clear();
    servicesToDiscard.clear();
  }

  @Override
  protected String getErrorMessagePrefix() {
    return "Error filtering Cloud Providers";
  }
}<|MERGE_RESOLUTION|>--- conflicted
+++ resolved
@@ -90,13 +90,8 @@
           .values()
           .stream()
           .flatMap(cloudProvider -> cloudProvider.getServices().values().stream())
-<<<<<<< HEAD
-          .filter(cloudService -> !cloudService.isIamEnabled()
-              || cloudService.getSupportedIdps().contains(issuer))
-=======
           .filter(cloudService -> cloudService.isIamEnabled()
               && !cloudService.getSupportedIdps().contains(issuer))
->>>>>>> 40eada46
           .forEach(cloudService -> addServiceToDiscard(servicesToDiscard, cloudService));
 
       discardProvidersAndServices(providersToDiscard, servicesToDiscard, rankCloudProvidersMessage);
