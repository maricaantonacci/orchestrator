--- conflicted
+++ resolved
@@ -1,226 +1,221 @@
-package it.reply.orchestrator.service;
-
-import alien4cloud.model.components.ScalarPropertyValue;
-import alien4cloud.model.topology.Capability;
-import alien4cloud.model.topology.NodeTemplate;
-import alien4cloud.tosca.parser.ParsingException;
-
-import it.reply.orchestrator.config.WorkflowConfigProducerBean;
-import it.reply.orchestrator.dal.entity.Deployment;
-import it.reply.orchestrator.dal.entity.Resource;
-import it.reply.orchestrator.dal.entity.WorkflowReference;
-import it.reply.orchestrator.dal.repository.DeploymentRepository;
-import it.reply.orchestrator.dal.repository.ResourceRepository;
-import it.reply.orchestrator.dto.request.DeploymentRequest;
-import it.reply.orchestrator.enums.Status;
-import it.reply.orchestrator.enums.Task;
-import it.reply.orchestrator.exception.OrchestratorException;
-import it.reply.orchestrator.exception.http.ConflictException;
-import it.reply.orchestrator.exception.http.NotFoundException;
-import it.reply.workflowManager.exceptions.WorkflowException;
-import it.reply.workflowManager.orchestrator.bpm.BusinessProcessManager;
-import it.reply.workflowManager.orchestrator.bpm.BusinessProcessManager.RUNTIME_STRATEGY;
-
-import org.kie.api.runtime.process.ProcessInstance;
-import org.springframework.beans.factory.annotation.Autowired;
-import org.springframework.data.domain.Page;
-import org.springframework.data.domain.Pageable;
-import org.springframework.stereotype.Service;
-import org.springframework.transaction.annotation.Transactional;
-
-import java.io.IOException;
-import java.util.HashMap;
-import java.util.Iterator;
-import java.util.Map;
-import java.util.stream.Collectors;
-
-@Service
-public class DeploymentServiceImpl implements DeploymentService {
-
-  @Autowired
-  private DeploymentRepository deploymentRepository;
-
-  @Autowired
-  private ResourceRepository resourceRepository;
-
-  @Autowired
-  private ToscaService toscaService;
-
-  @Autowired
-  private BusinessProcessManager wfService;
-
-  @Override
-  public Page<Deployment> getDeployments(Pageable pageable) {
-    return deploymentRepository.findAll(pageable);
-  }
-
-  @Override
-  public Deployment getDeployment(String uuid) {
-
-    Deployment deployment = deploymentRepository.findOne(uuid);
-    if (deployment != null) {
-      return deployment;
-    } else {
-      throw new NotFoundException("The deployment <" + uuid + "> doesn't exist");
-    }
-  }
-
-  @Override
-  @Transactional
-  public Deployment createDeployment(DeploymentRequest request) {
-    Deployment deployment = new Deployment();
-    deployment.setStatus(Status.CREATE_IN_PROGRESS);
-    deployment.setTask(Task.NONE);
-    deployment.setParameters(request.getParameters().entrySet().stream()
-        .collect(Collectors.toMap(e -> e.getKey(), e -> e.getValue().toString())));
-
-    if (request.getCallback() != null) {
-      deployment.setCallback(request.getCallback());
-    }
-
-    deployment = deploymentRepository.save(deployment);
-    try {
-      String template = toscaService.customizeTemplate(request.getTemplate(), deployment.getId());
-      deployment.setTemplate(template);
-
-      Map<String, NodeTemplate> nodes =
-          toscaService.getArchiveRootFromTemplate(template).getResult().getTopology()
-              .getNodeTemplates();
-      createResources(deployment, nodes);
-
-    } catch (IOException | ParsingException e) {
-      throw new OrchestratorException(e);
-    }
-
-    Map<String, Object> params = new HashMap<>();
-    params.put("DEPLOYMENT_ID", deployment.getId());
-    ProcessInstance pi = null;
-    try {
-      pi =
-          wfService.startProcess(WorkflowConfigProducerBean.DEPLOY.getProcessId(), params,
-              RUNTIME_STRATEGY.PER_PROCESS_INSTANCE);
-    } catch (WorkflowException e) {
-      throw new OrchestratorException(e);
-    }
-    deployment.addWorkflowReferences(
-        new WorkflowReference(pi.getId(), RUNTIME_STRATEGY.PER_PROCESS_INSTANCE));
-    deployment = deploymentRepository.save(deployment);
-    return deployment;
-
-  }
-
-  @Override
-  @Transactional
-  public void deleteDeployment(String uuid) {
-    Deployment deployment = deploymentRepository.findOne(uuid);
-    if (deployment != null) {
-      if (deployment.getStatus() == Status.DELETE_COMPLETE
-          || deployment.getStatus() == Status.DELETE_IN_PROGRESS) {
-        throw new ConflictException(
-            String.format("Deployment already in %s state.", deployment.getStatus().toString()));
-      } else {
-        deployment.setStatus(Status.DELETE_IN_PROGRESS);
-        deployment.setTask(Task.NONE);
-        Iterator<WorkflowReference> wrIt = deployment.getWorkflowReferences().iterator();
-        while (wrIt.hasNext()) {
-          WorkflowReference wr = wrIt.next();
-          wfService.abortProcess(wr.getProcessId(), wr.getRuntimeStrategy());
-          wrIt.remove();
-        }
-        deployment = deploymentRepository.save(deployment);
-
-        Map<String, Object> params = new HashMap<>();
-        params.put("DEPLOYMENT_ID", deployment.getId());
-        ProcessInstance pi = null;
-        try {
-          pi =
-              wfService.startProcess(WorkflowConfigProducerBean.UNDEPLOY.getProcessId(), params,
-                  RUNTIME_STRATEGY.PER_PROCESS_INSTANCE);
-        } catch (WorkflowException e) {
-          throw new OrchestratorException(e);
-        }
-        deployment.addWorkflowReferences(
-            new WorkflowReference(pi.getId(), RUNTIME_STRATEGY.PER_PROCESS_INSTANCE));
-        deployment = deploymentRepository.save(deployment);
-      }
-    } else {
-      throw new NotFoundException("The deployment <" + uuid + "> doesn't exist");
-    }
-  }
-
-  @Override
-  @Transactional
-  public void updateDeployment(String id, DeploymentRequest request) {
-    Deployment deployment = deploymentRepository.findOne(id);
-    if (deployment != null) {
-      if (deployment.getStatus() == Status.CREATE_COMPLETE
-          || deployment.getStatus() == Status.UPDATE_COMPLETE
-          || deployment.getStatus() == Status.UPDATE_FAILED) {
-        try {
-          // Check if the new template is valid
-<<<<<<< HEAD
-          toscaService.getArchiveRootFromTemplate(request.getTemplate());
-=======
-          ParsingResult<ArchiveRoot> parsingResult =
-              toscaService.getArchiveRootFromTemplate(request.getTemplate());
-
->>>>>>> 8b27907d
-        } catch (ParsingException | IOException e) {
-          throw new OrchestratorException(e);
-        }
-        deployment.setStatus(Status.UPDATE_IN_PROGRESS);
-        deployment.setTask(Task.NONE);
-
-        deployment = deploymentRepository.save(deployment);
-
-        Map<String, Object> params = new HashMap<>();
-        params.put("DEPLOYMENT_ID", deployment.getId());
-        params.put("TOSCA_TEMPLATE", request.getTemplate());
-        ProcessInstance pi = null;
-        try {
-          pi =
-              wfService.startProcess(WorkflowConfigProducerBean.UPDATE.getProcessId(), params,
-                  RUNTIME_STRATEGY.PER_PROCESS_INSTANCE);
-        } catch (WorkflowException e) {
-          throw new OrchestratorException(e);
-        }
-        deployment.addWorkflowReferences(
-            new WorkflowReference(pi.getId(), RUNTIME_STRATEGY.PER_PROCESS_INSTANCE));
-        deployment = deploymentRepository.save(deployment);
-      } else {
-        throw new ConflictException(String.format("Cannot update a deployment in %s state.",
-            deployment.getStatus().toString()));
-
-      }
-    } else {
-      throw new NotFoundException("The deployment <" + id + "> doesn't exist");
-    }
-  }
-
-  private void createResources(Deployment deployment, Map<String, NodeTemplate> nodes) {
-    Resource resource;
-    for (Map.Entry<String, NodeTemplate> entry : nodes.entrySet()) {
-      Capability scalable = toscaService.getNodeCapabilityByName(entry.getValue(), "scalable");
-      int count = 1;
-      if (scalable != null) {
-        ScalarPropertyValue scalarPropertyValue =
-            (ScalarPropertyValue) scalable.getProperties().get("count");
-<<<<<<< HEAD
-        count = Integer.parseInt(scalarPropertyValue.getValue());
-=======
-        if (scalarPropertyValue != null) {
-          count = Integer.parseInt(scalarPropertyValue.getValue());
-        }
->>>>>>> 8b27907d
-      }
-      for (int i = 0; i < count; i++) {
-        resource = new Resource();
-        resource.setDeployment(deployment);
-        resource.setStatus(Status.CREATE_IN_PROGRESS);
-        resource.setToscaNodeName(entry.getKey());
-        resource.setToscaNodeType(entry.getValue().getType());
-        resourceRepository.save(resource);
-      }
-    }
-  }
-}
+package it.reply.orchestrator.service;
+
+import alien4cloud.model.components.ScalarPropertyValue;
+import alien4cloud.model.topology.Capability;
+import alien4cloud.model.topology.NodeTemplate;
+import alien4cloud.tosca.model.ArchiveRoot;
+import alien4cloud.tosca.parser.ParsingException;
+import alien4cloud.tosca.parser.ParsingResult;
+import it.reply.orchestrator.config.WorkflowConfigProducerBean;
+import it.reply.orchestrator.dal.entity.Deployment;
+import it.reply.orchestrator.dal.entity.Resource;
+import it.reply.orchestrator.dal.entity.WorkflowReference;
+import it.reply.orchestrator.dal.repository.DeploymentRepository;
+import it.reply.orchestrator.dal.repository.ResourceRepository;
+import it.reply.orchestrator.dto.request.DeploymentRequest;
+import it.reply.orchestrator.enums.Status;
+import it.reply.orchestrator.enums.Task;
+import it.reply.orchestrator.exception.OrchestratorException;
+import it.reply.orchestrator.exception.http.ConflictException;
+import it.reply.orchestrator.exception.http.NotFoundException;
+import it.reply.workflowManager.exceptions.WorkflowException;
+import it.reply.workflowManager.orchestrator.bpm.BusinessProcessManager;
+import it.reply.workflowManager.orchestrator.bpm.BusinessProcessManager.RUNTIME_STRATEGY;
+
+import org.kie.api.runtime.process.ProcessInstance;
+import org.springframework.beans.factory.annotation.Autowired;
+import org.springframework.data.domain.Page;
+import org.springframework.data.domain.Pageable;
+import org.springframework.stereotype.Service;
+import org.springframework.transaction.annotation.Transactional;
+
+import java.io.IOException;
+import java.util.HashMap;
+import java.util.Iterator;
+import java.util.Map;
+import java.util.stream.Collectors;
+
+@Service
+public class DeploymentServiceImpl implements DeploymentService {
+
+  @Autowired
+  private DeploymentRepository deploymentRepository;
+
+  @Autowired
+  private ResourceRepository resourceRepository;
+
+  @Autowired
+  private ToscaService toscaService;
+
+  @Autowired
+  private BusinessProcessManager wfService;
+
+  @Override
+  public Page<Deployment> getDeployments(Pageable pageable) {
+    return deploymentRepository.findAll(pageable);
+  }
+
+  @Override
+  public Deployment getDeployment(String uuid) {
+
+    Deployment deployment = deploymentRepository.findOne(uuid);
+    if (deployment != null) {
+      return deployment;
+    } else {
+      throw new NotFoundException("The deployment <" + uuid + "> doesn't exist");
+    }
+  }
+
+  @Override
+  @Transactional
+  public Deployment createDeployment(DeploymentRequest request) {
+    Deployment deployment = new Deployment();
+    deployment.setStatus(Status.CREATE_IN_PROGRESS);
+    deployment.setTask(Task.NONE);
+    deployment.setParameters(request.getParameters().entrySet().stream()
+        .collect(Collectors.toMap(e -> e.getKey(), e -> e.getValue().toString())));
+
+    if (request.getCallback() != null) {
+      deployment.setCallback(request.getCallback());
+    }
+
+    deployment = deploymentRepository.save(deployment);
+    try {
+      String template = toscaService.customizeTemplate(request.getTemplate(), deployment.getId());
+      deployment.setTemplate(template);
+
+      Map<String, NodeTemplate> nodes =
+          toscaService.getArchiveRootFromTemplate(template).getResult().getTopology()
+              .getNodeTemplates();
+      createResources(deployment, nodes);
+
+    } catch (IOException | ParsingException e) {
+      throw new OrchestratorException(e);
+    }
+
+    Map<String, Object> params = new HashMap<>();
+    params.put("DEPLOYMENT_ID", deployment.getId());
+    ProcessInstance pi = null;
+    try {
+      pi =
+          wfService.startProcess(WorkflowConfigProducerBean.DEPLOY.getProcessId(), params,
+              RUNTIME_STRATEGY.PER_PROCESS_INSTANCE);
+    } catch (WorkflowException e) {
+      throw new OrchestratorException(e);
+    }
+    deployment.addWorkflowReferences(
+        new WorkflowReference(pi.getId(), RUNTIME_STRATEGY.PER_PROCESS_INSTANCE));
+    deployment = deploymentRepository.save(deployment);
+    return deployment;
+
+  }
+
+  @Override
+  @Transactional
+  public void deleteDeployment(String uuid) {
+    Deployment deployment = deploymentRepository.findOne(uuid);
+    if (deployment != null) {
+      if (deployment.getStatus() == Status.DELETE_COMPLETE
+          || deployment.getStatus() == Status.DELETE_IN_PROGRESS) {
+        throw new ConflictException(
+            String.format("Deployment already in %s state.", deployment.getStatus().toString()));
+      } else {
+        deployment.setStatus(Status.DELETE_IN_PROGRESS);
+        deployment.setTask(Task.NONE);
+        Iterator<WorkflowReference> wrIt = deployment.getWorkflowReferences().iterator();
+        while (wrIt.hasNext()) {
+          WorkflowReference wr = wrIt.next();
+          wfService.abortProcess(wr.getProcessId(), wr.getRuntimeStrategy());
+          wrIt.remove();
+        }
+        deployment = deploymentRepository.save(deployment);
+
+        Map<String, Object> params = new HashMap<>();
+        params.put("DEPLOYMENT_ID", deployment.getId());
+        ProcessInstance pi = null;
+        try {
+          pi =
+              wfService.startProcess(WorkflowConfigProducerBean.UNDEPLOY.getProcessId(), params,
+                  RUNTIME_STRATEGY.PER_PROCESS_INSTANCE);
+        } catch (WorkflowException e) {
+          throw new OrchestratorException(e);
+        }
+        deployment.addWorkflowReferences(
+            new WorkflowReference(pi.getId(), RUNTIME_STRATEGY.PER_PROCESS_INSTANCE));
+        deployment = deploymentRepository.save(deployment);
+      }
+    } else {
+      throw new NotFoundException("The deployment <" + uuid + "> doesn't exist");
+    }
+  }
+
+  @Override
+  @Transactional
+  public void updateDeployment(String id, DeploymentRequest request) {
+    Deployment deployment = deploymentRepository.findOne(id);
+    if (deployment != null) {
+      if (deployment.getStatus() == Status.CREATE_COMPLETE
+          || deployment.getStatus() == Status.UPDATE_COMPLETE
+          || deployment.getStatus() == Status.UPDATE_FAILED) {
+        try {
+          // Check if the new template is valid
+          ParsingResult<ArchiveRoot> parsingResult =
+              toscaService.getArchiveRootFromTemplate(request.getTemplate());
+
+        } catch (ParsingException | IOException e) {
+          throw new OrchestratorException(e);
+        }
+        deployment.setStatus(Status.UPDATE_IN_PROGRESS);
+        deployment.setTask(Task.NONE);
+
+        Iterator<WorkflowReference> wrIt = deployment.getWorkflowReferences().iterator();
+
+        deployment = deploymentRepository.save(deployment);
+
+        Map<String, Object> params = new HashMap<>();
+        params.put("DEPLOYMENT_ID", deployment.getId());
+        params.put("TOSCA_TEMPLATE", request.getTemplate());
+        ProcessInstance pi = null;
+        try {
+          pi =
+              wfService.startProcess(WorkflowConfigProducerBean.UPDATE.getProcessId(), params,
+                  RUNTIME_STRATEGY.PER_PROCESS_INSTANCE);
+        } catch (WorkflowException e) {
+          throw new OrchestratorException(e);
+        }
+        deployment.addWorkflowReferences(
+            new WorkflowReference(pi.getId(), RUNTIME_STRATEGY.PER_PROCESS_INSTANCE));
+        deployment = deploymentRepository.save(deployment);
+      } else {
+        throw new ConflictException(String.format("Cannot update a deployment in %s state.",
+            deployment.getStatus().toString()));
+
+      }
+    } else {
+      throw new NotFoundException("The deployment <" + id + "> doesn't exist");
+    }
+  }
+
+  private void createResources(Deployment deployment, Map<String, NodeTemplate> nodes) {
+    Resource r;
+    for (Map.Entry<String, NodeTemplate> entry : nodes.entrySet()) {
+      Capability scalable = toscaService.getNodeCapabilityByName(entry.getValue(), "scalable");
+      int count = 1;
+      if (scalable != null) {
+        ScalarPropertyValue scalarPropertyValue =
+            (ScalarPropertyValue) scalable.getProperties().get("count");
+        if (scalarPropertyValue != null) {
+          count = Integer.parseInt(scalarPropertyValue.getValue());
+        }
+      }
+      for (int i = 0; i < count; i++) {
+        r = new Resource();
+        r.setDeployment(deployment);
+        r.setStatus(Status.CREATE_IN_PROGRESS);
+        r.setToscaNodeName(entry.getKey());
+        r.setToscaNodeType(entry.getValue().getType());
+        resourceRepository.save(r);
+      }
+    }
+  }
+}