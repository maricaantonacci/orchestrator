--- conflicted
+++ resolved
@@ -1,306 +1,282 @@
-package it.reply.orchestrator.service;
-
-import alien4cloud.model.components.ScalarPropertyValue;
-import alien4cloud.model.topology.Capability;
-import alien4cloud.model.topology.NodeTemplate;
-import alien4cloud.tosca.model.ArchiveRoot;
-import alien4cloud.tosca.parser.ParsingException;
-
-import it.reply.orchestrator.config.WorkflowConfigProducerBean;
-import it.reply.orchestrator.dal.entity.Deployment;
-import it.reply.orchestrator.dal.entity.Resource;
-import it.reply.orchestrator.dal.entity.WorkflowReference;
-import it.reply.orchestrator.dal.repository.DeploymentRepository;
-import it.reply.orchestrator.dal.repository.ResourceRepository;
-import it.reply.orchestrator.dto.request.DeploymentRequest;
-import it.reply.orchestrator.enums.DeploymentProvider;
-import it.reply.orchestrator.enums.NodeStates;
-import it.reply.orchestrator.enums.Status;
-import it.reply.orchestrator.enums.Task;
-import it.reply.orchestrator.exception.OrchestratorException;
-import it.reply.orchestrator.exception.http.BadRequestException;
-import it.reply.orchestrator.exception.http.ConflictException;
-import it.reply.orchestrator.exception.http.NotFoundException;
-import it.reply.orchestrator.exception.http.OrchestratorApiException;
-import it.reply.orchestrator.exception.service.ToscaException;
-import it.reply.workflowmanager.exceptions.WorkflowException;
-import it.reply.workflowmanager.orchestrator.bpm.BusinessProcessManager;
-import it.reply.workflowmanager.orchestrator.bpm.BusinessProcessManager.RUNTIME_STRATEGY;
-
-import org.kie.api.runtime.process.ProcessInstance;
-import org.springframework.beans.factory.annotation.Autowired;
-import org.springframework.data.domain.Page;
-import org.springframework.data.domain.Pageable;
-import org.springframework.stereotype.Service;
-import org.springframework.transaction.annotation.Transactional;
-
-import java.io.IOException;
-import java.util.HashMap;
-import java.util.Iterator;
-import java.util.Map;
-import java.util.stream.Collectors;
-
-@Service
-public class DeploymentServiceImpl implements DeploymentService {
-
-  @Autowired
-  private DeploymentRepository deploymentRepository;
-
-  @Autowired
-  private ResourceRepository resourceRepository;
-
-  @Autowired
-  private ToscaService toscaService;
-
-  @Autowired
-  private BusinessProcessManager wfService;
-
-  @Override
-  public Page<Deployment> getDeployments(Pageable pageable) {
-    return deploymentRepository.findAll(pageable);
-  }
-
-  @Override
-  public Deployment getDeployment(String uuid) {
-
-    Deployment deployment = deploymentRepository.findOne(uuid);
-    if (deployment != null) {
-      return deployment;
-    } else {
-      throw new NotFoundException("The deployment <" + uuid + "> doesn't exist");
-    }
-  }
-
-  @Override
-  @Transactional
-  public Deployment createDeployment(DeploymentRequest request) {
-<<<<<<< HEAD
-    Deployment deployment = new Deployment();
-    deployment.setStatus(Status.CREATE_IN_PROGRESS);
-    deployment.setTask(Task.NONE);
-    // deployment.setParameters(request.getParameters().entrySet().stream()
-    // .collect(Collectors.toMap(e -> e.getKey(), e -> e.getValue().toString())));
-    deployment.setParameters(request.getParameters());
-
-    if (request.getCallback() != null) {
-      deployment.setCallback(request.getCallback());
-    }
-
-    deployment = deploymentRepository.save(deployment);
-    Map<String, NodeTemplate> nodes = null;
-    boolean isChronosDeployment = false;
-    try {
-      // Parse once, validate structure and user's inputs, replace user's input
-      ArchiveRoot parsingResult =
-          toscaService.prepareTemplate(request.getTemplate(), deployment.getParameters());
-
-      nodes = parsingResult.getTopology().getNodeTemplates();
-
-      // FIXME: Define function to decide DeploymentProvider (Temporary - just for prototyping)
-      isChronosDeployment = isChronosDeployment(nodes);
-      if (!isChronosDeployment) {
-        // FIXME (BAD HACK) IM templates need some parameters to be added, but regenerating the
-        // template string with the current library is risky (loses some information!!)
-        // Re-parse and customize
-        String template = toscaService.customizeTemplate(request.getTemplate(), deployment.getId());
-        deployment.setTemplate(template);
-
-        // Re-parse with the updated nodes
-        parsingResult = toscaService.prepareTemplate(template, deployment.getParameters());
-        nodes = parsingResult.getTopology().getNodeTemplates();
-      } else {
-        deployment.setTemplate(request.getTemplate());
-      }
-
-      // Create internal resources representation (to store in DB)
-=======
-    Map<String, NodeTemplate> nodes;
-    Deployment deployment;
-
-    try {
-      // Read the incoming template
-      nodes = toscaService.getArchiveRootFromTemplate(request.getTemplate()).getResult()
-          .getTopology().getNodeTemplates();
-      deployment = new Deployment();
-      deployment.setStatus(Status.CREATE_IN_PROGRESS);
-      deployment.setTask(Task.NONE);
-      deployment.setParameters(request.getParameters().entrySet().stream()
-          .collect(Collectors.toMap(e -> e.getKey(), e -> e.getValue().toString())));
-
-      if (request.getCallback() != null) {
-        deployment.setCallback(request.getCallback());
-      }
->>>>>>> 8adc11d4
-      createResources(deployment, nodes);
-
-      deployment = deploymentRepository.save(deployment);
-      deployment
-          .setTemplate(toscaService.customizeTemplate(request.getTemplate(), deployment.getId()));
-
-    } catch (IOException ex) {
-      throw new OrchestratorException(ex.getMessage(), ex);
-    } catch (ParsingException ex) {
-      throw new BadRequestException("Template is invalid: " + ex.getMessage());
-    } catch (ToscaException ex) {
-      throw new BadRequestException("Template is invalid: " + ex.getMessage());
-    }
-
-    Map<String, Object> params = new HashMap<>();
-    params.put("DEPLOYMENT_ID", deployment.getId());
-
-    // FIXME Put in deployment provider field
-    params.put(WF_PARAM_DEPLOYMENT_TYPE,
-        (isChronosDeployment ? DEPLOYMENT_TYPE_CHRONOS : DEPLOYMENT_TYPE_TOSCA));
-
-    ProcessInstance pi = null;
-    try {
-      pi = wfService.startProcess(WorkflowConfigProducerBean.DEPLOY.getProcessId(), params,
-          RUNTIME_STRATEGY.PER_PROCESS_INSTANCE);
-    } catch (WorkflowException ex) {
-      throw new OrchestratorException(ex);
-    }
-    deployment.addWorkflowReferences(
-        new WorkflowReference(pi.getId(), RUNTIME_STRATEGY.PER_PROCESS_INSTANCE));
-    deployment = deploymentRepository.save(deployment);
-    return deployment;
-
-  }
-
-  /**
-   * Temporary method to decide whether a given deployment has to be deployed using Chronos (<b>just
-   * for experiments</b>). <br/>
-   * Currently, if there is at least one node whose name contains 'Chronos', the deployment is done
-   * with Chronos.
-   * 
-   * @param nodes
-   *          the template nodes.
-   * @return <tt>true</tt> if Chronos, <tt>false</tt> otherwise.
-   */
-  private static boolean isChronosDeployment(Map<String, NodeTemplate> nodes) {
-    for (Map.Entry<String, NodeTemplate> node : nodes.entrySet()) {
-      if (node.getValue().getType().contains("Chronos")) {
-        return true;
-      }
-    }
-    return false;
-  }
-
-  @Override
-  @Transactional
-  public void deleteDeployment(String uuid) {
-    Deployment deployment = deploymentRepository.findOne(uuid);
-    if (deployment != null) {
-      if (deployment.getStatus() == Status.DELETE_COMPLETE
-          || deployment.getStatus() == Status.DELETE_IN_PROGRESS) {
-        throw new ConflictException(
-            String.format("Deployment already in %s state.", deployment.getStatus().toString()));
-      } else {
-        // Update deployment status
-        deployment.setStatus(Status.DELETE_IN_PROGRESS);
-        deployment.setStatusReason("");
-        deployment.setTask(Task.NONE);
-        deployment = deploymentRepository.save(deployment);
-
-        // Abort all WF currently active on this deployment
-        Iterator<WorkflowReference> wrIt = deployment.getWorkflowReferences().iterator();
-        while (wrIt.hasNext()) {
-          WorkflowReference wr = wrIt.next();
-          wfService.abortProcess(wr.getProcessId(), wr.getRuntimeStrategy());
-          wrIt.remove();
-        }
-
-        Map<String, Object> params = new HashMap<>();
-        params.put("DEPLOYMENT_ID", deployment.getId());
-
-        // FIXME: Temporary - just for test
-        params.put(WF_PARAM_DEPLOYMENT_TYPE, deployment.getDeploymentProvider().name());
-
-        ProcessInstance pi = null;
-        try {
-          pi = wfService.startProcess(WorkflowConfigProducerBean.UNDEPLOY.getProcessId(), params,
-              RUNTIME_STRATEGY.PER_PROCESS_INSTANCE);
-        } catch (WorkflowException ex) {
-          throw new OrchestratorException(ex);
-        }
-        deployment.addWorkflowReferences(
-            new WorkflowReference(pi.getId(), RUNTIME_STRATEGY.PER_PROCESS_INSTANCE));
-        deployment = deploymentRepository.save(deployment);
-      }
-    } else {
-      throw new NotFoundException("The deployment <" + uuid + "> doesn't exist");
-    }
-  }
-
-  @Override
-  @Transactional
-  public void updateDeployment(String id, DeploymentRequest request) {
-    Deployment deployment = deploymentRepository.findOne(id);
-    if (deployment != null) {
-
-      if (deployment.getDeploymentProvider() == DeploymentProvider.CHRONOS) {
-        // Chronos deployments cannot be updated
-        throw new BadRequestException("Chronos deployments cannot be updated.");
-      }
-
-      if (deployment.getStatus() == Status.CREATE_COMPLETE
-          || deployment.getStatus() == Status.UPDATE_COMPLETE
-          || deployment.getStatus() == Status.UPDATE_FAILED) {
-        try {
-          // Check if the new template is valid: parse, validate structure and user's inputs,
-          // replace user's inputs
-          toscaService.prepareTemplate(request.getTemplate(), deployment.getParameters());
-
-        } catch (ParsingException | IOException ex) {
-          throw new OrchestratorException(ex);
-        }
-        deployment.setStatus(Status.UPDATE_IN_PROGRESS);
-        deployment.setTask(Task.NONE);
-
-        deployment = deploymentRepository.save(deployment);
-
-        Map<String, Object> params = new HashMap<>();
-        params.put("DEPLOYMENT_ID", deployment.getId());
-        params.put("TOSCA_TEMPLATE", request.getTemplate());
-        ProcessInstance pi = null;
-        try {
-          pi = wfService.startProcess(WorkflowConfigProducerBean.UPDATE.getProcessId(), params,
-              RUNTIME_STRATEGY.PER_PROCESS_INSTANCE);
-        } catch (WorkflowException ex) {
-          throw new OrchestratorException(ex);
-        }
-        deployment.addWorkflowReferences(
-            new WorkflowReference(pi.getId(), RUNTIME_STRATEGY.PER_PROCESS_INSTANCE));
-        deployment = deploymentRepository.save(deployment);
-      } else {
-        throw new ConflictException(String.format("Cannot update a deployment in %s state",
-            deployment.getStatus().toString()));
-
-      }
-    } else {
-      throw new NotFoundException("The deployment <" + id + "> doesn't exist");
-    }
-  }
-
-  private void createResources(Deployment deployment, Map<String, NodeTemplate> nodes) {
-    Resource resource;
-    for (Map.Entry<String, NodeTemplate> entry : nodes.entrySet()) {
-      Capability scalable = toscaService.getNodeCapabilityByName(entry.getValue(), "scalable");
-      int count = 1;
-      if (scalable != null) {
-        ScalarPropertyValue scalarPropertyValue =
-            (ScalarPropertyValue) scalable.getProperties().get("count");
-        if (scalarPropertyValue != null) {
-          count = Integer.parseInt(scalarPropertyValue.getValue());
-        }
-      }
-      for (int i = 0; i < count; i++) {
-        resource = new Resource();
-        resource.setDeployment(deployment);
-        resource.setState(NodeStates.CREATING);
-        resource.setToscaNodeName(entry.getKey());
-        resource.setToscaNodeType(entry.getValue().getType());
-        resourceRepository.save(resource);
-      }
-    }
-  }
-}
+package it.reply.orchestrator.service;
+
+import alien4cloud.model.components.ScalarPropertyValue;
+import alien4cloud.model.topology.Capability;
+import alien4cloud.model.topology.NodeTemplate;
+import alien4cloud.tosca.model.ArchiveRoot;
+import alien4cloud.tosca.parser.ParsingException;
+
+import it.reply.orchestrator.config.WorkflowConfigProducerBean;
+import it.reply.orchestrator.dal.entity.Deployment;
+import it.reply.orchestrator.dal.entity.Resource;
+import it.reply.orchestrator.dal.entity.WorkflowReference;
+import it.reply.orchestrator.dal.repository.DeploymentRepository;
+import it.reply.orchestrator.dal.repository.ResourceRepository;
+import it.reply.orchestrator.dto.request.DeploymentRequest;
+import it.reply.orchestrator.enums.DeploymentProvider;
+import it.reply.orchestrator.enums.NodeStates;
+import it.reply.orchestrator.enums.Status;
+import it.reply.orchestrator.enums.Task;
+import it.reply.orchestrator.exception.OrchestratorException;
+import it.reply.orchestrator.exception.http.BadRequestException;
+import it.reply.orchestrator.exception.http.ConflictException;
+import it.reply.orchestrator.exception.http.NotFoundException;
+import it.reply.orchestrator.exception.service.ToscaException;
+import it.reply.workflowmanager.exceptions.WorkflowException;
+import it.reply.workflowmanager.orchestrator.bpm.BusinessProcessManager;
+import it.reply.workflowmanager.orchestrator.bpm.BusinessProcessManager.RUNTIME_STRATEGY;
+
+import org.kie.api.runtime.process.ProcessInstance;
+import org.springframework.beans.factory.annotation.Autowired;
+import org.springframework.data.domain.Page;
+import org.springframework.data.domain.Pageable;
+import org.springframework.stereotype.Service;
+import org.springframework.transaction.annotation.Transactional;
+
+import java.io.IOException;
+import java.util.HashMap;
+import java.util.Iterator;
+import java.util.Map;
+
+@Service
+public class DeploymentServiceImpl implements DeploymentService {
+
+  @Autowired
+  private DeploymentRepository deploymentRepository;
+
+  @Autowired
+  private ResourceRepository resourceRepository;
+
+  @Autowired
+  private ToscaService toscaService;
+
+  @Autowired
+  private BusinessProcessManager wfService;
+
+  @Override
+  public Page<Deployment> getDeployments(Pageable pageable) {
+    return deploymentRepository.findAll(pageable);
+  }
+
+  @Override
+  public Deployment getDeployment(String uuid) {
+
+    Deployment deployment = deploymentRepository.findOne(uuid);
+    if (deployment != null) {
+      return deployment;
+    } else {
+      throw new NotFoundException("The deployment <" + uuid + "> doesn't exist");
+    }
+  }
+
+  @Override
+  @Transactional
+  public Deployment createDeployment(DeploymentRequest request) {
+    Map<String, NodeTemplate> nodes;
+    Deployment deployment;
+    boolean isChronosDeployment = false;
+
+    try {
+      // Parse once, validate structure and user's inputs, replace user's input
+      ArchiveRoot parsingResult =
+          toscaService.prepareTemplate(request.getTemplate(), request.getParameters());
+
+      nodes = parsingResult.getTopology().getNodeTemplates();
+
+      deployment = new Deployment();
+      deployment.setStatus(Status.CREATE_IN_PROGRESS);
+      deployment.setTask(Task.NONE);
+      deployment.setParameters(request.getParameters());
+
+      if (request.getCallback() != null) {
+        deployment.setCallback(request.getCallback());
+      }
+
+      deployment = deploymentRepository.save(deployment);
+
+      // FIXME: Define function to decide DeploymentProvider (Temporary - just for prototyping)
+      isChronosDeployment = isChronosDeployment(nodes);
+      if (!isChronosDeployment) {
+        // FIXME (BAD HACK) IM templates need some parameters to be added, but regenerating the
+        // template string with the current library is risky (loses some information!!)
+        // Re-parse and customize
+        String template = toscaService.customizeTemplate(request.getTemplate(), deployment.getId());
+        deployment.setTemplate(template);
+
+        // Re-parse with the updated nodes
+        parsingResult = toscaService.prepareTemplate(template, deployment.getParameters());
+        nodes = parsingResult.getTopology().getNodeTemplates();
+      } else {
+        deployment.setTemplate(request.getTemplate());
+      }
+
+      // Create internal resources representation (to store in DB)
+      createResources(deployment, nodes);
+
+    } catch (IOException ex) {
+      throw new OrchestratorException(ex.getMessage(), ex);
+    } catch (ParsingException ex) {
+      throw new BadRequestException("Template is invalid: " + ex.getMessage());
+    } catch (ToscaException ex) {
+      throw new BadRequestException("Template is invalid: " + ex.getMessage());
+    }
+
+    Map<String, Object> params = new HashMap<>();
+    params.put("DEPLOYMENT_ID", deployment.getId());
+
+    // FIXME Put in deployment provider field
+    params.put(WF_PARAM_DEPLOYMENT_TYPE,
+        (isChronosDeployment ? DEPLOYMENT_TYPE_CHRONOS : DEPLOYMENT_TYPE_TOSCA));
+
+    ProcessInstance pi = null;
+    try {
+      pi = wfService.startProcess(WorkflowConfigProducerBean.DEPLOY.getProcessId(), params,
+          RUNTIME_STRATEGY.PER_PROCESS_INSTANCE);
+    } catch (WorkflowException ex) {
+      throw new OrchestratorException(ex);
+    }
+    deployment.addWorkflowReferences(
+        new WorkflowReference(pi.getId(), RUNTIME_STRATEGY.PER_PROCESS_INSTANCE));
+    deployment = deploymentRepository.save(deployment);
+    return deployment;
+
+  }
+
+  /**
+   * Temporary method to decide whether a given deployment has to be deployed using Chronos (<b>just
+   * for experiments</b>). <br/>
+   * Currently, if there is at least one node whose name contains 'Chronos', the deployment is done
+   * with Chronos.
+   * 
+   * @param nodes
+   *          the template nodes.
+   * @return <tt>true</tt> if Chronos, <tt>false</tt> otherwise.
+   */
+  private static boolean isChronosDeployment(Map<String, NodeTemplate> nodes) {
+    for (Map.Entry<String, NodeTemplate> node : nodes.entrySet()) {
+      if (node.getValue().getType().contains("Chronos")) {
+        return true;
+      }
+    }
+    return false;
+  }
+
+  @Override
+  @Transactional
+  public void deleteDeployment(String uuid) {
+    Deployment deployment = deploymentRepository.findOne(uuid);
+    if (deployment != null) {
+      if (deployment.getStatus() == Status.DELETE_COMPLETE
+          || deployment.getStatus() == Status.DELETE_IN_PROGRESS) {
+        throw new ConflictException(
+            String.format("Deployment already in %s state.", deployment.getStatus().toString()));
+      } else {
+        // Update deployment status
+        deployment.setStatus(Status.DELETE_IN_PROGRESS);
+        deployment.setStatusReason("");
+        deployment.setTask(Task.NONE);
+        deployment = deploymentRepository.save(deployment);
+
+        // Abort all WF currently active on this deployment
+        Iterator<WorkflowReference> wrIt = deployment.getWorkflowReferences().iterator();
+        while (wrIt.hasNext()) {
+          WorkflowReference wr = wrIt.next();
+          wfService.abortProcess(wr.getProcessId(), wr.getRuntimeStrategy());
+          wrIt.remove();
+        }
+
+        Map<String, Object> params = new HashMap<>();
+        params.put("DEPLOYMENT_ID", deployment.getId());
+
+        // FIXME: Temporary - just for test
+        params.put(WF_PARAM_DEPLOYMENT_TYPE, deployment.getDeploymentProvider().name());
+
+        ProcessInstance pi = null;
+        try {
+          pi = wfService.startProcess(WorkflowConfigProducerBean.UNDEPLOY.getProcessId(), params,
+              RUNTIME_STRATEGY.PER_PROCESS_INSTANCE);
+        } catch (WorkflowException ex) {
+          throw new OrchestratorException(ex);
+        }
+        deployment.addWorkflowReferences(
+            new WorkflowReference(pi.getId(), RUNTIME_STRATEGY.PER_PROCESS_INSTANCE));
+        deployment = deploymentRepository.save(deployment);
+      }
+    } else {
+      throw new NotFoundException("The deployment <" + uuid + "> doesn't exist");
+    }
+  }
+
+  @Override
+  @Transactional
+  public void updateDeployment(String id, DeploymentRequest request) {
+    Deployment deployment = deploymentRepository.findOne(id);
+    if (deployment != null) {
+
+      if (deployment.getDeploymentProvider() == DeploymentProvider.CHRONOS) {
+        // Chronos deployments cannot be updated
+        throw new BadRequestException("Chronos deployments cannot be updated.");
+      }
+
+      if (deployment.getStatus() == Status.CREATE_COMPLETE
+          || deployment.getStatus() == Status.UPDATE_COMPLETE
+          || deployment.getStatus() == Status.UPDATE_FAILED) {
+        try {
+          // Check if the new template is valid: parse, validate structure and user's inputs,
+          // replace user's inputs
+          toscaService.prepareTemplate(request.getTemplate(), deployment.getParameters());
+
+        } catch (ParsingException | IOException ex) {
+          throw new OrchestratorException(ex);
+        }
+        deployment.setStatus(Status.UPDATE_IN_PROGRESS);
+        deployment.setTask(Task.NONE);
+
+        deployment = deploymentRepository.save(deployment);
+
+        Map<String, Object> params = new HashMap<>();
+        params.put("DEPLOYMENT_ID", deployment.getId());
+        params.put("TOSCA_TEMPLATE", request.getTemplate());
+        ProcessInstance pi = null;
+        try {
+          pi = wfService.startProcess(WorkflowConfigProducerBean.UPDATE.getProcessId(), params,
+              RUNTIME_STRATEGY.PER_PROCESS_INSTANCE);
+        } catch (WorkflowException ex) {
+          throw new OrchestratorException(ex);
+        }
+        deployment.addWorkflowReferences(
+            new WorkflowReference(pi.getId(), RUNTIME_STRATEGY.PER_PROCESS_INSTANCE));
+        deployment = deploymentRepository.save(deployment);
+      } else {
+        throw new ConflictException(String.format("Cannot update a deployment in %s state",
+            deployment.getStatus().toString()));
+
+      }
+    } else {
+      throw new NotFoundException("The deployment <" + id + "> doesn't exist");
+    }
+  }
+
+  private void createResources(Deployment deployment, Map<String, NodeTemplate> nodes) {
+    Resource resource;
+    for (Map.Entry<String, NodeTemplate> entry : nodes.entrySet()) {
+      Capability scalable = toscaService.getNodeCapabilityByName(entry.getValue(), "scalable");
+      int count = 1;
+      if (scalable != null) {
+        ScalarPropertyValue scalarPropertyValue =
+            (ScalarPropertyValue) scalable.getProperties().get("count");
+        if (scalarPropertyValue != null) {
+          count = Integer.parseInt(scalarPropertyValue.getValue());
+        }
+      }
+      for (int i = 0; i < count; i++) {
+        resource = new Resource();
+        resource.setDeployment(deployment);
+        resource.setState(NodeStates.CREATING);
+        resource.setToscaNodeName(entry.getKey());
+        resource.setToscaNodeType(entry.getValue().getType());
+        resourceRepository.save(resource);
+      }
+    }
+  }
+}