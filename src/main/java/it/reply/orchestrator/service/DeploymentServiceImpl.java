--- conflicted
+++ resolved
@@ -1,339 +1,329 @@
-package it.reply.orchestrator.service;
-
-import alien4cloud.model.components.ScalarPropertyValue;
-import alien4cloud.model.topology.Capability;
-import alien4cloud.model.topology.NodeTemplate;
-import alien4cloud.tosca.model.ArchiveRoot;
-import alien4cloud.tosca.parser.ParsingException;
-
-import it.reply.orchestrator.config.WorkflowConfigProducerBean;
-import it.reply.orchestrator.dal.entity.Deployment;
-import it.reply.orchestrator.dal.entity.Resource;
-import it.reply.orchestrator.dal.entity.WorkflowReference;
-import it.reply.orchestrator.dal.repository.DeploymentRepository;
-import it.reply.orchestrator.dal.repository.ResourceRepository;
-import it.reply.orchestrator.dto.deployment.DeploymentMessage;
-import it.reply.orchestrator.dto.onedata.OneData;
-import it.reply.orchestrator.dto.request.DeploymentRequest;
-import it.reply.orchestrator.enums.DeploymentProvider;
-import it.reply.orchestrator.enums.NodeStates;
-import it.reply.orchestrator.enums.Status;
-import it.reply.orchestrator.enums.Task;
-import it.reply.orchestrator.exception.OrchestratorException;
-import it.reply.orchestrator.exception.http.BadRequestException;
-import it.reply.orchestrator.exception.http.ConflictException;
-import it.reply.orchestrator.exception.http.NotFoundException;
-import it.reply.orchestrator.exception.service.DeploymentException;
-import it.reply.orchestrator.exception.service.ToscaException;
-import it.reply.orchestrator.service.security.OAuth2TokenService;
-import it.reply.workflowmanager.exceptions.WorkflowException;
-import it.reply.workflowmanager.orchestrator.bpm.BusinessProcessManager;
-import it.reply.workflowmanager.orchestrator.bpm.BusinessProcessManager.RUNTIME_STRATEGY;
-
-import org.kie.api.runtime.process.ProcessInstance;
-import org.springframework.beans.factory.annotation.Autowired;
-import org.springframework.data.domain.Page;
-import org.springframework.data.domain.Pageable;
-import org.springframework.stereotype.Service;
-import org.springframework.transaction.annotation.Transactional;
-
-import java.io.IOException;
-import java.util.HashMap;
-import java.util.Iterator;
-import java.util.Map;
-
-@Service
-public class DeploymentServiceImpl implements DeploymentService {
-
-  @Autowired
-  private DeploymentRepository deploymentRepository;
-
-  @Autowired
-  private ResourceRepository resourceRepository;
-
-  @Autowired
-  private ToscaService toscaService;
-
-  @Autowired
-  private BusinessProcessManager wfService;
-
-  @Autowired
-  private OAuth2TokenService oauth2TokenService;
-
-  @Override
-  public Page<Deployment> getDeployments(Pageable pageable) {
-    return deploymentRepository.findAll(pageable);
-  }
-
-  @Override
-  public Deployment getDeployment(String uuid) {
-
-    Deployment deployment = deploymentRepository.findOne(uuid);
-    if (deployment != null) {
-      return deployment;
-    } else {
-      throw new NotFoundException("The deployment <" + uuid + "> doesn't exist");
-    }
-  }
-
-  @Override
-  @Transactional
-  public Deployment createDeployment(DeploymentRequest request) {
-    Map<String, NodeTemplate> nodes;
-    Deployment deployment;
-    boolean isChronosDeployment = false;
-    Map<String, OneData> odRequirements = new HashMap<>();
-
-    try {
-      // Parse once, validate structure and user's inputs, replace user's input
-      ArchiveRoot parsingResult =
-          toscaService.prepareTemplate(request.getTemplate(), request.getParameters());
-
-      nodes = parsingResult.getTopology().getNodeTemplates();
-
-      deployment = new Deployment();
-      deployment.setStatus(Status.CREATE_IN_PROGRESS);
-      deployment.setTask(Task.NONE);
-      deployment.setTemplate(request.getTemplate());
-      deployment.setParameters(request.getParameters());
-
-      if (request.getCallback() != null) {
-        deployment.setCallback(request.getCallback());
-      }
-
-      // FIXME: Define function to decide DeploymentProvider (Temporary - just for prototyping)
-      isChronosDeployment = isChronosDeployment(nodes);
-      deployment.setDeploymentProvider(
-          (isChronosDeployment ? DeploymentProvider.CHRONOS : DeploymentProvider.IM));
-
-      deployment = deploymentRepository.save(deployment);
-
-      if (isChronosDeployment) {
-        // Extract OneData requirements from template
-        odRequirements =
-            toscaService.extractOneDataRequirements(parsingResult, request.getParameters());
-      }
-
-      // Create internal resources representation (to store in DB)
-      createResources(deployment, nodes);
-
-    } catch (IOException ex) {
-      throw new OrchestratorException(ex.getMessage(), ex);
-    } catch (ParsingException ex) {
-      throw new BadRequestException("Template is invalid: " + ex.getMessage());
-    } catch (ToscaException ex) {
-      throw new BadRequestException("Template is invalid: " + ex.getMessage());
-    }
-
-    Map<String, Object> params = new HashMap<>();
-    params.put("DEPLOYMENT_ID", deployment.getId());
-
-    // FIXME Put in deployment provider field
-    params.put(WorkflowConstants.WF_PARAM_DEPLOYMENT_TYPE,
-        (isChronosDeployment ? DEPLOYMENT_TYPE_CHRONOS : DEPLOYMENT_TYPE_TOSCA));
-
-    // Build deployment message
-<<<<<<< HEAD
-    DeploymentMessage deploymentMessage = new DeploymentMessage();
-    if (oauth2TokenService.isSecurityEnabled()) {
-      deploymentMessage.setOauth2Token(oauth2TokenService.getOAuth2Token());
-    }
-    deploymentMessage.setDeploymentId(deployment.getId());
-    deploymentMessage.setDeploymentProvider(
-        (isChronosDeployment ? DeploymentProvider.CHRONOS : DeploymentProvider.IM));
-    deploymentMessage.setOneDataRequirements(odRequirements);
-=======
-    DeploymentMessage deploymentMessage = buildDeploymentMessage(deployment);
->>>>>>> c8a7bb9b
-    params.put(WorkflowConstants.WF_PARAM_DEPLOYMENT_MESSAGE, deploymentMessage);
-
-    ProcessInstance pi = null;
-    try {
-      pi = wfService.startProcess(WorkflowConfigProducerBean.DEPLOY.getProcessId(), params,
-          RUNTIME_STRATEGY.PER_PROCESS_INSTANCE);
-    } catch (WorkflowException ex) {
-      throw new OrchestratorException(ex);
-    }
-    deployment.addWorkflowReferences(
-        new WorkflowReference(pi.getId(), RUNTIME_STRATEGY.PER_PROCESS_INSTANCE));
-    deployment = deploymentRepository.save(deployment);
-    return deployment;
-
-  }
-
-  protected DeploymentMessage buildDeploymentMessage(Deployment deployment) {
-    DeploymentMessage deploymentMessage = new DeploymentMessage();
-    if (oauth2TokenService.isSecurityEnabled()) {
-      deploymentMessage.setOauth2Token(oauth2TokenService.getOAuth2Token());
-    }
-    deploymentMessage.setDeploymentId(deployment.getId());
-    deploymentMessage.setDeploymentProvider(deployment.getDeploymentProvider());
-    deploymentMessage.setChosenCloudProviderEndpoint(deployment.getCloudProviderEndpoint());
-
-    return deploymentMessage;
-
-  }
-
-  /**
-   * Temporary method to decide whether a given deployment has to be deployed using Chronos (<b>just
-   * for experiments</b>). <br/>
-   * Currently, if there is at least one node whose name contains 'Chronos', the deployment is done
-   * with Chronos.
-   * 
-   * @param nodes
-   *          the template nodes.
-   * @return <tt>true</tt> if Chronos, <tt>false</tt> otherwise.
-   */
-  private static boolean isChronosDeployment(Map<String, NodeTemplate> nodes) {
-    for (Map.Entry<String, NodeTemplate> node : nodes.entrySet()) {
-      if (node.getValue().getType().contains("Chronos")) {
-        return true;
-      }
-    }
-    return false;
-  }
-
-  @Override
-  @Transactional
-  public void deleteDeployment(String uuid) {
-    Deployment deployment = deploymentRepository.findOne(uuid);
-    if (deployment != null) {
-      if (deployment.getStatus() == Status.DELETE_COMPLETE
-          || deployment.getStatus() == Status.DELETE_IN_PROGRESS) {
-        throw new ConflictException(
-            String.format("Deployment already in %s state.", deployment.getStatus().toString()));
-      } else {
-        // Update deployment status
-        deployment.setStatus(Status.DELETE_IN_PROGRESS);
-        deployment.setStatusReason("");
-        deployment.setTask(Task.NONE);
-        deployment = deploymentRepository.save(deployment);
-
-        // Abort all WF currently active on this deployment
-        Iterator<WorkflowReference> wrIt = deployment.getWorkflowReferences().iterator();
-        while (wrIt.hasNext()) {
-          WorkflowReference wr = wrIt.next();
-          wfService.abortProcess(wr.getProcessId(), wr.getRuntimeStrategy());
-          wrIt.remove();
-        }
-
-        Map<String, Object> params = new HashMap<>();
-        params.put("DEPLOYMENT_ID", deployment.getId());
-
-        // FIXME: Temporary - just for test
-        if (deployment.getDeploymentProvider() != null) {
-          params.put(WorkflowConstants.WF_PARAM_DEPLOYMENT_TYPE,
-              deployment.getDeploymentProvider().name());
-        } else {
-          if (deployment.getEndpoint() != null) {
-            throw new DeploymentException(String.format(
-                "Error deleting deploy <%s>: Deployment provider is null but the endpoint is <%s>",
-                deployment.getId(), deployment.getEndpoint()));
-          } else {
-            deploymentRepository.delete(deployment);
-            return;
-          }
-        }
-
-        // Build deployment message
-        DeploymentMessage deploymentMessage = buildDeploymentMessage(deployment);
-        params.put(WorkflowConstants.WF_PARAM_DEPLOYMENT_MESSAGE, deploymentMessage);
-
-        ProcessInstance pi = null;
-        try {
-          pi = wfService.startProcess(WorkflowConfigProducerBean.UNDEPLOY.getProcessId(), params,
-              RUNTIME_STRATEGY.PER_PROCESS_INSTANCE);
-        } catch (WorkflowException ex) {
-          throw new OrchestratorException(ex);
-        }
-        deployment.addWorkflowReferences(
-            new WorkflowReference(pi.getId(), RUNTIME_STRATEGY.PER_PROCESS_INSTANCE));
-        deployment = deploymentRepository.save(deployment);
-      }
-    } else {
-      throw new NotFoundException("The deployment <" + uuid + "> doesn't exist");
-    }
-  }
-
-  @Override
-  @Transactional
-  public void updateDeployment(String id, DeploymentRequest request) {
-    Deployment deployment = deploymentRepository.findOne(id);
-    if (deployment != null) {
-
-      if (deployment.getDeploymentProvider() == DeploymentProvider.CHRONOS) {
-        // Chronos deployments cannot be updated
-        throw new BadRequestException("Chronos deployments cannot be updated.");
-      }
-
-      if (deployment.getStatus() == Status.CREATE_COMPLETE
-          || deployment.getStatus() == Status.UPDATE_COMPLETE
-          || deployment.getStatus() == Status.UPDATE_FAILED) {
-        try {
-          // Check if the new template is valid: parse, validate structure and user's inputs,
-          // replace user's inputs
-          toscaService.prepareTemplate(request.getTemplate(), deployment.getParameters());
-
-        } catch (ParsingException | IOException ex) {
-          throw new OrchestratorException(ex);
-        }
-        deployment.setStatus(Status.UPDATE_IN_PROGRESS);
-        deployment.setTask(Task.NONE);
-
-        deployment = deploymentRepository.save(deployment);
-
-        // !! WARNING !! That's an hack to avoid an obscure NonUniqueObjetException on the new
-        // WorkflowReference created after the WF start
-        deployment.getWorkflowReferences().size();
-
-        Map<String, Object> params = new HashMap<>();
-        params.put("DEPLOYMENT_ID", deployment.getId());
-        params.put("TOSCA_TEMPLATE", request.getTemplate());
-
-        // Build deployment message
-        DeploymentMessage deploymentMessage = buildDeploymentMessage(deployment);
-        params.put(WorkflowConstants.WF_PARAM_DEPLOYMENT_MESSAGE, deploymentMessage);
-
-        ProcessInstance pi = null;
-        try {
-          pi = wfService.startProcess(WorkflowConfigProducerBean.UPDATE.getProcessId(), params,
-              RUNTIME_STRATEGY.PER_PROCESS_INSTANCE);
-        } catch (WorkflowException ex) {
-          throw new OrchestratorException(ex);
-        }
-        deployment.addWorkflowReferences(
-            new WorkflowReference(pi.getId(), RUNTIME_STRATEGY.PER_PROCESS_INSTANCE));
-        deployment = deploymentRepository.save(deployment);
-      } else {
-        throw new ConflictException(String.format("Cannot update a deployment in %s state",
-            deployment.getStatus().toString()));
-
-      }
-    } else {
-      throw new NotFoundException("The deployment <" + id + "> doesn't exist");
-    }
-  }
-
-  private void createResources(Deployment deployment, Map<String, NodeTemplate> nodes) {
-    Resource resource;
-    for (Map.Entry<String, NodeTemplate> entry : nodes.entrySet()) {
-      Capability scalable = toscaService.getNodeCapabilityByName(entry.getValue(), "scalable");
-      int count = 1;
-      if (scalable != null) {
-        ScalarPropertyValue scalarPropertyValue =
-            (ScalarPropertyValue) scalable.getProperties().get("count");
-        if (scalarPropertyValue != null) {
-          count = Integer.parseInt(scalarPropertyValue.getValue());
-        }
-      }
-      for (int i = 0; i < count; i++) {
-        resource = new Resource();
-        resource.setDeployment(deployment);
-        resource.setState(NodeStates.CREATING);
-        resource.setToscaNodeName(entry.getKey());
-        resource.setToscaNodeType(entry.getValue().getType());
-        resourceRepository.save(resource);
-      }
-    }
-  }
-}
+package it.reply.orchestrator.service;
+
+import alien4cloud.model.components.ScalarPropertyValue;
+import alien4cloud.model.topology.Capability;
+import alien4cloud.model.topology.NodeTemplate;
+import alien4cloud.tosca.model.ArchiveRoot;
+import alien4cloud.tosca.parser.ParsingException;
+
+import it.reply.orchestrator.config.WorkflowConfigProducerBean;
+import it.reply.orchestrator.dal.entity.Deployment;
+import it.reply.orchestrator.dal.entity.Resource;
+import it.reply.orchestrator.dal.entity.WorkflowReference;
+import it.reply.orchestrator.dal.repository.DeploymentRepository;
+import it.reply.orchestrator.dal.repository.ResourceRepository;
+import it.reply.orchestrator.dto.deployment.DeploymentMessage;
+import it.reply.orchestrator.dto.onedata.OneData;
+import it.reply.orchestrator.dto.request.DeploymentRequest;
+import it.reply.orchestrator.enums.DeploymentProvider;
+import it.reply.orchestrator.enums.NodeStates;
+import it.reply.orchestrator.enums.Status;
+import it.reply.orchestrator.enums.Task;
+import it.reply.orchestrator.exception.OrchestratorException;
+import it.reply.orchestrator.exception.http.BadRequestException;
+import it.reply.orchestrator.exception.http.ConflictException;
+import it.reply.orchestrator.exception.http.NotFoundException;
+import it.reply.orchestrator.exception.service.DeploymentException;
+import it.reply.orchestrator.exception.service.ToscaException;
+import it.reply.orchestrator.service.security.OAuth2TokenService;
+import it.reply.workflowmanager.exceptions.WorkflowException;
+import it.reply.workflowmanager.orchestrator.bpm.BusinessProcessManager;
+import it.reply.workflowmanager.orchestrator.bpm.BusinessProcessManager.RUNTIME_STRATEGY;
+
+import org.kie.api.runtime.process.ProcessInstance;
+import org.springframework.beans.factory.annotation.Autowired;
+import org.springframework.data.domain.Page;
+import org.springframework.data.domain.Pageable;
+import org.springframework.stereotype.Service;
+import org.springframework.transaction.annotation.Transactional;
+
+import java.io.IOException;
+import java.util.HashMap;
+import java.util.Iterator;
+import java.util.Map;
+
+@Service
+public class DeploymentServiceImpl implements DeploymentService {
+
+  @Autowired
+  private DeploymentRepository deploymentRepository;
+
+  @Autowired
+  private ResourceRepository resourceRepository;
+
+  @Autowired
+  private ToscaService toscaService;
+
+  @Autowired
+  private BusinessProcessManager wfService;
+
+  @Autowired
+  private OAuth2TokenService oauth2TokenService;
+
+  @Override
+  public Page<Deployment> getDeployments(Pageable pageable) {
+    return deploymentRepository.findAll(pageable);
+  }
+
+  @Override
+  public Deployment getDeployment(String uuid) {
+
+    Deployment deployment = deploymentRepository.findOne(uuid);
+    if (deployment != null) {
+      return deployment;
+    } else {
+      throw new NotFoundException("The deployment <" + uuid + "> doesn't exist");
+    }
+  }
+
+  @Override
+  @Transactional
+  public Deployment createDeployment(DeploymentRequest request) {
+    Map<String, NodeTemplate> nodes;
+    Deployment deployment;
+    boolean isChronosDeployment = false;
+    Map<String, OneData> odRequirements = new HashMap<>();
+
+    try {
+      // Parse once, validate structure and user's inputs, replace user's input
+      ArchiveRoot parsingResult =
+          toscaService.prepareTemplate(request.getTemplate(), request.getParameters());
+
+      nodes = parsingResult.getTopology().getNodeTemplates();
+
+      deployment = new Deployment();
+      deployment.setStatus(Status.CREATE_IN_PROGRESS);
+      deployment.setTask(Task.NONE);
+      deployment.setTemplate(request.getTemplate());
+      deployment.setParameters(request.getParameters());
+
+      if (request.getCallback() != null) {
+        deployment.setCallback(request.getCallback());
+      }
+
+      // FIXME: Define function to decide DeploymentProvider (Temporary - just for prototyping)
+      isChronosDeployment = isChronosDeployment(nodes);
+      deployment.setDeploymentProvider(
+          (isChronosDeployment ? DeploymentProvider.CHRONOS : DeploymentProvider.IM));
+
+      if (isChronosDeployment) {
+        // Extract OneData requirements from template
+        odRequirements =
+            toscaService.extractOneDataRequirements(parsingResult, request.getParameters());
+      }
+
+      deployment = deploymentRepository.save(deployment);
+
+      // Create internal resources representation (to store in DB)
+      createResources(deployment, nodes);
+
+    } catch (IOException ex) {
+      throw new OrchestratorException(ex.getMessage(), ex);
+    } catch (ParsingException ex) {
+      throw new BadRequestException("Template is invalid: " + ex.getMessage());
+    } catch (ToscaException ex) {
+      throw new BadRequestException("Template is invalid: " + ex.getMessage());
+    }
+
+    Map<String, Object> params = new HashMap<>();
+    params.put("DEPLOYMENT_ID", deployment.getId());
+
+    // FIXME Put in deployment provider field
+    params.put(WorkflowConstants.WF_PARAM_DEPLOYMENT_TYPE,
+        (isChronosDeployment ? DEPLOYMENT_TYPE_CHRONOS : DEPLOYMENT_TYPE_TOSCA));
+
+    // Build deployment message
+    DeploymentMessage deploymentMessage = buildDeploymentMessage(deployment);
+    deploymentMessage.setOneDataRequirements(odRequirements);
+    params.put(WorkflowConstants.WF_PARAM_DEPLOYMENT_MESSAGE, deploymentMessage);
+
+    ProcessInstance pi = null;
+    try {
+      pi = wfService.startProcess(WorkflowConfigProducerBean.DEPLOY.getProcessId(), params,
+          RUNTIME_STRATEGY.PER_PROCESS_INSTANCE);
+    } catch (WorkflowException ex) {
+      throw new OrchestratorException(ex);
+    }
+    deployment.addWorkflowReferences(
+        new WorkflowReference(pi.getId(), RUNTIME_STRATEGY.PER_PROCESS_INSTANCE));
+    deployment = deploymentRepository.save(deployment);
+    return deployment;
+
+  }
+
+  protected DeploymentMessage buildDeploymentMessage(Deployment deployment) {
+    DeploymentMessage deploymentMessage = new DeploymentMessage();
+    if (oauth2TokenService.isSecurityEnabled()) {
+      deploymentMessage.setOauth2Token(oauth2TokenService.getOAuth2Token());
+    }
+    deploymentMessage.setDeploymentId(deployment.getId());
+    deploymentMessage.setDeploymentProvider(deployment.getDeploymentProvider());
+    deploymentMessage.setChosenCloudProviderEndpoint(deployment.getCloudProviderEndpoint());
+
+    return deploymentMessage;
+
+  }
+
+  /**
+   * Temporary method to decide whether a given deployment has to be deployed using Chronos (<b>just
+   * for experiments</b>). <br/>
+   * Currently, if there is at least one node whose name contains 'Chronos', the deployment is done
+   * with Chronos.
+   * 
+   * @param nodes
+   *          the template nodes.
+   * @return <tt>true</tt> if Chronos, <tt>false</tt> otherwise.
+   */
+  private static boolean isChronosDeployment(Map<String, NodeTemplate> nodes) {
+    for (Map.Entry<String, NodeTemplate> node : nodes.entrySet()) {
+      if (node.getValue().getType().contains("Chronos")) {
+        return true;
+      }
+    }
+    return false;
+  }
+
+  @Override
+  @Transactional
+  public void deleteDeployment(String uuid) {
+    Deployment deployment = deploymentRepository.findOne(uuid);
+    if (deployment != null) {
+      if (deployment.getStatus() == Status.DELETE_COMPLETE
+          || deployment.getStatus() == Status.DELETE_IN_PROGRESS) {
+        throw new ConflictException(
+            String.format("Deployment already in %s state.", deployment.getStatus().toString()));
+      } else {
+        // Update deployment status
+        deployment.setStatus(Status.DELETE_IN_PROGRESS);
+        deployment.setStatusReason("");
+        deployment.setTask(Task.NONE);
+        deployment = deploymentRepository.save(deployment);
+
+        // Abort all WF currently active on this deployment
+        Iterator<WorkflowReference> wrIt = deployment.getWorkflowReferences().iterator();
+        while (wrIt.hasNext()) {
+          WorkflowReference wr = wrIt.next();
+          wfService.abortProcess(wr.getProcessId(), wr.getRuntimeStrategy());
+          wrIt.remove();
+        }
+
+        Map<String, Object> params = new HashMap<>();
+        params.put("DEPLOYMENT_ID", deployment.getId());
+
+        // FIXME: Temporary - just for test
+        if (deployment.getDeploymentProvider() != null) {
+          params.put(WorkflowConstants.WF_PARAM_DEPLOYMENT_TYPE,
+              deployment.getDeploymentProvider().name());
+        } else {
+          if (deployment.getEndpoint() != null) {
+            throw new DeploymentException(String.format(
+                "Error deleting deploy <%s>: Deployment provider is null but the endpoint is <%s>",
+                deployment.getId(), deployment.getEndpoint()));
+          } else {
+            deploymentRepository.delete(deployment);
+            return;
+          }
+        }
+
+        // Build deployment message
+        DeploymentMessage deploymentMessage = buildDeploymentMessage(deployment);
+        params.put(WorkflowConstants.WF_PARAM_DEPLOYMENT_MESSAGE, deploymentMessage);
+
+        ProcessInstance pi = null;
+        try {
+          pi = wfService.startProcess(WorkflowConfigProducerBean.UNDEPLOY.getProcessId(), params,
+              RUNTIME_STRATEGY.PER_PROCESS_INSTANCE);
+        } catch (WorkflowException ex) {
+          throw new OrchestratorException(ex);
+        }
+        deployment.addWorkflowReferences(
+            new WorkflowReference(pi.getId(), RUNTIME_STRATEGY.PER_PROCESS_INSTANCE));
+        deployment = deploymentRepository.save(deployment);
+      }
+    } else {
+      throw new NotFoundException("The deployment <" + uuid + "> doesn't exist");
+    }
+  }
+
+  @Override
+  @Transactional
+  public void updateDeployment(String id, DeploymentRequest request) {
+    Deployment deployment = deploymentRepository.findOne(id);
+    if (deployment != null) {
+
+      if (deployment.getDeploymentProvider() == DeploymentProvider.CHRONOS) {
+        // Chronos deployments cannot be updated
+        throw new BadRequestException("Chronos deployments cannot be updated.");
+      }
+
+      if (deployment.getStatus() == Status.CREATE_COMPLETE
+          || deployment.getStatus() == Status.UPDATE_COMPLETE
+          || deployment.getStatus() == Status.UPDATE_FAILED) {
+        try {
+          // Check if the new template is valid: parse, validate structure and user's inputs,
+          // replace user's inputs
+          toscaService.prepareTemplate(request.getTemplate(), deployment.getParameters());
+
+        } catch (ParsingException | IOException ex) {
+          throw new OrchestratorException(ex);
+        }
+        deployment.setStatus(Status.UPDATE_IN_PROGRESS);
+        deployment.setTask(Task.NONE);
+
+        deployment = deploymentRepository.save(deployment);
+
+        // !! WARNING !! That's an hack to avoid an obscure NonUniqueObjetException on the new
+        // WorkflowReference created after the WF start
+        deployment.getWorkflowReferences().size();
+
+        Map<String, Object> params = new HashMap<>();
+        params.put("DEPLOYMENT_ID", deployment.getId());
+        params.put("TOSCA_TEMPLATE", request.getTemplate());
+
+        // Build deployment message
+        DeploymentMessage deploymentMessage = buildDeploymentMessage(deployment);
+        params.put(WorkflowConstants.WF_PARAM_DEPLOYMENT_MESSAGE, deploymentMessage);
+
+        ProcessInstance pi = null;
+        try {
+          pi = wfService.startProcess(WorkflowConfigProducerBean.UPDATE.getProcessId(), params,
+              RUNTIME_STRATEGY.PER_PROCESS_INSTANCE);
+        } catch (WorkflowException ex) {
+          throw new OrchestratorException(ex);
+        }
+        deployment.addWorkflowReferences(
+            new WorkflowReference(pi.getId(), RUNTIME_STRATEGY.PER_PROCESS_INSTANCE));
+        deployment = deploymentRepository.save(deployment);
+      } else {
+        throw new ConflictException(String.format("Cannot update a deployment in %s state",
+            deployment.getStatus().toString()));
+
+      }
+    } else {
+      throw new NotFoundException("The deployment <" + id + "> doesn't exist");
+    }
+  }
+
+  private void createResources(Deployment deployment, Map<String, NodeTemplate> nodes) {
+    Resource resource;
+    for (Map.Entry<String, NodeTemplate> entry : nodes.entrySet()) {
+      Capability scalable = toscaService.getNodeCapabilityByName(entry.getValue(), "scalable");
+      int count = 1;
+      if (scalable != null) {
+        ScalarPropertyValue scalarPropertyValue =
+            (ScalarPropertyValue) scalable.getProperties().get("count");
+        if (scalarPropertyValue != null) {
+          count = Integer.parseInt(scalarPropertyValue.getValue());
+        }
+      }
+      for (int i = 0; i < count; i++) {
+        resource = new Resource();
+        resource.setDeployment(deployment);
+        resource.setState(NodeStates.CREATING);
+        resource.setToscaNodeName(entry.getKey());
+        resource.setToscaNodeType(entry.getValue().getType());
+        resourceRepository.save(resource);
+      }
+    }
+  }
+}