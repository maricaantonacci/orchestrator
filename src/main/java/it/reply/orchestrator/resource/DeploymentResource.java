<<<<<<< HEAD
package it.reply.orchestrator.resource;

import it.reply.orchestrator.enums.Status;
import it.reply.orchestrator.enums.Task;
import it.reply.orchestrator.resource.common.AbstractResource;

import org.springframework.hateoas.Link;

import java.util.Date;
import java.util.List;
import java.util.Map;

public class DeploymentResource extends AbstractResource {

  private Map<String, Object> outputs;
  private Task task;
  private String callback;
  private List<BaseResource> resources;

  public DeploymentResource() {
    super();
  }

  public DeploymentResource(String uuid, List<Link> links, Map<String, Object> outputs,
      Date creationTime, Status status, Task task, String callback, List<BaseResource> resources) {
    super(uuid, creationTime, status);
    this.outputs = outputs;
    this.task = task;
    this.callback = callback;
    this.resources = resources;
  }

  public Map<String, Object> getOutputs() {
    return outputs;
  }

  public void setOutputs(Map<String, Object> outputs) {
    this.outputs = outputs;
  }

  public Task getTask() {
    return task;
  }

  public void setTask(Task task) {
    this.task = task;
  }

  public String getCallback() {
    return callback;
  }

  public void setCallback(String callback) {
    this.callback = callback;
  }

  public List<BaseResource> getResources() {
    return resources;
  }

  public void setResources(List<BaseResource> resources) {
    this.resources = resources;
  }

}
=======
package it.reply.orchestrator.resource;

import it.reply.orchestrator.enums.Task;
import it.reply.orchestrator.resource.common.AbstractResource;

import java.util.List;
import java.util.Map;

public class DeploymentResource extends AbstractResource {

  private Map<String, Object> outputs;
  private Task task;
  private String callback;
  private List<BaseResource> resources;

  public DeploymentResource() {
    super();
  }

  public Map<String, Object> getOutputs() {
    return outputs;
  }

  public void setOutputs(Map<String, Object> outputs) {
    this.outputs = outputs;
  }

  public Task getTask() {
    return task;
  }

  public void setTask(Task task) {
    this.task = task;
  }

  public String getCallback() {
    return callback;
  }

  public void setCallback(String callback) {
    this.callback = callback;
  }

  public List<BaseResource> getResources() {
    return resources;
  }

  public void setResources(List<BaseResource> resources) {
    this.resources = resources;
  }

}
>>>>>>> d29b6d06
<|MERGE_RESOLUTION|>--- conflicted
+++ resolved
@@ -1,120 +1,52 @@
-<<<<<<< HEAD
-package it.reply.orchestrator.resource;
-
-import it.reply.orchestrator.enums.Status;
-import it.reply.orchestrator.enums.Task;
-import it.reply.orchestrator.resource.common.AbstractResource;
-
-import org.springframework.hateoas.Link;
-
-import java.util.Date;
-import java.util.List;
-import java.util.Map;
-
-public class DeploymentResource extends AbstractResource {
-
-  private Map<String, Object> outputs;
-  private Task task;
-  private String callback;
-  private List<BaseResource> resources;
-
-  public DeploymentResource() {
-    super();
-  }
-
-  public DeploymentResource(String uuid, List<Link> links, Map<String, Object> outputs,
-      Date creationTime, Status status, Task task, String callback, List<BaseResource> resources) {
-    super(uuid, creationTime, status);
-    this.outputs = outputs;
-    this.task = task;
-    this.callback = callback;
-    this.resources = resources;
-  }
-
-  public Map<String, Object> getOutputs() {
-    return outputs;
-  }
-
-  public void setOutputs(Map<String, Object> outputs) {
-    this.outputs = outputs;
-  }
-
-  public Task getTask() {
-    return task;
-  }
-
-  public void setTask(Task task) {
-    this.task = task;
-  }
-
-  public String getCallback() {
-    return callback;
-  }
-
-  public void setCallback(String callback) {
-    this.callback = callback;
-  }
-
-  public List<BaseResource> getResources() {
-    return resources;
-  }
-
-  public void setResources(List<BaseResource> resources) {
-    this.resources = resources;
-  }
-
-}
-=======
-package it.reply.orchestrator.resource;
-
-import it.reply.orchestrator.enums.Task;
-import it.reply.orchestrator.resource.common.AbstractResource;
-
-import java.util.List;
-import java.util.Map;
-
-public class DeploymentResource extends AbstractResource {
-
-  private Map<String, Object> outputs;
-  private Task task;
-  private String callback;
-  private List<BaseResource> resources;
-
-  public DeploymentResource() {
-    super();
-  }
-
-  public Map<String, Object> getOutputs() {
-    return outputs;
-  }
-
-  public void setOutputs(Map<String, Object> outputs) {
-    this.outputs = outputs;
-  }
-
-  public Task getTask() {
-    return task;
-  }
-
-  public void setTask(Task task) {
-    this.task = task;
-  }
-
-  public String getCallback() {
-    return callback;
-  }
-
-  public void setCallback(String callback) {
-    this.callback = callback;
-  }
-
-  public List<BaseResource> getResources() {
-    return resources;
-  }
-
-  public void setResources(List<BaseResource> resources) {
-    this.resources = resources;
-  }
-
-}
->>>>>>> d29b6d06
+package it.reply.orchestrator.resource;
+
+import it.reply.orchestrator.enums.Task;
+import it.reply.orchestrator.resource.common.AbstractResource;
+
+import java.util.List;
+import java.util.Map;
+
+public class DeploymentResource extends AbstractResource {
+
+  private Map<String, Object> outputs;
+  private Task task;
+  private String callback;
+  private List<BaseResource> resources;
+
+  public DeploymentResource() {
+    super();
+  }
+
+  public Map<String, Object> getOutputs() {
+    return outputs;
+  }
+
+  public void setOutputs(Map<String, Object> outputs) {
+    this.outputs = outputs;
+  }
+
+  public Task getTask() {
+    return task;
+  }
+
+  public void setTask(Task task) {
+    this.task = task;
+  }
+
+  public String getCallback() {
+    return callback;
+  }
+
+  public void setCallback(String callback) {
+    this.callback = callback;
+  }
+
+  public List<BaseResource> getResources() {
+    return resources;
+  }
+
+  public void setResources(List<BaseResource> resources) {
+    this.resources = resources;
+  }
+
+}