<<<<<<< HEAD
package it.reply.orchestrator.resource.common;

import com.fasterxml.jackson.annotation.JsonInclude;
import com.fasterxml.jackson.annotation.JsonInclude.Include;

import it.reply.orchestrator.enums.Status;

import org.springframework.hateoas.ResourceSupport;

import java.text.DateFormat;
import java.text.SimpleDateFormat;
import java.util.Date;
import java.util.TimeZone;

@JsonInclude(Include.NON_NULL)
public class AbstractResource extends ResourceSupport {

  private String uuid;
  private String creationTime;
  private String updateTime;

  private Status status;

  public AbstractResource() {
  }

  public AbstractResource(String uuid, Date creationTime, Status status) {
    super();
    this.uuid = uuid;
    setCreationTime(creationTime);
    this.status = status;
  }

  public String getUuid() {
    return uuid;
  }

  public void setUuid(String uuid) {
    this.uuid = uuid;
  }

  public String getCreationTime() {
    return creationTime;
  }

  public void setCreationTime(Date creationTime) {
    if (creationTime == null) {
      return;
    }

    this.creationTime = convertDate(creationTime);
  }

  public String getUpdateTime() {
    return updateTime;
  }

  public void setUpdateTime(Date updateTime) {
    if (updateTime == null) {
      return;
    }

    this.updateTime = convertDate(updateTime);
  }

  public void setCreationTime(String creationTime) {
    this.creationTime = creationTime;
  }

  public Status getStatus() {
    return status;
  }

  public void setStatus(Status status) {
    this.status = status;
  }

  private String convertDate(Date date) {
    TimeZone tz = TimeZone.getTimeZone("UTC");
    DateFormat df = new SimpleDateFormat("yyyy-MM-dd'T'HH:mmZ");
    df.setTimeZone(tz);
    return df.format(date);
  }
}
=======
package it.reply.orchestrator.resource.common;

import com.fasterxml.jackson.annotation.JsonInclude;
import com.fasterxml.jackson.annotation.JsonInclude.Include;

import it.reply.orchestrator.enums.Status;

import org.springframework.hateoas.ResourceSupport;

import java.text.DateFormat;
import java.text.SimpleDateFormat;
import java.util.Date;
import java.util.TimeZone;

@JsonInclude(Include.NON_NULL)
public class AbstractResource extends ResourceSupport {

  private String uuid;
  private String creationTime;
  private String updateTime;

  private Status status;
  private String statusReason;

  public AbstractResource() {
  }

  public String getUuid() {
    return uuid;
  }

  public void setUuid(String uuid) {
    this.uuid = uuid;
  }

  public String getCreationTime() {
    return creationTime;
  }

  /**
   * Set the creation time converting from Date.
   * 
   * @param creationTime
   *          {@code Date} of creation
   */
  public void setCreationTime(Date creationTime) {
    if (creationTime == null) {
      return;
    }

    this.creationTime = convertDate(creationTime);
  }

  public void setCreationTime(String creationTime) {
    this.creationTime = creationTime;
  }

  public String getUpdateTime() {
    return updateTime;
  }

  /**
   * Set the update time converting from Date.
   * 
   * @param updateTime
   *          {@code Date} of update
   */
  public void setUpdateTime(Date updateTime) {
    if (updateTime == null) {
      return;
    }

    this.updateTime = convertDate(updateTime);
  }

  public Status getStatus() {
    return status;
  }

  public void setStatus(Status status) {
    this.status = status;
  }

  public String getStatusReason() {
    return statusReason;
  }

  public void setStatusReason(String statusReason) {
    this.statusReason = statusReason;
  }

  private String convertDate(Date date) {
    TimeZone tz = TimeZone.getTimeZone("UTC");
    DateFormat df = new SimpleDateFormat("yyyy-MM-dd'T'HH:mmZ");
    df.setTimeZone(tz);
    return df.format(date);
  }
}
>>>>>>> d29b6d06
<|MERGE_RESOLUTION|>--- conflicted
+++ resolved
@@ -1,185 +1,98 @@
-<<<<<<< HEAD
-package it.reply.orchestrator.resource.common;
-
-import com.fasterxml.jackson.annotation.JsonInclude;
-import com.fasterxml.jackson.annotation.JsonInclude.Include;
-
-import it.reply.orchestrator.enums.Status;
-
-import org.springframework.hateoas.ResourceSupport;
-
-import java.text.DateFormat;
-import java.text.SimpleDateFormat;
-import java.util.Date;
-import java.util.TimeZone;
-
-@JsonInclude(Include.NON_NULL)
-public class AbstractResource extends ResourceSupport {
-
-  private String uuid;
-  private String creationTime;
-  private String updateTime;
-
-  private Status status;
-
-  public AbstractResource() {
-  }
-
-  public AbstractResource(String uuid, Date creationTime, Status status) {
-    super();
-    this.uuid = uuid;
-    setCreationTime(creationTime);
-    this.status = status;
-  }
-
-  public String getUuid() {
-    return uuid;
-  }
-
-  public void setUuid(String uuid) {
-    this.uuid = uuid;
-  }
-
-  public String getCreationTime() {
-    return creationTime;
-  }
-
-  public void setCreationTime(Date creationTime) {
-    if (creationTime == null) {
-      return;
-    }
-
-    this.creationTime = convertDate(creationTime);
-  }
-
-  public String getUpdateTime() {
-    return updateTime;
-  }
-
-  public void setUpdateTime(Date updateTime) {
-    if (updateTime == null) {
-      return;
-    }
-
-    this.updateTime = convertDate(updateTime);
-  }
-
-  public void setCreationTime(String creationTime) {
-    this.creationTime = creationTime;
-  }
-
-  public Status getStatus() {
-    return status;
-  }
-
-  public void setStatus(Status status) {
-    this.status = status;
-  }
-
-  private String convertDate(Date date) {
-    TimeZone tz = TimeZone.getTimeZone("UTC");
-    DateFormat df = new SimpleDateFormat("yyyy-MM-dd'T'HH:mmZ");
-    df.setTimeZone(tz);
-    return df.format(date);
-  }
-}
-=======
-package it.reply.orchestrator.resource.common;
-
-import com.fasterxml.jackson.annotation.JsonInclude;
-import com.fasterxml.jackson.annotation.JsonInclude.Include;
-
-import it.reply.orchestrator.enums.Status;
-
-import org.springframework.hateoas.ResourceSupport;
-
-import java.text.DateFormat;
-import java.text.SimpleDateFormat;
-import java.util.Date;
-import java.util.TimeZone;
-
-@JsonInclude(Include.NON_NULL)
-public class AbstractResource extends ResourceSupport {
-
-  private String uuid;
-  private String creationTime;
-  private String updateTime;
-
-  private Status status;
-  private String statusReason;
-
-  public AbstractResource() {
-  }
-
-  public String getUuid() {
-    return uuid;
-  }
-
-  public void setUuid(String uuid) {
-    this.uuid = uuid;
-  }
-
-  public String getCreationTime() {
-    return creationTime;
-  }
-
-  /**
-   * Set the creation time converting from Date.
-   * 
-   * @param creationTime
-   *          {@code Date} of creation
-   */
-  public void setCreationTime(Date creationTime) {
-    if (creationTime == null) {
-      return;
-    }
-
-    this.creationTime = convertDate(creationTime);
-  }
-
-  public void setCreationTime(String creationTime) {
-    this.creationTime = creationTime;
-  }
-
-  public String getUpdateTime() {
-    return updateTime;
-  }
-
-  /**
-   * Set the update time converting from Date.
-   * 
-   * @param updateTime
-   *          {@code Date} of update
-   */
-  public void setUpdateTime(Date updateTime) {
-    if (updateTime == null) {
-      return;
-    }
-
-    this.updateTime = convertDate(updateTime);
-  }
-
-  public Status getStatus() {
-    return status;
-  }
-
-  public void setStatus(Status status) {
-    this.status = status;
-  }
-
-  public String getStatusReason() {
-    return statusReason;
-  }
-
-  public void setStatusReason(String statusReason) {
-    this.statusReason = statusReason;
-  }
-
-  private String convertDate(Date date) {
-    TimeZone tz = TimeZone.getTimeZone("UTC");
-    DateFormat df = new SimpleDateFormat("yyyy-MM-dd'T'HH:mmZ");
-    df.setTimeZone(tz);
-    return df.format(date);
-  }
-}
->>>>>>> d29b6d06
+package it.reply.orchestrator.resource.common;
+
+import com.fasterxml.jackson.annotation.JsonInclude;
+import com.fasterxml.jackson.annotation.JsonInclude.Include;
+
+import it.reply.orchestrator.enums.Status;
+
+import org.springframework.hateoas.ResourceSupport;
+
+import java.text.DateFormat;
+import java.text.SimpleDateFormat;
+import java.util.Date;
+import java.util.TimeZone;
+
+@JsonInclude(Include.NON_NULL)
+public class AbstractResource extends ResourceSupport {
+
+  private String uuid;
+  private String creationTime;
+  private String updateTime;
+
+  private Status status;
+  private String statusReason;
+
+  public AbstractResource() {
+  }
+
+  public String getUuid() {
+    return uuid;
+  }
+
+  public void setUuid(String uuid) {
+    this.uuid = uuid;
+  }
+
+  public String getCreationTime() {
+    return creationTime;
+  }
+
+  /**
+   * Set the creation time converting from Date.
+   * 
+   * @param creationTime
+   *          {@code Date} of creation
+   */
+  public void setCreationTime(Date creationTime) {
+    if (creationTime == null) {
+      return;
+    }
+
+    this.creationTime = convertDate(creationTime);
+  }
+
+  public void setCreationTime(String creationTime) {
+    this.creationTime = creationTime;
+  }
+
+  public String getUpdateTime() {
+    return updateTime;
+  }
+
+  /**
+   * Set the update time converting from Date.
+   * 
+   * @param updateTime
+   *          {@code Date} of update
+   */
+  public void setUpdateTime(Date updateTime) {
+    if (updateTime == null) {
+      return;
+    }
+
+    this.updateTime = convertDate(updateTime);
+  }
+
+  public Status getStatus() {
+    return status;
+  }
+
+  public void setStatus(Status status) {
+    this.status = status;
+  }
+
+  public String getStatusReason() {
+    return statusReason;
+  }
+
+  public void setStatusReason(String statusReason) {
+    this.statusReason = statusReason;
+  }
+
+  private String convertDate(Date date) {
+    TimeZone tz = TimeZone.getTimeZone("UTC");
+    DateFormat df = new SimpleDateFormat("yyyy-MM-dd'T'HH:mmZ");
+    df.setTimeZone(tz);
+    return df.format(date);
+  }
+}