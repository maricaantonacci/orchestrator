--- conflicted
+++ resolved
@@ -1,228 +1,223 @@
-package it.reply.orchestrator.service;
-
-import static org.hamcrest.CoreMatchers.instanceOf;
-import static org.junit.Assert.assertEquals;
-import static org.junit.Assert.assertNotNull;
-import static org.junit.Assert.assertThat;
-
-import alien4cloud.model.components.AbstractPropertyValue;
-import alien4cloud.model.components.ListPropertyValue;
-import alien4cloud.model.components.PropertyValue;
-import alien4cloud.model.components.ScalarPropertyValue;
-import alien4cloud.model.topology.Capability;
-import alien4cloud.model.topology.NodeTemplate;
-import alien4cloud.tosca.model.ArchiveRoot;
-import alien4cloud.tosca.parser.ParsingException;
-
-import es.upv.i3m.grycap.file.NoNullOrEmptyFile;
-import es.upv.i3m.grycap.file.Utf8File;
-import es.upv.i3m.grycap.im.exceptions.FileException;
-
-<<<<<<< HEAD
-import it.reply.orchestrator.config.WebAppConfigurationAware;
-import it.reply.orchestrator.dto.onedata.OneData;
-=======
-import it.reply.orchestrator.config.specific.WebAppConfigurationAware;
->>>>>>> c8a7bb9b
-import it.reply.orchestrator.exception.service.ToscaException;
-
-import org.junit.Rule;
-import org.junit.Test;
-import org.junit.rules.ExpectedException;
-import org.springframework.beans.factory.annotation.Autowired;
-
-import java.io.IOException;
-import java.net.URL;
-import java.nio.file.Paths;
-import java.util.Arrays;
-import java.util.HashMap;
-import java.util.List;
-import java.util.Map;
-
-public class ToscaServiceTest extends WebAppConfigurationAware {
-
-  @Autowired
-  private ToscaService toscaService;
-
-  @Rule
-  public ExpectedException thrown = ExpectedException.none();
-
-  public static final String TEMPLATES_BASE_DIR = "./src/test/resources/tosca/";
-  public static final String TEMPLATES_INPUT_BASE_DIR = TEMPLATES_BASE_DIR + "inputs/";
-  public static final String TEMPLATES_ONEDATA_BASE_DIR =
-      TEMPLATES_BASE_DIR + "onedata_requirements/";
-
-  private String deploymentId = "deployment_id";
-
-  @Test(expected = ToscaException.class)
-  public void customizeTemplateWithInvalidTemplate() throws Exception {
-
-    String template = getFileContentAsString(TEMPLATES_BASE_DIR + "galaxy_tosca_clues_error.yaml");
-    toscaService.customizeTemplate(template, deploymentId);
-  }
-
-  @SuppressWarnings("unchecked")
-  @Test
-  public void customizeTemplate() throws Exception {
-
-    String template = getFileContentAsString(TEMPLATES_BASE_DIR + "galaxy_tosca_clues.yaml");
-    String customizedTemplate = toscaService.customizeTemplate(template, deploymentId);
-    Map<String, NodeTemplate> nodes = toscaService.getArchiveRootFromTemplate(customizedTemplate)
-        .getResult().getTopology().getNodeTemplates();
-
-    for (Map.Entry<String, NodeTemplate> entry : nodes.entrySet()) {
-      if (entry.getValue().getType().equals("tosca.nodes.indigo.ElasticCluster")) {
-        String templateDeploymentId =
-            ((PropertyValue<String>) entry.getValue().getProperties().get("deployment_id"))
-                .getValue();
-
-        String templateOrchestratorUrl =
-            ((PropertyValue<String>) entry.getValue().getProperties().get("orchestrator_url"))
-                .getValue();
-
-        assertEquals(deploymentId, templateDeploymentId);
-        assertNotNull(new URL(templateOrchestratorUrl));
-      }
-    }
-
-  }
-
-  @Test
-  public void getRemovalList() throws IOException, ParsingException, FileException {
-    List<String> expectedRemovalList = Arrays.asList("to-be-deleted-1", "to-be-deleted-2");
-    String template =
-        getFileContentAsString(TEMPLATES_BASE_DIR + "galaxy_tosca_clues_removal_list.yaml");
-    NodeTemplate node = toscaService.getArchiveRootFromTemplate(template).getResult().getTopology()
-        .getNodeTemplates().get("torque_wn");
-    List<String> removalList = toscaService.getRemovalList(node);
-    assertEquals(expectedRemovalList, removalList);
-  }
-
-  @Test
-  public void checkUserInputDefaultReplaced() throws Exception {
-    String template =
-        getFileContentAsString(TEMPLATES_INPUT_BASE_DIR + "tosca_inputs_default_replaced.yaml");
-    Map<String, Object> inputs = new HashMap<String, Object>();
-    ArchiveRoot ar = toscaService.prepareTemplate(template, inputs);
-    AbstractPropertyValue numCpus = ar.getTopology().getNodeTemplates().get("my_server")
-        .getCapabilities().get("host").getProperties().get("num_cpus");
-    assertThat(numCpus, instanceOf(PropertyValue.class));
-    assertEquals("8", ((PropertyValue<?>) numCpus).getValue());
-  }
-
-  @Test
-  public void checkUserInputReplacedInNodeArtifactsRelationshipsCapabilitiesProperties()
-      throws Exception {
-    String template =
-        getFileContentAsString(TEMPLATES_INPUT_BASE_DIR + "tosca_inputs_replaced_all_types.yaml");
-    Map<String, Object> inputs = new HashMap<String, Object>();
-    inputs.put("input_urls", Arrays.asList("http://a.it", "http://b.it"));
-    inputs.put("output_filenames", "test1, test2");
-    inputs.put("command", "command");
-    inputs.put("cpus", 1.0d);
-    inputs.put("mem", "256 MB");
-    inputs.put("docker_image", "docker_image");
-
-    ArchiveRoot ar = toscaService.prepareTemplate(template, inputs);
-    Map<String, NodeTemplate> nodes = ar.getTopology().getNodeTemplates();
-    NodeTemplate chronosJob = nodes.get("chronos_job");
-    // Node's properties
-    assertEquals(inputs.get("command"),
-        toscaService.getNodePropertyValueByName(chronosJob, "command").getValue());
-    // Validate list replacement (little bit hard-coded... should be improved)
-    AbstractPropertyValue uris = toscaService.getNodePropertyValueByName(chronosJob, "uris");
-    assertThat(uris, instanceOf(ListPropertyValue.class));
-    AbstractPropertyValue urisOne =
-        (AbstractPropertyValue) ((ListPropertyValue) uris).getValue().get(0);
-    AbstractPropertyValue urisTwo =
-        (AbstractPropertyValue) ((ListPropertyValue) uris).getValue().get(1);
-    assertThat(urisOne, instanceOf(ScalarPropertyValue.class));
-    assertThat(urisTwo, instanceOf(ScalarPropertyValue.class));
-    assertEquals(inputs.get("input_urls"), Arrays.asList(((ScalarPropertyValue) urisOne).getValue(),
-        ((ScalarPropertyValue) urisTwo).getValue()));
-
-    // Recursive node's properties
-    @SuppressWarnings("unchecked")
-    AbstractPropertyValue outputFileNames =
-        (AbstractPropertyValue) (((Map<String, Object>) toscaService
-            .getNodePropertyValueByName(chronosJob, "environment_variables").getValue())
-                .get("OUTPUT_FILENAMES"));
-    assertThat(outputFileNames, instanceOf(ScalarPropertyValue.class));
-    assertEquals(inputs.get("output_filenames").toString(),
-        ((ScalarPropertyValue) outputFileNames).getValue());
-
-    // Artifacts' properties
-    assertEquals(inputs.get("docker_image"),
-        ((ScalarPropertyValue) chronosJob.getArtifacts().get("image").getFile()).getValue());
-
-    // Requirements' properties
-    Map<String, NodeTemplate> dockerRelationships =
-        toscaService.getAssociatedNodesByCapability(nodes, chronosJob, "host");
-
-    NodeTemplate dockerNode = dockerRelationships.values().iterator().next();
-    Capability dockerCapability = dockerNode.getCapabilities().get("host");
-    assertEquals(inputs.get("cpus").toString(),
-        toscaService.getCapabilityPropertyValueByName(dockerCapability, "num_cpus").getValue());
-    assertEquals(inputs.get("mem").toString(),
-        toscaService.getCapabilityPropertyValueByName(dockerCapability, "mem_size").getValue());
-
-    // FIXME: Also test relationships' properties
-  }
-
-  @Test
-  public void checkUserInputRequiredNoDefaultValueNotGiven() throws Exception {
-    checkUserInputGeneric("tosca_inputs_required_not_given.yaml", "required and is not present");
-  }
-
-  @Test
-  public void checkUserInputNotRequiredNoDefaultValueNotGiven() throws Exception {
-    checkUserInputGeneric("tosca_inputs_not_required_no_default_not_given.yaml",
-        "No given input or default value available");
-  }
-
-  @Test
-  public void checkUserInputPresentButEmptyInputList() throws Exception {
-    checkUserInputGeneric("tosca_inputs_empty_input_list.yaml", "Empty template input list");
-  }
-
-  private void checkUserInputGeneric(String templateName, String expectedMessage) throws Exception {
-    thrown.expect(ToscaException.class);
-    thrown.expectMessage(expectedMessage);
-
-    String template = getFileContentAsString(TEMPLATES_INPUT_BASE_DIR + templateName);
-    Map<String, Object> inputs = new HashMap<String, Object>();
-    toscaService.prepareTemplate(template, inputs);
-  }
-
-  @Test
-  public void checkOneDataHardCodedRequirementsExtractionInUserDefinedTemplate() throws Exception {
-    String template = getFileContentAsString(
-        TEMPLATES_ONEDATA_BASE_DIR + "tosca_onedata_requirements_hardcoded_userdefined.yaml");
-    Map<String, Object> inputs = new HashMap<String, Object>();
-    inputs.put("input_onedata_providers", "input_provider_1,input_provider_2");
-    inputs.put("input_onedata_space", "input_onedata_space");
-    inputs.put("output_onedata_providers", "output_provider_1,output_provider_2");
-    inputs.put("output_onedata_space", "output_onedata_space");
-    ArchiveRoot ar = toscaService.prepareTemplate(template, inputs);
-    Map<String, OneData> odr = toscaService.extractOneDataRequirements(ar, inputs);
-    assertEquals(true, odr.containsKey("input"));
-    assertEquals(inputs.get("input_onedata_providers"), odr.get("input").getProvidersAsList());
-    assertEquals(true, odr.containsKey("output"));
-    assertEquals(inputs.get("output_onedata_providers"), odr.get("output").getProvidersAsList());
-  }
-
-  @Test
-  public void checkOneDataHardCodedRequirementsExtractionInServiceTemplate() throws Exception {
-    String template = getFileContentAsString(
-        TEMPLATES_ONEDATA_BASE_DIR + "tosca_onedata_requirements_hardcoded_service.yaml");
-
-    Map<String, Object> inputs = new HashMap<String, Object>();
-    ArchiveRoot ar = toscaService.prepareTemplate(template, inputs);
-    Map<String, OneData> odr = toscaService.extractOneDataRequirements(ar, inputs);
-    assertEquals(0, odr.size());
-  }
-
-  private String getFileContentAsString(String fileUri) throws FileException {
-    return new NoNullOrEmptyFile(new Utf8File(Paths.get(fileUri))).read();
-  }
-}
+package it.reply.orchestrator.service;
+
+import static org.hamcrest.CoreMatchers.instanceOf;
+import static org.junit.Assert.assertEquals;
+import static org.junit.Assert.assertNotNull;
+import static org.junit.Assert.assertThat;
+
+import alien4cloud.model.components.AbstractPropertyValue;
+import alien4cloud.model.components.ListPropertyValue;
+import alien4cloud.model.components.PropertyValue;
+import alien4cloud.model.components.ScalarPropertyValue;
+import alien4cloud.model.topology.Capability;
+import alien4cloud.model.topology.NodeTemplate;
+import alien4cloud.tosca.model.ArchiveRoot;
+import alien4cloud.tosca.parser.ParsingException;
+
+import es.upv.i3m.grycap.file.NoNullOrEmptyFile;
+import es.upv.i3m.grycap.file.Utf8File;
+import es.upv.i3m.grycap.im.exceptions.FileException;
+
+import it.reply.orchestrator.config.specific.WebAppConfigurationAware;
+import it.reply.orchestrator.dto.onedata.OneData;
+import it.reply.orchestrator.exception.service.ToscaException;
+
+import org.junit.Rule;
+import org.junit.Test;
+import org.junit.rules.ExpectedException;
+import org.springframework.beans.factory.annotation.Autowired;
+
+import java.io.IOException;
+import java.net.URL;
+import java.nio.file.Paths;
+import java.util.Arrays;
+import java.util.HashMap;
+import java.util.List;
+import java.util.Map;
+
+public class ToscaServiceTest extends WebAppConfigurationAware {
+
+  @Autowired
+  private ToscaService toscaService;
+
+  @Rule
+  public ExpectedException thrown = ExpectedException.none();
+
+  public static final String TEMPLATES_BASE_DIR = "./src/test/resources/tosca/";
+  public static final String TEMPLATES_INPUT_BASE_DIR = TEMPLATES_BASE_DIR + "inputs/";
+  public static final String TEMPLATES_ONEDATA_BASE_DIR =
+      TEMPLATES_BASE_DIR + "onedata_requirements/";
+
+  private String deploymentId = "deployment_id";
+
+  @Test(expected = ToscaException.class)
+  public void customizeTemplateWithInvalidTemplate() throws Exception {
+
+    String template = getFileContentAsString(TEMPLATES_BASE_DIR + "galaxy_tosca_clues_error.yaml");
+    toscaService.customizeTemplate(template, deploymentId);
+  }
+
+  @SuppressWarnings("unchecked")
+  @Test
+  public void customizeTemplate() throws Exception {
+
+    String template = getFileContentAsString(TEMPLATES_BASE_DIR + "galaxy_tosca_clues.yaml");
+    String customizedTemplate = toscaService.customizeTemplate(template, deploymentId);
+    Map<String, NodeTemplate> nodes = toscaService.getArchiveRootFromTemplate(customizedTemplate)
+        .getResult().getTopology().getNodeTemplates();
+    for (Map.Entry<String, NodeTemplate> entry : nodes.entrySet()) {
+      if (entry.getValue().getType().equals("tosca.nodes.indigo.ElasticCluster")) {
+        String templateDeploymentId =
+            ((PropertyValue<String>) entry.getValue().getProperties().get("deployment_id"))
+                .getValue();
+
+        String templateOrchestratorUrl =
+            ((PropertyValue<String>) entry.getValue().getProperties().get("orchestrator_url"))
+                .getValue();
+
+        assertEquals(deploymentId, templateDeploymentId);
+        assertNotNull(new URL(templateOrchestratorUrl));
+      }
+    }
+
+  }
+
+  @Test
+  public void getRemovalList() throws IOException, ParsingException, FileException {
+    List<String> expectedRemovalList = Arrays.asList("to-be-deleted-1", "to-be-deleted-2");
+    String template =
+        getFileContentAsString(TEMPLATES_BASE_DIR + "galaxy_tosca_clues_removal_list.yaml");
+    NodeTemplate node = toscaService.getArchiveRootFromTemplate(template).getResult().getTopology()
+        .getNodeTemplates().get("torque_wn");
+    List<String> removalList = toscaService.getRemovalList(node);
+    assertEquals(expectedRemovalList, removalList);
+  }
+
+  @Test
+  public void checkUserInputDefaultReplaced() throws Exception {
+    String template =
+        getFileContentAsString(TEMPLATES_INPUT_BASE_DIR + "tosca_inputs_default_replaced.yaml");
+    Map<String, Object> inputs = new HashMap<String, Object>();
+    ArchiveRoot ar = toscaService.prepareTemplate(template, inputs);
+    AbstractPropertyValue numCpus = ar.getTopology().getNodeTemplates().get("my_server")
+        .getCapabilities().get("host").getProperties().get("num_cpus");
+    assertThat(numCpus, instanceOf(PropertyValue.class));
+    assertEquals("8", ((PropertyValue<?>) numCpus).getValue());
+  }
+
+  @Test
+  public void checkUserInputReplacedInNodeArtifactsRelationshipsCapabilitiesProperties()
+      throws Exception {
+    String template =
+        getFileContentAsString(TEMPLATES_INPUT_BASE_DIR + "tosca_inputs_replaced_all_types.yaml");
+    Map<String, Object> inputs = new HashMap<String, Object>();
+    inputs.put("input_urls", Arrays.asList("http://a.it", "http://b.it"));
+    inputs.put("output_filenames", "test1, test2");
+    inputs.put("command", "command");
+    inputs.put("cpus", 1.0d);
+    inputs.put("mem", "256 MB");
+    inputs.put("docker_image", "docker_image");
+
+    ArchiveRoot ar = toscaService.prepareTemplate(template, inputs);
+    Map<String, NodeTemplate> nodes = ar.getTopology().getNodeTemplates();
+    NodeTemplate chronosJob = nodes.get("chronos_job");
+    // Node's properties
+    assertEquals(inputs.get("command"),
+        toscaService.getNodePropertyValueByName(chronosJob, "command").getValue());
+    // Validate list replacement (little bit hard-coded... should be improved)
+    AbstractPropertyValue uris = toscaService.getNodePropertyValueByName(chronosJob, "uris");
+    assertThat(uris, instanceOf(ListPropertyValue.class));
+    AbstractPropertyValue urisOne =
+        (AbstractPropertyValue) ((ListPropertyValue) uris).getValue().get(0);
+    AbstractPropertyValue urisTwo =
+        (AbstractPropertyValue) ((ListPropertyValue) uris).getValue().get(1);
+    assertThat(urisOne, instanceOf(ScalarPropertyValue.class));
+    assertThat(urisTwo, instanceOf(ScalarPropertyValue.class));
+    assertEquals(inputs.get("input_urls"), Arrays.asList(((ScalarPropertyValue) urisOne).getValue(),
+        ((ScalarPropertyValue) urisTwo).getValue()));
+
+    // Recursive node's properties
+    @SuppressWarnings("unchecked")
+    AbstractPropertyValue outputFileNames =
+        (AbstractPropertyValue) (((Map<String, Object>) toscaService
+            .getNodePropertyValueByName(chronosJob, "environment_variables").getValue())
+                .get("OUTPUT_FILENAMES"));
+    assertThat(outputFileNames, instanceOf(ScalarPropertyValue.class));
+    assertEquals(inputs.get("output_filenames").toString(),
+        ((ScalarPropertyValue) outputFileNames).getValue());
+
+    // Artifacts' properties
+    assertEquals(inputs.get("docker_image"),
+        ((ScalarPropertyValue) chronosJob.getArtifacts().get("image").getFile()).getValue());
+
+    // Requirements' properties
+    Map<String, NodeTemplate> dockerRelationships =
+        toscaService.getAssociatedNodesByCapability(nodes, chronosJob, "host");
+
+    NodeTemplate dockerNode = dockerRelationships.values().iterator().next();
+    Capability dockerCapability = dockerNode.getCapabilities().get("host");
+    assertEquals(inputs.get("cpus").toString(),
+        toscaService.getCapabilityPropertyValueByName(dockerCapability, "num_cpus").getValue());
+    assertEquals(inputs.get("mem").toString(),
+        toscaService.getCapabilityPropertyValueByName(dockerCapability, "mem_size").getValue());
+
+    // FIXME: Also test relationships' properties
+  }
+
+  @Test
+  public void checkUserInputRequiredNoDefaultValueNotGiven() throws Exception {
+    checkUserInputGeneric("tosca_inputs_required_not_given.yaml", "required and is not present");
+  }
+
+  @Test
+  public void checkUserInputNotRequiredNoDefaultValueNotGiven() throws Exception {
+    checkUserInputGeneric("tosca_inputs_not_required_no_default_not_given.yaml",
+        "No given input or default value available");
+  }
+
+  @Test
+  public void checkUserInputPresentButEmptyInputList() throws Exception {
+    checkUserInputGeneric("tosca_inputs_empty_input_list.yaml", "Empty template input list");
+  }
+
+  private void checkUserInputGeneric(String templateName, String expectedMessage) throws Exception {
+    thrown.expect(ToscaException.class);
+    thrown.expectMessage(expectedMessage);
+
+    String template = getFileContentAsString(TEMPLATES_INPUT_BASE_DIR + templateName);
+    Map<String, Object> inputs = new HashMap<String, Object>();
+    toscaService.prepareTemplate(template, inputs);
+  }
+
+  @Test
+  public void checkOneDataHardCodedRequirementsExtractionInUserDefinedTemplate() throws Exception {
+    String template = getFileContentAsString(
+        TEMPLATES_ONEDATA_BASE_DIR + "tosca_onedata_requirements_hardcoded_userdefined.yaml");
+    Map<String, Object> inputs = new HashMap<String, Object>();
+    inputs.put("input_onedata_providers", "input_provider_1,input_provider_2");
+    inputs.put("input_onedata_space", "input_onedata_space");
+    inputs.put("output_onedata_providers", "output_provider_1,output_provider_2");
+    inputs.put("output_onedata_space", "output_onedata_space");
+    ArchiveRoot ar = toscaService.prepareTemplate(template, inputs);
+    Map<String, OneData> odr = toscaService.extractOneDataRequirements(ar, inputs);
+    assertEquals(true, odr.containsKey("input"));
+    assertEquals(inputs.get("input_onedata_providers"), odr.get("input").getProvidersAsList());
+    assertEquals(true, odr.containsKey("output"));
+    assertEquals(inputs.get("output_onedata_providers"), odr.get("output").getProvidersAsList());
+  }
+
+  @Test
+  public void checkOneDataHardCodedRequirementsExtractionInServiceTemplate() throws Exception {
+    String template = getFileContentAsString(
+        TEMPLATES_ONEDATA_BASE_DIR + "tosca_onedata_requirements_hardcoded_service.yaml");
+
+    Map<String, Object> inputs = new HashMap<String, Object>();
+    ArchiveRoot ar = toscaService.prepareTemplate(template, inputs);
+    Map<String, OneData> odr = toscaService.extractOneDataRequirements(ar, inputs);
+    assertEquals(0, odr.size());
+  }
+
+  private String getFileContentAsString(String fileUri) throws FileException {
+    return new NoNullOrEmptyFile(new Utf8File(Paths.get(fileUri))).read();
+  }
+}