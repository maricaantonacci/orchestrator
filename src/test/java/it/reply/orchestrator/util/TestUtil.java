--- conflicted
+++ resolved
@@ -1,48 +1,21 @@
-<<<<<<< HEAD
-package it.reply.orchestrator.util;
-
-import java.io.IOException;
-
-import com.fasterxml.jackson.annotation.JsonInclude;
-import com.fasterxml.jackson.databind.ObjectMapper;
-
-public class TestUtil {
-
-  public static byte[] convertObjectToJsonBytes(Object object) throws IOException {
-    ObjectMapper mapper = new ObjectMapper();
-    mapper.setSerializationInclusion(JsonInclude.Include.NON_NULL);
-    return mapper.writeValueAsBytes(object);
-  }
-
-  public static String createStringWithLength(int length) {
-    StringBuilder builder = new StringBuilder();
-
-    for (int index = 0; index < length; index++) {
-      builder.append("a");
-    }
-
-    return builder.toString();
-  }
-=======
-package it.reply.orchestrator.util;
-
-import com.fasterxml.jackson.annotation.JsonInclude;
-import com.fasterxml.jackson.databind.ObjectMapper;
-
-import java.io.IOException;
-
-public class TestUtil {
-
-  /**
-   * Convert Object To a Json byte array.
-   * 
-   * @return byte[]
-   */
-  public static byte[] convertObjectToJsonBytes(Object object) throws IOException {
-    ObjectMapper mapper = new ObjectMapper();
-    mapper.setSerializationInclusion(JsonInclude.Include.NON_NULL);
-    return mapper.writeValueAsBytes(object);
-  }
-
->>>>>>> abd7b78e
+package it.reply.orchestrator.util;
+
+import com.fasterxml.jackson.annotation.JsonInclude;
+import com.fasterxml.jackson.databind.ObjectMapper;
+
+import java.io.IOException;
+
+public class TestUtil {
+
+  /**
+   * Convert Object To a Json byte array.
+   * 
+   * @return byte[]
+   */
+  public static byte[] convertObjectToJsonBytes(Object object) throws IOException {
+    ObjectMapper mapper = new ObjectMapper();
+    mapper.setSerializationInclusion(JsonInclude.Include.NON_NULL);
+    return mapper.writeValueAsBytes(object);
+  }
+
 }