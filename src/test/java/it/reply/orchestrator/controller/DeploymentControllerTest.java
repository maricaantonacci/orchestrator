package it.reply.orchestrator.controller;

import static org.hamcrest.Matchers.is;
import static org.springframework.restdocs.hypermedia.HypermediaDocumentation.atomLinks;
import static org.springframework.restdocs.hypermedia.HypermediaDocumentation.linkWithRel;
import static org.springframework.restdocs.hypermedia.HypermediaDocumentation.links;
import static org.springframework.restdocs.mockmvc.MockMvcRestDocumentation.document;
import static org.springframework.restdocs.mockmvc.MockMvcRestDocumentation.documentationConfiguration;
import static org.springframework.restdocs.operation.preprocess.Preprocessors.preprocessRequest;
import static org.springframework.restdocs.operation.preprocess.Preprocessors.preprocessResponse;
import static org.springframework.restdocs.operation.preprocess.Preprocessors.prettyPrint;
<<<<<<< HEAD
import static org.springframework.test.web.servlet.request.MockMvcRequestBuilders.delete;
import static org.springframework.test.web.servlet.request.MockMvcRequestBuilders.get;
import static org.springframework.test.web.servlet.request.MockMvcRequestBuilders.post;
=======
import static org.springframework.restdocs.payload.PayloadDocumentation.fieldWithPath;
import static org.springframework.restdocs.payload.PayloadDocumentation.requestFields;
import static org.springframework.restdocs.payload.PayloadDocumentation.responseFields;
import static org.springframework.test.web.servlet.request.MockMvcRequestBuilders.delete;
import static org.springframework.test.web.servlet.request.MockMvcRequestBuilders.get;
import static org.springframework.test.web.servlet.request.MockMvcRequestBuilders.post;
import static org.springframework.test.web.servlet.request.MockMvcRequestBuilders.put;
>>>>>>> 8b27907d
import static org.springframework.test.web.servlet.result.MockMvcResultMatchers.content;
import static org.springframework.test.web.servlet.result.MockMvcResultMatchers.jsonPath;
import static org.springframework.test.web.servlet.result.MockMvcResultMatchers.status;

import com.github.springtestdbunit.annotation.DatabaseSetup;
import com.github.springtestdbunit.annotation.DatabaseTearDown;

<<<<<<< HEAD
import java.util.HashMap;
import java.util.Map;

import javax.annotation.Resource;
=======
import es.upv.i3m.grycap.file.FileIO;

import it.reply.orchestrator.config.WebAppConfigurationAware;
import it.reply.orchestrator.dto.request.DeploymentRequest;
import it.reply.orchestrator.util.TestUtil;
>>>>>>> 8b27907d

import org.hamcrest.Matchers;
import org.junit.Before;
import org.junit.Rule;
import org.junit.Test;
import org.mockito.MockitoAnnotations;
import org.springframework.beans.factory.annotation.Autowired;
import org.springframework.core.env.Environment;
import org.springframework.http.MediaType;
import org.springframework.restdocs.JUnitRestDocumentation;
import org.springframework.test.web.servlet.MockMvc;
import org.springframework.test.web.servlet.setup.MockMvcBuilders;
import org.springframework.transaction.annotation.Transactional;
import org.springframework.web.context.WebApplicationContext;

import es.upv.i3m.grycap.file.FileIO;
import it.reply.orchestrator.config.WebAppConfigurationAware;
import it.reply.orchestrator.dto.request.DeploymentRequest;
import it.reply.orchestrator.util.TestUtil;

@DatabaseTearDown("/data/database-empty.xml")
public class DeploymentControllerTest extends WebAppConfigurationAware {

  @Autowired
  private WebApplicationContext wac;

  private MockMvc mockMvc;

  @Resource
  private Environment env;

  @Rule
<<<<<<< HEAD
  public JUnitRestDocumentation restDocumentation = new JUnitRestDocumentation(
      "target/generated-snippets");

  @Before
  public void setup() {
    MockitoAnnotations.initMocks(this);
    mockMvc = MockMvcBuilders.webAppContextSetup(wac).dispatchOptions(true)
        .apply(documentationConfiguration(this.restDocumentation))
        .alwaysDo(document("{method-name}/{step}/", preprocessRequest(prettyPrint()),
            preprocessResponse(prettyPrint())))
        .build();
  }

  @Test
  public void orchestratorSetUp() throws Exception {
    mockMvc.perform(get("/")).andExpect(status().isOk()).andDo(document("index"));
=======
  public JUnitRestDocumentation restDocumentation =
      new JUnitRestDocumentation("target/generated-snippets");

  /**
   * Set up test context.
   */
  @Before
  public void setup() {
    MockitoAnnotations.initMocks(this);
    mockMvc =
        MockMvcBuilders.webAppContextSetup(wac)
            .apply(documentationConfiguration(this.restDocumentation)).dispatchOptions(true)
            .build();
>>>>>>> 8b27907d
  }

  @Test
  @DatabaseSetup("/data/database-init.xml")
  public void getDeployments() throws Exception {

    mockMvc.perform(get("/deployments").accept(MediaType.APPLICATION_JSON))
        .andExpect(status().isOk()).andExpect(content().contentType(MediaType.APPLICATION_JSON))
        .andDo(document("deployments", preprocessResponse(prettyPrint()),

            responseFields(fieldWithPath("links[]").ignored(),

                fieldWithPath("content[].uuid").description("The unique identifier of a resource"),
                fieldWithPath("content[].creationTime").description(
                    "Creation date-time (http://xml2rfc.ietf.org/public/rfc/html/rfc3339.html#anchor14)"),
                fieldWithPath("content[].updateTime").description("Update date-time"),
                fieldWithPath("content[].status").description(
                    "The status of the deployment. (http://indigo-dc.github.io/orchestrator/apidocs/it/reply/orchestrator/enums/Status.html)"),
                fieldWithPath("content[].task").description(
                    "The current step of the deployment process. (http://indigo-dc.github.io/orchestrator/apidocs/it/reply/orchestrator/enums/Task.html)"),
                fieldWithPath("content[].callback").description(
                    "The endpoint used by the orchestrator to notify the progress of the deployment process. (http://endpoint:port)"),
                fieldWithPath("content[].outputs").description("The outputs of the TOSCA document"),
                fieldWithPath("content[].links[]").ignored(), fieldWithPath("page").ignored())));
  }

  @Test
  @DatabaseSetup("/data/database-init-pagination.xml")
  public void getPagedDeployments() throws Exception {

    mockMvc.perform(get("/deployments?page=1&size=2").accept(MediaType.APPLICATION_JSON))
        .andExpect(status().isOk()).andExpect(content().contentType(MediaType.APPLICATION_JSON))
        .andDo(document("deployment-paged", preprocessResponse(prettyPrint()),
            links(atomLinks(), linkWithRel("first").description("Hyperlink to the first page"),
                linkWithRel("prev").description("Hyperlink to the previous page"),
                linkWithRel("self").description("Self-referencing hyperlink"),
                linkWithRel("next").description("Self-referencing hyperlink"),
                linkWithRel("last").description("Hyperlink to the last page")),
            responseFields(fieldWithPath("links[]").ignored(), fieldWithPath("content").ignored(),
                fieldWithPath("page.").ignored())));

    // .andExpect(jsonPath("$.content", org.hamcrest.Matchers.hasSize(1)));
  }

  @Test
  @DatabaseSetup("/data/database-init.xml")
  public void deploymentsPagination() throws Exception {

    mockMvc.perform(get("/deployments")).andExpect(status().isOk())
        .andExpect(content().contentType(MediaType.APPLICATION_JSON))
        .andDo(document("deployment-pagination", preprocessResponse(prettyPrint()), responseFields(
            fieldWithPath("links[]").ignored(), fieldWithPath("content[].links[]").ignored(),

            fieldWithPath("page.size").description("The size of the page"),
            fieldWithPath("page.totalElements").description("The total number of elements"),
            fieldWithPath("page.totalPages").description("The total number of the page"),
            fieldWithPath("page.number").description("The current page"),
            fieldWithPath("content[].uuid").ignored(),
            fieldWithPath("content[].creationTime").ignored(),
            fieldWithPath("content[].updateTime").ignored(),
            fieldWithPath("content[].status").ignored(),
            fieldWithPath("content[].outputs").ignored(), fieldWithPath("content[].task").ignored(),
            fieldWithPath("content[].callback").ignored())));
  }

  @Test
  @DatabaseSetup("/data/database-init.xml")
  public void getDeploymentSuccessfully() throws Exception {

    mockMvc.perform(get("/deployments/mmd34483-d937-4578-bfdb-ebe196bf82dd"))
        .andExpect(status().isOk())
        .andDo(document("deployment-get", preprocessResponse(prettyPrint()),
            links(atomLinks(), linkWithRel("self").description("This deployment"))));

    // .andExpect(content().contentType(MediaType.APPLICATION_JSON))
    // .andExpect(jsonPath("$.uuid", is("mmd34483-d937-4578-bfdb-ebe196bf82dd")));
  }

  @Test
  @DatabaseSetup("/data/database-init.xml")
  public void deploymentHypermedia() throws Exception {

    mockMvc.perform(get("/deployments/mmd34483-d937-4578-bfdb-ebe196bf82dd"))
        .andExpect(status().isOk()).andExpect(content().contentType(MediaType.APPLICATION_JSON))
        .andDo(document("deployment-hypermedia", preprocessResponse(prettyPrint()),
            links(atomLinks(), linkWithRel("self").description("Self-referencing hyperlink"),
                linkWithRel("template").description("Template reference hyperlink"),
                linkWithRel("resources").description("Resources reference hyperlink")),
            responseFields(
                fieldWithPath("links[].rel").description(
                    "means relationship. In this case, it's a self-referencing hyperlink. More complex systems might include other relationships."),
                fieldWithPath("links[].href")
                    .description("Is a complete URL that uniquely defines the resource."),
                fieldWithPath("uuid").ignored(), fieldWithPath("creationTime").ignored(),
                fieldWithPath("updateTime").ignored(), fieldWithPath("status").ignored(),
                fieldWithPath("outputs").ignored(), fieldWithPath("task").ignored(),
                fieldWithPath("callback").ignored())));
  }

  @Test
  @DatabaseSetup("/data/database-init.xml")
  public void getDeploymentWithOutputSuccessfully() throws Exception {

    mockMvc.perform(get("/deployments/mmd34483-d937-4578-bfdb-ebe196bf82dd"))
        .andExpect(status().isOk()).andExpect(content().contentType(MediaType.APPLICATION_JSON))
        .andExpect(jsonPath("$.outputs", Matchers.hasEntry("server_ip", "[10.0.0.1]")))

        .andDo(document("deployment", preprocessResponse(prettyPrint()),

            responseFields(fieldWithPath("links[]").ignored(),

                fieldWithPath("uuid").description("The unique identifier of a resource"),
                fieldWithPath("creationTime").description(
                    "Creation date-time (http://xml2rfc.ietf.org/public/rfc/html/rfc3339.html#anchor14)"),
                fieldWithPath("updateTime").description("Update date-time"),
                fieldWithPath("status").description(
                    "The status of the deployment. (http://indigo-dc.github.io/orchestrator/apidocs/it/reply/orchestrator/enums/Status.html)"),
                fieldWithPath("task").description(
                    "The current step of the deployment process. (http://indigo-dc.github.io/orchestrator/apidocs/it/reply/orchestrator/enums/Task.html)"),
                fieldWithPath("callback").description(
                    "The endpoint used by the orchestrator to notify the progress of the deployment process. (http://endpoint:port)"),
                fieldWithPath("outputs").description("The outputs of the TOSCA document"),
                fieldWithPath("links[]").ignored())));
  }

  @Test
  @DatabaseSetup("/data/database-init.xml")
  public void getDeploymentNotFound() throws Exception {

    mockMvc.perform(get("/deployments/deploymentId")).andExpect(status().isNotFound())
        .andExpect(content().contentType(MediaType.APPLICATION_JSON))
        .andExpect(jsonPath("$.code", is(404)))
        .andDo(document("deployment-not-found", preprocessResponse(prettyPrint()),
            responseFields(
                fieldWithPath("code").description("The HTTP status code"), fieldWithPath("title")
                    .description("The HTTP status name"),
            fieldWithPath("message").description("A displayable message describing the error"))));
    // andExpect(jsonPath("$.title", is("Not Found")))
    // .andExpect(jsonPath("$.message", is("The deployment <not-found> doesn't exist")));
  }

  @Test
  @Transactional
  public void createDeploymentSuccessfully() throws Exception {

    DeploymentRequest request = new DeploymentRequest();
    Map<String, Object> parameters = new HashMap<>();
    parameters.put("cpus", 1);
    request.setParameters(parameters);
    request.setTemplate(FileIO.readUTF8File("./src/test/resources/tosca/compute_tosca.yaml"));
    request.setCallback("http://localhost:8080/callback");
    mockMvc.perform(post("/deployments").contentType(MediaType.APPLICATION_JSON)
        .content(TestUtil.convertObjectToJsonBytes(request)))

        .andDo(document("create-deployment", preprocessRequest(prettyPrint()),
            preprocessResponse(prettyPrint()),
            requestFields(
                fieldWithPath("template")
                    .description("A string containing a TOSCA YAML-formatted template"),
                fieldWithPath("parameters").optional()
                    .description("The input parameters of the deployment(Map of String, Object)"),
                fieldWithPath("callback").description("The deployment callback URL")),
            responseFields(fieldWithPath("links[]").ignored(),
                fieldWithPath("uuid").description("The unique identifier of a resource"),
                fieldWithPath("creationTime").description(
                    "Creation date-time (http://xml2rfc.ietf.org/public/rfc/html/rfc3339.html#anchor14)"),
                fieldWithPath("status").description(
                    "The status of the deployment. (http://indigo-dc.github.io/orchestrator/apidocs/it/reply/orchestrator/enums/Status.html)"),
                fieldWithPath("task").description(
                    "The current step of the deployment process. (http://indigo-dc.github.io/orchestrator/apidocs/it/reply/orchestrator/enums/Task.html)"),
                fieldWithPath("outputs").description("The outputs of the TOSCA document"),
                fieldWithPath("callback").ignored(), fieldWithPath("links[]").ignored())));

    // .andExpect(status().isCreated())
    // .andExpect(content().contentType(MediaType.APPLICATION_JSON))
    // .andExpect(jsonPath("$.links[0].rel", is("self")));
  }

  @Test
  @Transactional
  @DatabaseSetup("/data/database-init.xml")
  public void updateDeploymentSuccessfully() throws Exception {

    DeploymentRequest request = new DeploymentRequest();
    Map<String, Object> parameters = new HashMap<>();
    parameters.put("cpus", 1);
    request.setParameters(parameters);
    request.setTemplate(FileIO.readUTF8File("./src/test/resources/tosca/galaxy_tosca.yaml"));
    request.setCallback("http://localhost:8080/callback");
    mockMvc.perform(put("/deployments/mmd34483-d937-4578-bfdb-ebe196bf82dd")
        .contentType(MediaType.APPLICATION_JSON)
        .content(TestUtil.convertObjectToJsonBytes(request)))

        .andDo(document("update-deployment", preprocessRequest(prettyPrint()),
            preprocessResponse(prettyPrint()),
            requestFields(
                fieldWithPath("template")
                    .description("A string containing a TOSCA YAML-formatted template"),
                fieldWithPath("parameters").optional()
                    .description("The input parameters of the deployment (Map of String, Object)"),
                fieldWithPath("callback").description("The deployment callback URL"))));

  }

  @Test
  @Transactional
  public void createDeploymentWithCallbackSuccessfully() throws Exception {

    DeploymentRequest request = new DeploymentRequest();
    String callback = "http://localhost";
    request.setCallback(callback);
    request.setTemplate(FileIO.readUTF8File("./src/test/resources/tosca/galaxy_tosca.yaml"));
    mockMvc
        .perform(post("/deployments").contentType(MediaType.APPLICATION_JSON)
            .content(TestUtil.convertObjectToJsonBytes(request)))
        .andExpect(status().isCreated())
        .andExpect(content().contentType(MediaType.APPLICATION_JSON))
        .andExpect(jsonPath("$.callback", is(callback)))
        .andExpect(jsonPath("$.links[0].rel", is("self")));
  }

  @Test
  @Transactional
  public void createDeploymentWithCallbackUnsuccessfully() throws Exception {
    DeploymentRequest request = new DeploymentRequest();
    String callback = "httptest.com";
    request.setCallback(callback);
    request.setTemplate(FileIO.readUTF8File("./src/test/resources/tosca/galaxy_tosca.yaml"));
    mockMvc
        .perform(post("/deployments").contentType(MediaType.APPLICATION_JSON)
            .content(TestUtil.convertObjectToJsonBytes(request)))
        .andExpect(status().isBadRequest());
  }

  @Test
  public void createDeploymentBadRequest() throws Exception {

    mockMvc.perform(post("/deployments").contentType(MediaType.APPLICATION_JSON))
        .andExpect(status().isBadRequest());
  }

  @Test
  @DatabaseSetup("/data/database-init.xml")
  public void deleteDeployment() throws Exception {

    mockMvc.perform(delete("/deployments/mmd34483-d937-4578-bfdb-ebe196bf82dd"))
        .andExpect(status().isNoContent()).andDo(document("delete-deployment",
            preprocessRequest(prettyPrint()), preprocessResponse(prettyPrint())));

  }

  @Test
  public void deleteDeploymentNotFound() throws Exception {

    mockMvc.perform(delete("/deployments/not-found"))
        .andExpect(content().contentType(MediaType.APPLICATION_JSON))
        .andExpect(jsonPath("$.code", is(404))).andExpect(jsonPath("$.title", is("Not Found")))
        .andExpect(jsonPath("$.message", is("The deployment <not-found> doesn't exist")));
  }
}
<|MERGE_RESOLUTION|>--- conflicted
+++ resolved
@@ -1,367 +1,331 @@
-package it.reply.orchestrator.controller;
-
-import static org.hamcrest.Matchers.is;
-import static org.springframework.restdocs.hypermedia.HypermediaDocumentation.atomLinks;
-import static org.springframework.restdocs.hypermedia.HypermediaDocumentation.linkWithRel;
-import static org.springframework.restdocs.hypermedia.HypermediaDocumentation.links;
-import static org.springframework.restdocs.mockmvc.MockMvcRestDocumentation.document;
-import static org.springframework.restdocs.mockmvc.MockMvcRestDocumentation.documentationConfiguration;
-import static org.springframework.restdocs.operation.preprocess.Preprocessors.preprocessRequest;
-import static org.springframework.restdocs.operation.preprocess.Preprocessors.preprocessResponse;
-import static org.springframework.restdocs.operation.preprocess.Preprocessors.prettyPrint;
-<<<<<<< HEAD
-import static org.springframework.test.web.servlet.request.MockMvcRequestBuilders.delete;
-import static org.springframework.test.web.servlet.request.MockMvcRequestBuilders.get;
-import static org.springframework.test.web.servlet.request.MockMvcRequestBuilders.post;
-=======
-import static org.springframework.restdocs.payload.PayloadDocumentation.fieldWithPath;
-import static org.springframework.restdocs.payload.PayloadDocumentation.requestFields;
-import static org.springframework.restdocs.payload.PayloadDocumentation.responseFields;
-import static org.springframework.test.web.servlet.request.MockMvcRequestBuilders.delete;
-import static org.springframework.test.web.servlet.request.MockMvcRequestBuilders.get;
-import static org.springframework.test.web.servlet.request.MockMvcRequestBuilders.post;
-import static org.springframework.test.web.servlet.request.MockMvcRequestBuilders.put;
->>>>>>> 8b27907d
-import static org.springframework.test.web.servlet.result.MockMvcResultMatchers.content;
-import static org.springframework.test.web.servlet.result.MockMvcResultMatchers.jsonPath;
-import static org.springframework.test.web.servlet.result.MockMvcResultMatchers.status;
-
-import com.github.springtestdbunit.annotation.DatabaseSetup;
-import com.github.springtestdbunit.annotation.DatabaseTearDown;
-
-<<<<<<< HEAD
-import java.util.HashMap;
-import java.util.Map;
-
-import javax.annotation.Resource;
-=======
-import es.upv.i3m.grycap.file.FileIO;
-
-import it.reply.orchestrator.config.WebAppConfigurationAware;
-import it.reply.orchestrator.dto.request.DeploymentRequest;
-import it.reply.orchestrator.util.TestUtil;
->>>>>>> 8b27907d
-
-import org.hamcrest.Matchers;
-import org.junit.Before;
-import org.junit.Rule;
-import org.junit.Test;
-import org.mockito.MockitoAnnotations;
-import org.springframework.beans.factory.annotation.Autowired;
-import org.springframework.core.env.Environment;
-import org.springframework.http.MediaType;
-import org.springframework.restdocs.JUnitRestDocumentation;
-import org.springframework.test.web.servlet.MockMvc;
-import org.springframework.test.web.servlet.setup.MockMvcBuilders;
-import org.springframework.transaction.annotation.Transactional;
-import org.springframework.web.context.WebApplicationContext;
-
-import es.upv.i3m.grycap.file.FileIO;
-import it.reply.orchestrator.config.WebAppConfigurationAware;
-import it.reply.orchestrator.dto.request.DeploymentRequest;
-import it.reply.orchestrator.util.TestUtil;
-
-@DatabaseTearDown("/data/database-empty.xml")
-public class DeploymentControllerTest extends WebAppConfigurationAware {
-
-  @Autowired
-  private WebApplicationContext wac;
-
-  private MockMvc mockMvc;
-
-  @Resource
-  private Environment env;
-
-  @Rule
-<<<<<<< HEAD
-  public JUnitRestDocumentation restDocumentation = new JUnitRestDocumentation(
-      "target/generated-snippets");
-
-  @Before
-  public void setup() {
-    MockitoAnnotations.initMocks(this);
-    mockMvc = MockMvcBuilders.webAppContextSetup(wac).dispatchOptions(true)
-        .apply(documentationConfiguration(this.restDocumentation))
-        .alwaysDo(document("{method-name}/{step}/", preprocessRequest(prettyPrint()),
-            preprocessResponse(prettyPrint())))
-        .build();
-  }
-
-  @Test
-  public void orchestratorSetUp() throws Exception {
-    mockMvc.perform(get("/")).andExpect(status().isOk()).andDo(document("index"));
-=======
-  public JUnitRestDocumentation restDocumentation =
-      new JUnitRestDocumentation("target/generated-snippets");
-
-  /**
-   * Set up test context.
-   */
-  @Before
-  public void setup() {
-    MockitoAnnotations.initMocks(this);
-    mockMvc =
-        MockMvcBuilders.webAppContextSetup(wac)
-            .apply(documentationConfiguration(this.restDocumentation)).dispatchOptions(true)
-            .build();
->>>>>>> 8b27907d
-  }
-
-  @Test
-  @DatabaseSetup("/data/database-init.xml")
-  public void getDeployments() throws Exception {
-
-    mockMvc.perform(get("/deployments").accept(MediaType.APPLICATION_JSON))
-        .andExpect(status().isOk()).andExpect(content().contentType(MediaType.APPLICATION_JSON))
-        .andDo(document("deployments", preprocessResponse(prettyPrint()),
-
-            responseFields(fieldWithPath("links[]").ignored(),
-
-                fieldWithPath("content[].uuid").description("The unique identifier of a resource"),
-                fieldWithPath("content[].creationTime").description(
-                    "Creation date-time (http://xml2rfc.ietf.org/public/rfc/html/rfc3339.html#anchor14)"),
-                fieldWithPath("content[].updateTime").description("Update date-time"),
-                fieldWithPath("content[].status").description(
-                    "The status of the deployment. (http://indigo-dc.github.io/orchestrator/apidocs/it/reply/orchestrator/enums/Status.html)"),
-                fieldWithPath("content[].task").description(
-                    "The current step of the deployment process. (http://indigo-dc.github.io/orchestrator/apidocs/it/reply/orchestrator/enums/Task.html)"),
-                fieldWithPath("content[].callback").description(
-                    "The endpoint used by the orchestrator to notify the progress of the deployment process. (http://endpoint:port)"),
-                fieldWithPath("content[].outputs").description("The outputs of the TOSCA document"),
-                fieldWithPath("content[].links[]").ignored(), fieldWithPath("page").ignored())));
-  }
-
-  @Test
-  @DatabaseSetup("/data/database-init-pagination.xml")
-  public void getPagedDeployments() throws Exception {
-
-    mockMvc.perform(get("/deployments?page=1&size=2").accept(MediaType.APPLICATION_JSON))
-        .andExpect(status().isOk()).andExpect(content().contentType(MediaType.APPLICATION_JSON))
-        .andDo(document("deployment-paged", preprocessResponse(prettyPrint()),
-            links(atomLinks(), linkWithRel("first").description("Hyperlink to the first page"),
-                linkWithRel("prev").description("Hyperlink to the previous page"),
-                linkWithRel("self").description("Self-referencing hyperlink"),
-                linkWithRel("next").description("Self-referencing hyperlink"),
-                linkWithRel("last").description("Hyperlink to the last page")),
-            responseFields(fieldWithPath("links[]").ignored(), fieldWithPath("content").ignored(),
-                fieldWithPath("page.").ignored())));
-
-    // .andExpect(jsonPath("$.content", org.hamcrest.Matchers.hasSize(1)));
-  }
-
-  @Test
-  @DatabaseSetup("/data/database-init.xml")
-  public void deploymentsPagination() throws Exception {
-
-    mockMvc.perform(get("/deployments")).andExpect(status().isOk())
-        .andExpect(content().contentType(MediaType.APPLICATION_JSON))
-        .andDo(document("deployment-pagination", preprocessResponse(prettyPrint()), responseFields(
-            fieldWithPath("links[]").ignored(), fieldWithPath("content[].links[]").ignored(),
-
-            fieldWithPath("page.size").description("The size of the page"),
-            fieldWithPath("page.totalElements").description("The total number of elements"),
-            fieldWithPath("page.totalPages").description("The total number of the page"),
-            fieldWithPath("page.number").description("The current page"),
-            fieldWithPath("content[].uuid").ignored(),
-            fieldWithPath("content[].creationTime").ignored(),
-            fieldWithPath("content[].updateTime").ignored(),
-            fieldWithPath("content[].status").ignored(),
-            fieldWithPath("content[].outputs").ignored(), fieldWithPath("content[].task").ignored(),
-            fieldWithPath("content[].callback").ignored())));
-  }
-
-  @Test
-  @DatabaseSetup("/data/database-init.xml")
-  public void getDeploymentSuccessfully() throws Exception {
-
-    mockMvc.perform(get("/deployments/mmd34483-d937-4578-bfdb-ebe196bf82dd"))
-        .andExpect(status().isOk())
-        .andDo(document("deployment-get", preprocessResponse(prettyPrint()),
-            links(atomLinks(), linkWithRel("self").description("This deployment"))));
-
-    // .andExpect(content().contentType(MediaType.APPLICATION_JSON))
-    // .andExpect(jsonPath("$.uuid", is("mmd34483-d937-4578-bfdb-ebe196bf82dd")));
-  }
-
-  @Test
-  @DatabaseSetup("/data/database-init.xml")
-  public void deploymentHypermedia() throws Exception {
-
-    mockMvc.perform(get("/deployments/mmd34483-d937-4578-bfdb-ebe196bf82dd"))
-        .andExpect(status().isOk()).andExpect(content().contentType(MediaType.APPLICATION_JSON))
-        .andDo(document("deployment-hypermedia", preprocessResponse(prettyPrint()),
-            links(atomLinks(), linkWithRel("self").description("Self-referencing hyperlink"),
-                linkWithRel("template").description("Template reference hyperlink"),
-                linkWithRel("resources").description("Resources reference hyperlink")),
-            responseFields(
-                fieldWithPath("links[].rel").description(
-                    "means relationship. In this case, it's a self-referencing hyperlink. More complex systems might include other relationships."),
-                fieldWithPath("links[].href")
-                    .description("Is a complete URL that uniquely defines the resource."),
-                fieldWithPath("uuid").ignored(), fieldWithPath("creationTime").ignored(),
-                fieldWithPath("updateTime").ignored(), fieldWithPath("status").ignored(),
-                fieldWithPath("outputs").ignored(), fieldWithPath("task").ignored(),
-                fieldWithPath("callback").ignored())));
-  }
-
-  @Test
-  @DatabaseSetup("/data/database-init.xml")
-  public void getDeploymentWithOutputSuccessfully() throws Exception {
-
-    mockMvc.perform(get("/deployments/mmd34483-d937-4578-bfdb-ebe196bf82dd"))
-        .andExpect(status().isOk()).andExpect(content().contentType(MediaType.APPLICATION_JSON))
-        .andExpect(jsonPath("$.outputs", Matchers.hasEntry("server_ip", "[10.0.0.1]")))
-
-        .andDo(document("deployment", preprocessResponse(prettyPrint()),
-
-            responseFields(fieldWithPath("links[]").ignored(),
-
-                fieldWithPath("uuid").description("The unique identifier of a resource"),
-                fieldWithPath("creationTime").description(
-                    "Creation date-time (http://xml2rfc.ietf.org/public/rfc/html/rfc3339.html#anchor14)"),
-                fieldWithPath("updateTime").description("Update date-time"),
-                fieldWithPath("status").description(
-                    "The status of the deployment. (http://indigo-dc.github.io/orchestrator/apidocs/it/reply/orchestrator/enums/Status.html)"),
-                fieldWithPath("task").description(
-                    "The current step of the deployment process. (http://indigo-dc.github.io/orchestrator/apidocs/it/reply/orchestrator/enums/Task.html)"),
-                fieldWithPath("callback").description(
-                    "The endpoint used by the orchestrator to notify the progress of the deployment process. (http://endpoint:port)"),
-                fieldWithPath("outputs").description("The outputs of the TOSCA document"),
-                fieldWithPath("links[]").ignored())));
-  }
-
-  @Test
-  @DatabaseSetup("/data/database-init.xml")
-  public void getDeploymentNotFound() throws Exception {
-
-    mockMvc.perform(get("/deployments/deploymentId")).andExpect(status().isNotFound())
-        .andExpect(content().contentType(MediaType.APPLICATION_JSON))
-        .andExpect(jsonPath("$.code", is(404)))
-        .andDo(document("deployment-not-found", preprocessResponse(prettyPrint()),
-            responseFields(
-                fieldWithPath("code").description("The HTTP status code"), fieldWithPath("title")
-                    .description("The HTTP status name"),
-            fieldWithPath("message").description("A displayable message describing the error"))));
-    // andExpect(jsonPath("$.title", is("Not Found")))
-    // .andExpect(jsonPath("$.message", is("The deployment <not-found> doesn't exist")));
-  }
-
-  @Test
-  @Transactional
-  public void createDeploymentSuccessfully() throws Exception {
-
-    DeploymentRequest request = new DeploymentRequest();
-    Map<String, Object> parameters = new HashMap<>();
-    parameters.put("cpus", 1);
-    request.setParameters(parameters);
-    request.setTemplate(FileIO.readUTF8File("./src/test/resources/tosca/compute_tosca.yaml"));
-    request.setCallback("http://localhost:8080/callback");
-    mockMvc.perform(post("/deployments").contentType(MediaType.APPLICATION_JSON)
-        .content(TestUtil.convertObjectToJsonBytes(request)))
-
-        .andDo(document("create-deployment", preprocessRequest(prettyPrint()),
-            preprocessResponse(prettyPrint()),
-            requestFields(
-                fieldWithPath("template")
-                    .description("A string containing a TOSCA YAML-formatted template"),
-                fieldWithPath("parameters").optional()
-                    .description("The input parameters of the deployment(Map of String, Object)"),
-                fieldWithPath("callback").description("The deployment callback URL")),
-            responseFields(fieldWithPath("links[]").ignored(),
-                fieldWithPath("uuid").description("The unique identifier of a resource"),
-                fieldWithPath("creationTime").description(
-                    "Creation date-time (http://xml2rfc.ietf.org/public/rfc/html/rfc3339.html#anchor14)"),
-                fieldWithPath("status").description(
-                    "The status of the deployment. (http://indigo-dc.github.io/orchestrator/apidocs/it/reply/orchestrator/enums/Status.html)"),
-                fieldWithPath("task").description(
-                    "The current step of the deployment process. (http://indigo-dc.github.io/orchestrator/apidocs/it/reply/orchestrator/enums/Task.html)"),
-                fieldWithPath("outputs").description("The outputs of the TOSCA document"),
-                fieldWithPath("callback").ignored(), fieldWithPath("links[]").ignored())));
-
-    // .andExpect(status().isCreated())
-    // .andExpect(content().contentType(MediaType.APPLICATION_JSON))
-    // .andExpect(jsonPath("$.links[0].rel", is("self")));
-  }
-
-  @Test
-  @Transactional
-  @DatabaseSetup("/data/database-init.xml")
-  public void updateDeploymentSuccessfully() throws Exception {
-
-    DeploymentRequest request = new DeploymentRequest();
-    Map<String, Object> parameters = new HashMap<>();
-    parameters.put("cpus", 1);
-    request.setParameters(parameters);
-    request.setTemplate(FileIO.readUTF8File("./src/test/resources/tosca/galaxy_tosca.yaml"));
-    request.setCallback("http://localhost:8080/callback");
-    mockMvc.perform(put("/deployments/mmd34483-d937-4578-bfdb-ebe196bf82dd")
-        .contentType(MediaType.APPLICATION_JSON)
-        .content(TestUtil.convertObjectToJsonBytes(request)))
-
-        .andDo(document("update-deployment", preprocessRequest(prettyPrint()),
-            preprocessResponse(prettyPrint()),
-            requestFields(
-                fieldWithPath("template")
-                    .description("A string containing a TOSCA YAML-formatted template"),
-                fieldWithPath("parameters").optional()
-                    .description("The input parameters of the deployment (Map of String, Object)"),
-                fieldWithPath("callback").description("The deployment callback URL"))));
-
-  }
-
-  @Test
-  @Transactional
-  public void createDeploymentWithCallbackSuccessfully() throws Exception {
-
-    DeploymentRequest request = new DeploymentRequest();
-    String callback = "http://localhost";
-    request.setCallback(callback);
-    request.setTemplate(FileIO.readUTF8File("./src/test/resources/tosca/galaxy_tosca.yaml"));
-    mockMvc
-        .perform(post("/deployments").contentType(MediaType.APPLICATION_JSON)
-            .content(TestUtil.convertObjectToJsonBytes(request)))
-        .andExpect(status().isCreated())
-        .andExpect(content().contentType(MediaType.APPLICATION_JSON))
-        .andExpect(jsonPath("$.callback", is(callback)))
-        .andExpect(jsonPath("$.links[0].rel", is("self")));
-  }
-
-  @Test
-  @Transactional
-  public void createDeploymentWithCallbackUnsuccessfully() throws Exception {
-    DeploymentRequest request = new DeploymentRequest();
-    String callback = "httptest.com";
-    request.setCallback(callback);
-    request.setTemplate(FileIO.readUTF8File("./src/test/resources/tosca/galaxy_tosca.yaml"));
-    mockMvc
-        .perform(post("/deployments").contentType(MediaType.APPLICATION_JSON)
-            .content(TestUtil.convertObjectToJsonBytes(request)))
-        .andExpect(status().isBadRequest());
-  }
-
-  @Test
-  public void createDeploymentBadRequest() throws Exception {
-
-    mockMvc.perform(post("/deployments").contentType(MediaType.APPLICATION_JSON))
-        .andExpect(status().isBadRequest());
-  }
-
-  @Test
-  @DatabaseSetup("/data/database-init.xml")
-  public void deleteDeployment() throws Exception {
-
-    mockMvc.perform(delete("/deployments/mmd34483-d937-4578-bfdb-ebe196bf82dd"))
-        .andExpect(status().isNoContent()).andDo(document("delete-deployment",
-            preprocessRequest(prettyPrint()), preprocessResponse(prettyPrint())));
-
-  }
-
-  @Test
-  public void deleteDeploymentNotFound() throws Exception {
-
-    mockMvc.perform(delete("/deployments/not-found"))
-        .andExpect(content().contentType(MediaType.APPLICATION_JSON))
-        .andExpect(jsonPath("$.code", is(404))).andExpect(jsonPath("$.title", is("Not Found")))
-        .andExpect(jsonPath("$.message", is("The deployment <not-found> doesn't exist")));
-  }
-}
+package it.reply.orchestrator.controller;
+
+import static org.hamcrest.Matchers.is;
+import static org.springframework.restdocs.hypermedia.HypermediaDocumentation.atomLinks;
+import static org.springframework.restdocs.hypermedia.HypermediaDocumentation.linkWithRel;
+import static org.springframework.restdocs.hypermedia.HypermediaDocumentation.links;
+import static org.springframework.restdocs.mockmvc.MockMvcRestDocumentation.document;
+import static org.springframework.restdocs.mockmvc.MockMvcRestDocumentation.documentationConfiguration;
+import static org.springframework.restdocs.operation.preprocess.Preprocessors.preprocessRequest;
+import static org.springframework.restdocs.operation.preprocess.Preprocessors.preprocessResponse;
+import static org.springframework.restdocs.operation.preprocess.Preprocessors.prettyPrint;
+import static org.springframework.restdocs.payload.PayloadDocumentation.fieldWithPath;
+import static org.springframework.restdocs.payload.PayloadDocumentation.requestFields;
+import static org.springframework.restdocs.payload.PayloadDocumentation.responseFields;
+import static org.springframework.test.web.servlet.request.MockMvcRequestBuilders.delete;
+import static org.springframework.test.web.servlet.request.MockMvcRequestBuilders.get;
+import static org.springframework.test.web.servlet.request.MockMvcRequestBuilders.post;
+import static org.springframework.test.web.servlet.request.MockMvcRequestBuilders.put;
+import static org.springframework.test.web.servlet.result.MockMvcResultMatchers.content;
+import static org.springframework.test.web.servlet.result.MockMvcResultMatchers.jsonPath;
+import static org.springframework.test.web.servlet.result.MockMvcResultMatchers.status;
+
+import com.github.springtestdbunit.annotation.DatabaseSetup;
+import com.github.springtestdbunit.annotation.DatabaseTearDown;
+
+import es.upv.i3m.grycap.file.FileIO;
+
+import it.reply.orchestrator.config.WebAppConfigurationAware;
+import it.reply.orchestrator.dto.request.DeploymentRequest;
+import it.reply.orchestrator.util.TestUtil;
+
+import org.hamcrest.Matchers;
+import org.junit.Before;
+import org.junit.Rule;
+import org.junit.Test;
+import org.mockito.MockitoAnnotations;
+import org.springframework.beans.factory.annotation.Autowired;
+import org.springframework.core.env.Environment;
+import org.springframework.http.MediaType;
+import org.springframework.restdocs.JUnitRestDocumentation;
+import org.springframework.test.web.servlet.MockMvc;
+import org.springframework.test.web.servlet.setup.MockMvcBuilders;
+import org.springframework.transaction.annotation.Transactional;
+import org.springframework.web.context.WebApplicationContext;
+
+import java.util.HashMap;
+import java.util.Map;
+
+import javax.annotation.Resource;
+
+@DatabaseTearDown("/data/database-empty.xml")
+public class DeploymentControllerTest extends WebAppConfigurationAware {
+
+  @Autowired
+  private WebApplicationContext wac;
+
+  private MockMvc mockMvc;
+
+  @Resource
+  private Environment env;
+
+  @Rule
+  public JUnitRestDocumentation restDocumentation =
+      new JUnitRestDocumentation("target/generated-snippets");
+
+  /**
+   * Set up test context.
+   */
+  @Before
+  public void setup() {
+    MockitoAnnotations.initMocks(this);
+    mockMvc =
+        MockMvcBuilders.webAppContextSetup(wac)
+            .apply(documentationConfiguration(this.restDocumentation)).dispatchOptions(true)
+            .build();
+  }
+
+  @Test
+  @DatabaseSetup("/data/database-init.xml")
+  public void getDeployments() throws Exception {
+
+    mockMvc.perform(get("/deployments").accept(MediaType.APPLICATION_JSON))
+        .andExpect(status().isOk()).andExpect(content().contentType(MediaType.APPLICATION_JSON))
+        .andDo(document("deployments", preprocessResponse(prettyPrint()),
+
+            responseFields(fieldWithPath("links[]").ignored(),
+
+                fieldWithPath("content[].uuid").description("The unique identifier of a resource"),
+                fieldWithPath("content[].creationTime").description(
+                    "Creation date-time (http://xml2rfc.ietf.org/public/rfc/html/rfc3339.html#anchor14)"),
+                fieldWithPath("content[].updateTime").description("Update date-time"),
+                fieldWithPath("content[].status").description(
+                    "The status of the deployment. (http://indigo-dc.github.io/orchestrator/apidocs/it/reply/orchestrator/enums/Status.html)"),
+                fieldWithPath("content[].task").description(
+                    "The current step of the deployment process. (http://indigo-dc.github.io/orchestrator/apidocs/it/reply/orchestrator/enums/Task.html)"),
+                fieldWithPath("content[].callback").description(
+                    "The endpoint used by the orchestrator to notify the progress of the deployment process. (http://endpoint:port)"),
+                fieldWithPath("content[].outputs").description("The outputs of the TOSCA document"),
+                fieldWithPath("content[].links[]").ignored(), fieldWithPath("page").ignored())));
+  }
+
+  @Test
+  @DatabaseSetup("/data/database-init-pagination.xml")
+  public void getPagedDeployments() throws Exception {
+
+    mockMvc.perform(get("/deployments?page=1&size=2").accept(MediaType.APPLICATION_JSON))
+        .andExpect(status().isOk()).andExpect(content().contentType(MediaType.APPLICATION_JSON))
+        .andDo(document("deployment-paged", preprocessResponse(prettyPrint()),
+            links(atomLinks(), linkWithRel("first").description("Hyperlink to the first page"),
+                linkWithRel("prev").description("Hyperlink to the previous page"),
+                linkWithRel("self").description("Self-referencing hyperlink"),
+                linkWithRel("next").description("Self-referencing hyperlink"),
+                linkWithRel("last").description("Hyperlink to the last page")),
+            responseFields(fieldWithPath("links[]").ignored(), fieldWithPath("content").ignored(),
+                fieldWithPath("page.").ignored())));
+
+    // .andExpect(jsonPath("$.content", org.hamcrest.Matchers.hasSize(1)));
+  }
+
+  @Test
+  @DatabaseSetup("/data/database-init.xml")
+  public void deploymentsPagination() throws Exception {
+
+    mockMvc.perform(get("/deployments")).andExpect(status().isOk())
+        .andExpect(content().contentType(MediaType.APPLICATION_JSON))
+        .andDo(document("deployment-pagination", preprocessResponse(prettyPrint()), responseFields(
+            fieldWithPath("links[]").ignored(), fieldWithPath("content[].links[]").ignored(),
+
+            fieldWithPath("page.size").description("The size of the page"),
+            fieldWithPath("page.totalElements").description("The total number of elements"),
+            fieldWithPath("page.totalPages").description("The total number of the page"),
+            fieldWithPath("page.number").description("The current page"),
+            fieldWithPath("content[].uuid").ignored(),
+            fieldWithPath("content[].creationTime").ignored(),
+            fieldWithPath("content[].updateTime").ignored(),
+            fieldWithPath("content[].status").ignored(),
+            fieldWithPath("content[].outputs").ignored(), fieldWithPath("content[].task").ignored(),
+            fieldWithPath("content[].callback").ignored())));
+  }
+
+  @Test
+  @DatabaseSetup("/data/database-init.xml")
+  public void getDeploymentSuccessfully() throws Exception {
+
+    mockMvc.perform(get("/deployments/mmd34483-d937-4578-bfdb-ebe196bf82dd"))
+        .andExpect(status().isOk()).andExpect(content().contentType(MediaType.APPLICATION_JSON))
+        .andExpect(jsonPath("$.uuid", is("mmd34483-d937-4578-bfdb-ebe196bf82dd")));
+  }
+
+  @Test
+  @DatabaseSetup("/data/database-init.xml")
+  public void deploymentHypermedia() throws Exception {
+
+    mockMvc.perform(get("/deployments/mmd34483-d937-4578-bfdb-ebe196bf82dd"))
+        .andExpect(status().isOk()).andExpect(content().contentType(MediaType.APPLICATION_JSON))
+        .andDo(document("deployment-hypermedia", preprocessResponse(prettyPrint()),
+            links(atomLinks(), linkWithRel("self").description("Self-referencing hyperlink"),
+                linkWithRel("template").description("Template reference hyperlink"),
+                linkWithRel("resources").description("Resources reference hyperlink")),
+            responseFields(
+                fieldWithPath("links[].rel").description(
+                    "means relationship. In this case, it's a self-referencing hyperlink. More complex systems might include other relationships."),
+                fieldWithPath("links[].href")
+                    .description("Is a complete URL that uniquely defines the resource."),
+                fieldWithPath("uuid").ignored(), fieldWithPath("creationTime").ignored(),
+                fieldWithPath("updateTime").ignored(), fieldWithPath("status").ignored(),
+                fieldWithPath("outputs").ignored(), fieldWithPath("task").ignored(),
+                fieldWithPath("callback").ignored())));
+  }
+
+  @Test
+  @DatabaseSetup("/data/database-init.xml")
+  public void getDeploymentWithOutputSuccessfully() throws Exception {
+
+    mockMvc.perform(get("/deployments/mmd34483-d937-4578-bfdb-ebe196bf82dd"))
+        .andExpect(status().isOk()).andExpect(content().contentType(MediaType.APPLICATION_JSON))
+        .andExpect(jsonPath("$.outputs", Matchers.hasEntry("server_ip", "[10.0.0.1]")))
+
+        .andDo(document("deployment", preprocessResponse(prettyPrint()),
+
+            responseFields(fieldWithPath("links[]").ignored(),
+
+                fieldWithPath("uuid").description("The unique identifier of a resource"),
+                fieldWithPath("creationTime").description(
+                    "Creation date-time (http://xml2rfc.ietf.org/public/rfc/html/rfc3339.html#anchor14)"),
+                fieldWithPath("updateTime").description("Update date-time"),
+                fieldWithPath("status").description(
+                    "The status of the deployment. (http://indigo-dc.github.io/orchestrator/apidocs/it/reply/orchestrator/enums/Status.html)"),
+                fieldWithPath("task").description(
+                    "The current step of the deployment process. (http://indigo-dc.github.io/orchestrator/apidocs/it/reply/orchestrator/enums/Task.html)"),
+                fieldWithPath("callback").description(
+                    "The endpoint used by the orchestrator to notify the progress of the deployment process. (http://endpoint:port)"),
+                fieldWithPath("outputs").description("The outputs of the TOSCA document"),
+                fieldWithPath("links[]").ignored())));
+  }
+
+  @Test
+  @DatabaseSetup("/data/database-init.xml")
+  public void getDeploymentNotFound() throws Exception {
+
+    mockMvc.perform(get("/deployments/deploymentId")).andExpect(status().isNotFound())
+        .andExpect(content().contentType(MediaType.APPLICATION_JSON))
+        .andExpect(jsonPath("$.code", is(404)))
+        .andDo(document("deployment-not-found", preprocessResponse(prettyPrint()),
+            responseFields(
+                fieldWithPath("code").description("The HTTP status code"), fieldWithPath("title")
+                    .description("The HTTP status name"),
+            fieldWithPath("message").description("A displayable message describing the error"))));
+    // andExpect(jsonPath("$.title", is("Not Found")))
+    // .andExpect(jsonPath("$.message", is("The deployment <not-found> doesn't exist")));
+  }
+
+  @Test
+  @Transactional
+  public void createDeploymentSuccessfully() throws Exception {
+
+    DeploymentRequest request = new DeploymentRequest();
+    Map<String, Object> parameters = new HashMap<>();
+    parameters.put("cpus", 1);
+    request.setParameters(parameters);
+    request.setTemplate(FileIO.readUTF8File("./src/test/resources/tosca/compute_tosca.yaml"));
+    request.setCallback("http://localhost:8080/callback");
+    mockMvc.perform(post("/deployments").contentType(MediaType.APPLICATION_JSON)
+        .content(TestUtil.convertObjectToJsonBytes(request)))
+
+        .andDo(document("create-deployment", preprocessRequest(prettyPrint()),
+            preprocessResponse(prettyPrint()),
+            requestFields(
+                fieldWithPath("template")
+                    .description("A string containing a TOSCA YAML-formatted template"),
+                fieldWithPath("parameters").optional()
+                    .description("The input parameters of the deployment(Map of String, Object)"),
+                fieldWithPath("callback").description("The deployment callback URL")),
+            responseFields(fieldWithPath("links[]").ignored(),
+                fieldWithPath("uuid").description("The unique identifier of a resource"),
+                fieldWithPath("creationTime").description(
+                    "Creation date-time (http://xml2rfc.ietf.org/public/rfc/html/rfc3339.html#anchor14)"),
+                fieldWithPath("status").description(
+                    "The status of the deployment. (http://indigo-dc.github.io/orchestrator/apidocs/it/reply/orchestrator/enums/Status.html)"),
+                fieldWithPath("task").description(
+                    "The current step of the deployment process. (http://indigo-dc.github.io/orchestrator/apidocs/it/reply/orchestrator/enums/Task.html)"),
+                fieldWithPath("outputs").description("The outputs of the TOSCA document"),
+                fieldWithPath("callback").ignored(), fieldWithPath("links[]").ignored())));
+
+    // .andExpect(status().isCreated())
+    // .andExpect(content().contentType(MediaType.APPLICATION_JSON))
+    // .andExpect(jsonPath("$.links[0].rel", is("self")));
+  }
+
+  @Test
+  @Transactional
+  @DatabaseSetup("/data/database-init.xml")
+  public void updateDeploymentSuccessfully() throws Exception {
+
+    DeploymentRequest request = new DeploymentRequest();
+    Map<String, Object> parameters = new HashMap<>();
+    parameters.put("cpus", 1);
+    request.setParameters(parameters);
+    request.setTemplate(FileIO.readUTF8File("./src/test/resources/tosca/galaxy_tosca.yaml"));
+    request.setCallback("http://localhost:8080/callback");
+    mockMvc.perform(put("/deployments/mmd34483-d937-4578-bfdb-ebe196bf82dd")
+        .contentType(MediaType.APPLICATION_JSON)
+        .content(TestUtil.convertObjectToJsonBytes(request)))
+
+        .andDo(document("update-deployment", preprocessRequest(prettyPrint()),
+            preprocessResponse(prettyPrint()),
+            requestFields(
+                fieldWithPath("template")
+                    .description("A string containing a TOSCA YAML-formatted template"),
+                fieldWithPath("parameters").optional()
+                    .description("The input parameters of the deployment (Map of String, Object)"),
+                fieldWithPath("callback").description("The deployment callback URL"))));
+
+  }
+
+  @Test
+  @Transactional
+  public void createDeploymentWithCallbackSuccessfully() throws Exception {
+
+    DeploymentRequest request = new DeploymentRequest();
+    String callback = "http://localhost";
+    request.setCallback(callback);
+    request.setTemplate(FileIO.readUTF8File("./src/test/resources/tosca/galaxy_tosca.yaml"));
+    mockMvc
+        .perform(post("/deployments").contentType(MediaType.APPLICATION_JSON)
+            .content(TestUtil.convertObjectToJsonBytes(request)))
+        .andExpect(status().isCreated())
+        .andExpect(content().contentType(MediaType.APPLICATION_JSON))
+        .andExpect(jsonPath("$.callback", is(callback)))
+        .andExpect(jsonPath("$.links[0].rel", is("self")));
+  }
+
+  @Test
+  @Transactional
+  public void createDeploymentWithCallbackUnsuccessfully() throws Exception {
+    DeploymentRequest request = new DeploymentRequest();
+    String callback = "httptest.com";
+    request.setCallback(callback);
+    request.setTemplate(FileIO.readUTF8File("./src/test/resources/tosca/galaxy_tosca.yaml"));
+    mockMvc
+        .perform(post("/deployments").contentType(MediaType.APPLICATION_JSON)
+            .content(TestUtil.convertObjectToJsonBytes(request)))
+        .andExpect(status().isBadRequest());
+  }
+
+  @Test
+  public void createDeploymentBadRequest() throws Exception {
+
+    mockMvc.perform(post("/deployments").contentType(MediaType.APPLICATION_JSON))
+        .andExpect(status().isBadRequest());
+  }
+
+  @Test
+  @DatabaseSetup("/data/database-init.xml")
+  public void deleteDeployment() throws Exception {
+
+    mockMvc.perform(delete("/deployments/mmd34483-d937-4578-bfdb-ebe196bf82dd"))
+        .andExpect(status().isNoContent()).andDo(document("delete-deployment",
+            preprocessRequest(prettyPrint()), preprocessResponse(prettyPrint())));
+
+  }
+
+  @Test
+  public void deleteDeploymentNotFound() throws Exception {
+
+    mockMvc.perform(delete("/deployments/not-found"))
+        .andExpect(content().contentType(MediaType.APPLICATION_JSON))
+        .andExpect(jsonPath("$.code", is(404))).andExpect(jsonPath("$.title", is("Not Found")))
+        .andExpect(jsonPath("$.message", is("The deployment <not-found> doesn't exist")));
+  }
+}