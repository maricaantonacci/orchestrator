<<<<<<< HEAD
package it.reply.orchestrator.controller;

import static org.hamcrest.Matchers.endsWith;
import static org.hamcrest.Matchers.equalTo;
import static org.hamcrest.Matchers.is;

import static org.springframework.test.web.servlet.request.MockMvcRequestBuilders.get;
import static org.springframework.test.web.servlet.result.MockMvcResultMatchers.content;
import static org.springframework.test.web.servlet.result.MockMvcResultMatchers.jsonPath;
import static org.springframework.test.web.servlet.result.MockMvcResultMatchers.status;

import java.util.Collection;

import com.fasterxml.jackson.core.type.TypeReference;
import com.fasterxml.jackson.databind.ObjectMapper;
import com.github.springtestdbunit.annotation.DatabaseSetup;
import com.github.springtestdbunit.annotation.DatabaseTearDown;

import it.reply.orchestrator.config.WebAppConfigurationAware;
import it.reply.orchestrator.dto.im.InfrastructureStatus;
import it.reply.orchestrator.resource.BaseResource;

import org.junit.Before;
import org.junit.Test;
import org.mockito.MockitoAnnotations;
import org.springframework.beans.factory.annotation.Autowired;
import org.springframework.core.env.Environment;
import org.springframework.hateoas.PagedResources;
import org.springframework.http.MediaType;
import org.springframework.test.web.servlet.MockMvc;
import org.springframework.test.web.servlet.setup.MockMvcBuilders;
import org.springframework.web.context.WebApplicationContext;

import javax.annotation.Resource;

@DatabaseTearDown("/data/database-empty.xml")
@DatabaseSetup("/data/database-resource-init.xml")
public class ResourceControllerTest extends WebAppConfigurationAware {

  @Autowired
  private WebApplicationContext wac;

  private MockMvc mockMvc;

  @Resource
  private Environment env;

  private final String deploymentId = "0748fbe9-6c1d-4298-b88f-06188734ab42";
  private final String resourceId = "mmd34483-d937-4578-bfdb-ebe196bf82dd";

  @Before
  public void setup() {
    MockitoAnnotations.initMocks(this);
    mockMvc = MockMvcBuilders.webAppContextSetup(wac).dispatchOptions(true).build();
  }

  @Test
  @DatabaseSetup("/data/database-resource-init.xml")
  public void getResources() throws Exception {

    mockMvc
        .perform(
            get("/deployments/" + deploymentId + "/resources").accept(MediaType.APPLICATION_JSON))
        .andExpect(status().isOk()).andExpect(content().contentType(MediaType.APPLICATION_JSON))
        .andExpect(jsonPath("$.content", org.hamcrest.Matchers.hasSize(2)))
        .andExpect(jsonPath("$.content", org.hamcrest.Matchers.hasSize(2)))
        .andExpect(jsonPath("$.page.totalElements", equalTo(2)))
        .andExpect(jsonPath("$.links[0].rel", is("self"))).andExpect(
            jsonPath("$.links[0].href", endsWith("/deployments/" + deploymentId + "/resources")));

  }

  @Test
  public void getResourcesNotFoundNotDeployment() throws Exception {
    mockMvc.perform(get("/deployments/aaaaaaaa-bbbb-ccccc-dddd-eeeeeeeeeeee/resources"))
        .andExpect(status().isNotFound())
        .andExpect(content().contentType(MediaType.APPLICATION_JSON))
        .andExpect(jsonPath("$.code", is(404))).andExpect(jsonPath("$.title", is("Not Found")))
        .andExpect(jsonPath("$.message",
            is("The deployment <aaaaaaaa-bbbb-ccccc-dddd-eeeeeeeeeeee> doesn't exist")));
  }

  @Test
  @DatabaseSetup("/data/database-resource-init.xml")
  public void getResourceByIdAndDeploymentIdSuccesfully() throws Exception {
    mockMvc.perform(get("/deployments/" + deploymentId + "/resources/" + resourceId))
        .andExpect(status().isOk()).andExpect(content().contentType(MediaType.APPLICATION_JSON))
        .andExpect(jsonPath("$.uuid", equalTo(resourceId)))
        .andExpect(jsonPath("$.links[1].rel", equalTo("self")))
        .andExpect(jsonPath("$.links[1].href",
            endsWith("/deployments/" + deploymentId + "/resources/" + resourceId)));
  }
}
=======
package it.reply.orchestrator.controller;

import static org.hamcrest.Matchers.endsWith;
import static org.hamcrest.Matchers.equalTo;
import static org.hamcrest.Matchers.is;
import static org.springframework.restdocs.mockmvc.MockMvcRestDocumentation.document;
import static org.springframework.restdocs.mockmvc.MockMvcRestDocumentation.documentationConfiguration;
import static org.springframework.restdocs.operation.preprocess.Preprocessors.preprocessResponse;
import static org.springframework.restdocs.operation.preprocess.Preprocessors.prettyPrint;
import static org.springframework.restdocs.payload.PayloadDocumentation.fieldWithPath;
import static org.springframework.restdocs.payload.PayloadDocumentation.responseFields;
import static org.springframework.test.web.servlet.request.MockMvcRequestBuilders.get;
import static org.springframework.test.web.servlet.result.MockMvcResultMatchers.content;
import static org.springframework.test.web.servlet.result.MockMvcResultMatchers.jsonPath;
import static org.springframework.test.web.servlet.result.MockMvcResultMatchers.status;

import com.github.springtestdbunit.annotation.DatabaseSetup;
import com.github.springtestdbunit.annotation.DatabaseTearDown;

import it.reply.orchestrator.config.WebAppConfigurationAware;

import org.junit.Before;
import org.junit.Rule;
import org.junit.Test;
import org.mockito.MockitoAnnotations;
import org.springframework.beans.factory.annotation.Autowired;
import org.springframework.core.env.Environment;
import org.springframework.http.MediaType;
import org.springframework.restdocs.JUnitRestDocumentation;
import org.springframework.test.web.servlet.MockMvc;
import org.springframework.test.web.servlet.setup.MockMvcBuilders;
import org.springframework.web.context.WebApplicationContext;

import javax.annotation.Resource;

@DatabaseTearDown("/data/database-empty.xml")
@DatabaseSetup("/data/database-resource-init.xml")
public class ResourceControllerTest extends WebAppConfigurationAware {

  @Autowired
  private WebApplicationContext wac;

  private MockMvc mockMvc;

  @Resource
  private Environment env;
  @Rule
  public JUnitRestDocumentation restDocumentation =
      new JUnitRestDocumentation("target/generated-snippets");

  private final String deploymentId = "0748fbe9-6c1d-4298-b88f-06188734ab42";
  private final String resourceId = "mmd34483-d937-4578-bfdb-ebe196bf82dd";

  @Before
  public void setup() {
    MockitoAnnotations.initMocks(this);
    mockMvc =
        MockMvcBuilders.webAppContextSetup(wac)
            .apply(documentationConfiguration(this.restDocumentation)).dispatchOptions(true)
            .build();
  }

  @Test
  @DatabaseSetup("/data/database-resource-init.xml")
  public void getResources() throws Exception {

    mockMvc
        .perform(
            get("/deployments/" + deploymentId + "/resources").accept(MediaType.APPLICATION_JSON))
        .andExpect(status().isOk()).andExpect(content().contentType(MediaType.APPLICATION_JSON))
        .andExpect(jsonPath("$.content", org.hamcrest.Matchers.hasSize(2)))
        .andExpect(jsonPath("$.content", org.hamcrest.Matchers.hasSize(2)))
        .andExpect(jsonPath("$.page.totalElements", equalTo(2)))
        .andExpect(jsonPath("$.links[0].rel", is("self"))).andExpect(
            jsonPath("$.links[0].href", endsWith("/deployments/" + deploymentId + "/resources")))

        .andDo(document("resources", preprocessResponse(prettyPrint()),
            responseFields(fieldWithPath("links[]").ignored(),
                fieldWithPath("content[].uuid").description("The unique identifier of a resource"),
                fieldWithPath("content[].creationTime").description(
                    "Creation date-time (http://xml2rfc.ietf.org/public/rfc/html/rfc3339.html#anchor14)"),
            fieldWithPath("content[].status").description(
                "The status of the deployment. (http://indigo-dc.github.io/orchestrator/apidocs/it/reply/orchestrator/enums/Status.html)"),
            fieldWithPath("content[].statusReason").optional()
                .description("The description of the state"),
            fieldWithPath("content[].toscaNodeType").optional()
                .description("The type of the represented TOSCA node"),
            fieldWithPath("content[].requiredBy")
                .description("A list of nodes that require this resource"),
            fieldWithPath("content[].links[]").ignored(), fieldWithPath("page").ignored())));

  }

  @Test
  public void getResourcesNotFoundNotDeployment() throws Exception {
    mockMvc.perform(get("/deployments/aaaaaaaa-bbbb-ccccc-dddd-eeeeeeeeeeee/resources"))
        .andExpect(status().isNotFound())
        .andExpect(content().contentType(MediaType.APPLICATION_JSON))
        .andExpect(jsonPath("$.code", is(404))).andExpect(jsonPath("$.title", is("Not Found")))
        .andExpect(jsonPath("$.message",
            is("The deployment <aaaaaaaa-bbbb-ccccc-dddd-eeeeeeeeeeee> doesn't exist")));
  }

  @Test
  @DatabaseSetup("/data/database-resource-init.xml")
  public void getResourceByIdAndDeploymentIdSuccesfully() throws Exception {
    mockMvc.perform(get("/deployments/" + deploymentId + "/resources/" + resourceId))
        .andExpect(status().isOk()).andExpect(content().contentType(MediaType.APPLICATION_JSON))
        .andExpect(jsonPath("$.uuid", equalTo(resourceId)))
        .andExpect(jsonPath("$.links[1].rel", equalTo("self")))
        .andExpect(jsonPath("$.links[1].href",
            endsWith("/deployments/" + deploymentId + "/resources/" + resourceId)))
        .andDo(document("get-resource", preprocessResponse(prettyPrint()),
            responseFields(fieldWithPath("uuid").description("The unique identifier of a resource"),
                fieldWithPath("creationTime").description(
                    "Creation date-time (http://xml2rfc.ietf.org/public/rfc/html/rfc3339.html#anchor14)"),
            fieldWithPath("status").description(
                "The status of the deployment. (http://indigo-dc.github.io/orchestrator/apidocs/it/reply/orchestrator/enums/Status.html)"),
            fieldWithPath("statusReason").optional().description("The description of the state"),
            fieldWithPath("toscaNodeType").optional()
                .description("The type of the represented TOSCA node"),
            fieldWithPath("requiredBy").description("A list of nodes that require this resource"),
            fieldWithPath("links[]").ignored())));
  }
}
>>>>>>> 21fcf64d
<|MERGE_RESOLUTION|>--- conflicted
+++ resolved
@@ -1,221 +1,125 @@
-<<<<<<< HEAD
-package it.reply.orchestrator.controller;
-
-import static org.hamcrest.Matchers.endsWith;
-import static org.hamcrest.Matchers.equalTo;
-import static org.hamcrest.Matchers.is;
-
-import static org.springframework.test.web.servlet.request.MockMvcRequestBuilders.get;
-import static org.springframework.test.web.servlet.result.MockMvcResultMatchers.content;
-import static org.springframework.test.web.servlet.result.MockMvcResultMatchers.jsonPath;
-import static org.springframework.test.web.servlet.result.MockMvcResultMatchers.status;
-
-import java.util.Collection;
-
-import com.fasterxml.jackson.core.type.TypeReference;
-import com.fasterxml.jackson.databind.ObjectMapper;
-import com.github.springtestdbunit.annotation.DatabaseSetup;
-import com.github.springtestdbunit.annotation.DatabaseTearDown;
-
-import it.reply.orchestrator.config.WebAppConfigurationAware;
-import it.reply.orchestrator.dto.im.InfrastructureStatus;
-import it.reply.orchestrator.resource.BaseResource;
-
-import org.junit.Before;
-import org.junit.Test;
-import org.mockito.MockitoAnnotations;
-import org.springframework.beans.factory.annotation.Autowired;
-import org.springframework.core.env.Environment;
-import org.springframework.hateoas.PagedResources;
-import org.springframework.http.MediaType;
-import org.springframework.test.web.servlet.MockMvc;
-import org.springframework.test.web.servlet.setup.MockMvcBuilders;
-import org.springframework.web.context.WebApplicationContext;
-
-import javax.annotation.Resource;
-
-@DatabaseTearDown("/data/database-empty.xml")
-@DatabaseSetup("/data/database-resource-init.xml")
-public class ResourceControllerTest extends WebAppConfigurationAware {
-
-  @Autowired
-  private WebApplicationContext wac;
-
-  private MockMvc mockMvc;
-
-  @Resource
-  private Environment env;
-
-  private final String deploymentId = "0748fbe9-6c1d-4298-b88f-06188734ab42";
-  private final String resourceId = "mmd34483-d937-4578-bfdb-ebe196bf82dd";
-
-  @Before
-  public void setup() {
-    MockitoAnnotations.initMocks(this);
-    mockMvc = MockMvcBuilders.webAppContextSetup(wac).dispatchOptions(true).build();
-  }
-
-  @Test
-  @DatabaseSetup("/data/database-resource-init.xml")
-  public void getResources() throws Exception {
-
-    mockMvc
-        .perform(
-            get("/deployments/" + deploymentId + "/resources").accept(MediaType.APPLICATION_JSON))
-        .andExpect(status().isOk()).andExpect(content().contentType(MediaType.APPLICATION_JSON))
-        .andExpect(jsonPath("$.content", org.hamcrest.Matchers.hasSize(2)))
-        .andExpect(jsonPath("$.content", org.hamcrest.Matchers.hasSize(2)))
-        .andExpect(jsonPath("$.page.totalElements", equalTo(2)))
-        .andExpect(jsonPath("$.links[0].rel", is("self"))).andExpect(
-            jsonPath("$.links[0].href", endsWith("/deployments/" + deploymentId + "/resources")));
-
-  }
-
-  @Test
-  public void getResourcesNotFoundNotDeployment() throws Exception {
-    mockMvc.perform(get("/deployments/aaaaaaaa-bbbb-ccccc-dddd-eeeeeeeeeeee/resources"))
-        .andExpect(status().isNotFound())
-        .andExpect(content().contentType(MediaType.APPLICATION_JSON))
-        .andExpect(jsonPath("$.code", is(404))).andExpect(jsonPath("$.title", is("Not Found")))
-        .andExpect(jsonPath("$.message",
-            is("The deployment <aaaaaaaa-bbbb-ccccc-dddd-eeeeeeeeeeee> doesn't exist")));
-  }
-
-  @Test
-  @DatabaseSetup("/data/database-resource-init.xml")
-  public void getResourceByIdAndDeploymentIdSuccesfully() throws Exception {
-    mockMvc.perform(get("/deployments/" + deploymentId + "/resources/" + resourceId))
-        .andExpect(status().isOk()).andExpect(content().contentType(MediaType.APPLICATION_JSON))
-        .andExpect(jsonPath("$.uuid", equalTo(resourceId)))
-        .andExpect(jsonPath("$.links[1].rel", equalTo("self")))
-        .andExpect(jsonPath("$.links[1].href",
-            endsWith("/deployments/" + deploymentId + "/resources/" + resourceId)));
-  }
-}
-=======
-package it.reply.orchestrator.controller;
-
-import static org.hamcrest.Matchers.endsWith;
-import static org.hamcrest.Matchers.equalTo;
-import static org.hamcrest.Matchers.is;
-import static org.springframework.restdocs.mockmvc.MockMvcRestDocumentation.document;
-import static org.springframework.restdocs.mockmvc.MockMvcRestDocumentation.documentationConfiguration;
-import static org.springframework.restdocs.operation.preprocess.Preprocessors.preprocessResponse;
-import static org.springframework.restdocs.operation.preprocess.Preprocessors.prettyPrint;
-import static org.springframework.restdocs.payload.PayloadDocumentation.fieldWithPath;
-import static org.springframework.restdocs.payload.PayloadDocumentation.responseFields;
-import static org.springframework.test.web.servlet.request.MockMvcRequestBuilders.get;
-import static org.springframework.test.web.servlet.result.MockMvcResultMatchers.content;
-import static org.springframework.test.web.servlet.result.MockMvcResultMatchers.jsonPath;
-import static org.springframework.test.web.servlet.result.MockMvcResultMatchers.status;
-
-import com.github.springtestdbunit.annotation.DatabaseSetup;
-import com.github.springtestdbunit.annotation.DatabaseTearDown;
-
-import it.reply.orchestrator.config.WebAppConfigurationAware;
-
-import org.junit.Before;
-import org.junit.Rule;
-import org.junit.Test;
-import org.mockito.MockitoAnnotations;
-import org.springframework.beans.factory.annotation.Autowired;
-import org.springframework.core.env.Environment;
-import org.springframework.http.MediaType;
-import org.springframework.restdocs.JUnitRestDocumentation;
-import org.springframework.test.web.servlet.MockMvc;
-import org.springframework.test.web.servlet.setup.MockMvcBuilders;
-import org.springframework.web.context.WebApplicationContext;
-
-import javax.annotation.Resource;
-
-@DatabaseTearDown("/data/database-empty.xml")
-@DatabaseSetup("/data/database-resource-init.xml")
-public class ResourceControllerTest extends WebAppConfigurationAware {
-
-  @Autowired
-  private WebApplicationContext wac;
-
-  private MockMvc mockMvc;
-
-  @Resource
-  private Environment env;
-  @Rule
-  public JUnitRestDocumentation restDocumentation =
-      new JUnitRestDocumentation("target/generated-snippets");
-
-  private final String deploymentId = "0748fbe9-6c1d-4298-b88f-06188734ab42";
-  private final String resourceId = "mmd34483-d937-4578-bfdb-ebe196bf82dd";
-
-  @Before
-  public void setup() {
-    MockitoAnnotations.initMocks(this);
-    mockMvc =
-        MockMvcBuilders.webAppContextSetup(wac)
-            .apply(documentationConfiguration(this.restDocumentation)).dispatchOptions(true)
-            .build();
-  }
-
-  @Test
-  @DatabaseSetup("/data/database-resource-init.xml")
-  public void getResources() throws Exception {
-
-    mockMvc
-        .perform(
-            get("/deployments/" + deploymentId + "/resources").accept(MediaType.APPLICATION_JSON))
-        .andExpect(status().isOk()).andExpect(content().contentType(MediaType.APPLICATION_JSON))
-        .andExpect(jsonPath("$.content", org.hamcrest.Matchers.hasSize(2)))
-        .andExpect(jsonPath("$.content", org.hamcrest.Matchers.hasSize(2)))
-        .andExpect(jsonPath("$.page.totalElements", equalTo(2)))
-        .andExpect(jsonPath("$.links[0].rel", is("self"))).andExpect(
-            jsonPath("$.links[0].href", endsWith("/deployments/" + deploymentId + "/resources")))
-
-        .andDo(document("resources", preprocessResponse(prettyPrint()),
-            responseFields(fieldWithPath("links[]").ignored(),
-                fieldWithPath("content[].uuid").description("The unique identifier of a resource"),
-                fieldWithPath("content[].creationTime").description(
-                    "Creation date-time (http://xml2rfc.ietf.org/public/rfc/html/rfc3339.html#anchor14)"),
-            fieldWithPath("content[].status").description(
-                "The status of the deployment. (http://indigo-dc.github.io/orchestrator/apidocs/it/reply/orchestrator/enums/Status.html)"),
-            fieldWithPath("content[].statusReason").optional()
-                .description("The description of the state"),
-            fieldWithPath("content[].toscaNodeType").optional()
-                .description("The type of the represented TOSCA node"),
-            fieldWithPath("content[].requiredBy")
-                .description("A list of nodes that require this resource"),
-            fieldWithPath("content[].links[]").ignored(), fieldWithPath("page").ignored())));
-
-  }
-
-  @Test
-  public void getResourcesNotFoundNotDeployment() throws Exception {
-    mockMvc.perform(get("/deployments/aaaaaaaa-bbbb-ccccc-dddd-eeeeeeeeeeee/resources"))
-        .andExpect(status().isNotFound())
-        .andExpect(content().contentType(MediaType.APPLICATION_JSON))
-        .andExpect(jsonPath("$.code", is(404))).andExpect(jsonPath("$.title", is("Not Found")))
-        .andExpect(jsonPath("$.message",
-            is("The deployment <aaaaaaaa-bbbb-ccccc-dddd-eeeeeeeeeeee> doesn't exist")));
-  }
-
-  @Test
-  @DatabaseSetup("/data/database-resource-init.xml")
-  public void getResourceByIdAndDeploymentIdSuccesfully() throws Exception {
-    mockMvc.perform(get("/deployments/" + deploymentId + "/resources/" + resourceId))
-        .andExpect(status().isOk()).andExpect(content().contentType(MediaType.APPLICATION_JSON))
-        .andExpect(jsonPath("$.uuid", equalTo(resourceId)))
-        .andExpect(jsonPath("$.links[1].rel", equalTo("self")))
-        .andExpect(jsonPath("$.links[1].href",
-            endsWith("/deployments/" + deploymentId + "/resources/" + resourceId)))
-        .andDo(document("get-resource", preprocessResponse(prettyPrint()),
-            responseFields(fieldWithPath("uuid").description("The unique identifier of a resource"),
-                fieldWithPath("creationTime").description(
-                    "Creation date-time (http://xml2rfc.ietf.org/public/rfc/html/rfc3339.html#anchor14)"),
-            fieldWithPath("status").description(
-                "The status of the deployment. (http://indigo-dc.github.io/orchestrator/apidocs/it/reply/orchestrator/enums/Status.html)"),
-            fieldWithPath("statusReason").optional().description("The description of the state"),
-            fieldWithPath("toscaNodeType").optional()
-                .description("The type of the represented TOSCA node"),
-            fieldWithPath("requiredBy").description("A list of nodes that require this resource"),
-            fieldWithPath("links[]").ignored())));
-  }
-}
->>>>>>> 21fcf64d
+package it.reply.orchestrator.controller;
+
+import static org.hamcrest.Matchers.endsWith;
+import static org.hamcrest.Matchers.equalTo;
+import static org.hamcrest.Matchers.is;
+import static org.springframework.restdocs.mockmvc.MockMvcRestDocumentation.document;
+import static org.springframework.restdocs.mockmvc.MockMvcRestDocumentation.documentationConfiguration;
+import static org.springframework.restdocs.operation.preprocess.Preprocessors.preprocessResponse;
+import static org.springframework.restdocs.operation.preprocess.Preprocessors.prettyPrint;
+import static org.springframework.restdocs.payload.PayloadDocumentation.fieldWithPath;
+import static org.springframework.restdocs.payload.PayloadDocumentation.responseFields;
+import static org.springframework.test.web.servlet.request.MockMvcRequestBuilders.get;
+import static org.springframework.test.web.servlet.result.MockMvcResultMatchers.content;
+import static org.springframework.test.web.servlet.result.MockMvcResultMatchers.jsonPath;
+import static org.springframework.test.web.servlet.result.MockMvcResultMatchers.status;
+
+import com.github.springtestdbunit.annotation.DatabaseSetup;
+import com.github.springtestdbunit.annotation.DatabaseTearDown;
+
+import it.reply.orchestrator.config.WebAppConfigurationAware;
+
+import org.junit.Before;
+import org.junit.Rule;
+import org.junit.Test;
+import org.mockito.MockitoAnnotations;
+import org.springframework.beans.factory.annotation.Autowired;
+import org.springframework.core.env.Environment;
+import org.springframework.http.MediaType;
+import org.springframework.restdocs.JUnitRestDocumentation;
+import org.springframework.test.web.servlet.MockMvc;
+import org.springframework.test.web.servlet.setup.MockMvcBuilders;
+import org.springframework.web.context.WebApplicationContext;
+
+import javax.annotation.Resource;
+
+@DatabaseTearDown("/data/database-empty.xml")
+@DatabaseSetup("/data/database-resource-init.xml")
+public class ResourceControllerTest extends WebAppConfigurationAware {
+
+  @Autowired
+  private WebApplicationContext wac;
+
+  private MockMvc mockMvc;
+
+  @Resource
+  private Environment env;
+  @Rule
+  public JUnitRestDocumentation restDocumentation =
+      new JUnitRestDocumentation("target/generated-snippets");
+
+  private final String deploymentId = "0748fbe9-6c1d-4298-b88f-06188734ab42";
+  private final String resourceId = "mmd34483-d937-4578-bfdb-ebe196bf82dd";
+
+  @Before
+  public void setup() {
+    MockitoAnnotations.initMocks(this);
+    mockMvc =
+        MockMvcBuilders.webAppContextSetup(wac)
+            .apply(documentationConfiguration(this.restDocumentation)).dispatchOptions(true)
+            .build();
+  }
+
+  @Test
+  @DatabaseSetup("/data/database-resource-init.xml")
+  public void getResources() throws Exception {
+
+    mockMvc
+        .perform(
+            get("/deployments/" + deploymentId + "/resources").accept(MediaType.APPLICATION_JSON))
+        .andExpect(status().isOk()).andExpect(content().contentType(MediaType.APPLICATION_JSON))
+        .andExpect(jsonPath("$.content", org.hamcrest.Matchers.hasSize(2)))
+        .andExpect(jsonPath("$.content", org.hamcrest.Matchers.hasSize(2)))
+        .andExpect(jsonPath("$.page.totalElements", equalTo(2)))
+        .andExpect(jsonPath("$.links[0].rel", is("self"))).andExpect(
+            jsonPath("$.links[0].href", endsWith("/deployments/" + deploymentId + "/resources")))
+
+        .andDo(document("resources", preprocessResponse(prettyPrint()),
+            responseFields(fieldWithPath("links[]").ignored(),
+                fieldWithPath("content[].uuid").description("The unique identifier of a resource"),
+                fieldWithPath("content[].creationTime").description(
+                    "Creation date-time (http://xml2rfc.ietf.org/public/rfc/html/rfc3339.html#anchor14)"),
+            fieldWithPath("content[].status").description(
+                "The status of the deployment. (http://indigo-dc.github.io/orchestrator/apidocs/it/reply/orchestrator/enums/Status.html)"),
+            fieldWithPath("content[].statusReason").optional()
+                .description("The description of the state"),
+            fieldWithPath("content[].toscaNodeType").optional()
+                .description("The type of the represented TOSCA node"),
+            fieldWithPath("content[].requiredBy")
+                .description("A list of nodes that require this resource"),
+            fieldWithPath("content[].links[]").ignored(), fieldWithPath("page").ignored())));
+
+  }
+
+  @Test
+  public void getResourcesNotFoundNotDeployment() throws Exception {
+    mockMvc.perform(get("/deployments/aaaaaaaa-bbbb-ccccc-dddd-eeeeeeeeeeee/resources"))
+        .andExpect(status().isNotFound())
+        .andExpect(content().contentType(MediaType.APPLICATION_JSON))
+        .andExpect(jsonPath("$.code", is(404))).andExpect(jsonPath("$.title", is("Not Found")))
+        .andExpect(jsonPath("$.message",
+            is("The deployment <aaaaaaaa-bbbb-ccccc-dddd-eeeeeeeeeeee> doesn't exist")));
+  }
+
+  @Test
+  @DatabaseSetup("/data/database-resource-init.xml")
+  public void getResourceByIdAndDeploymentIdSuccesfully() throws Exception {
+    mockMvc.perform(get("/deployments/" + deploymentId + "/resources/" + resourceId))
+        .andExpect(status().isOk()).andExpect(content().contentType(MediaType.APPLICATION_JSON))
+        .andExpect(jsonPath("$.uuid", equalTo(resourceId)))
+        .andExpect(jsonPath("$.links[1].rel", equalTo("self")))
+        .andExpect(jsonPath("$.links[1].href",
+            endsWith("/deployments/" + deploymentId + "/resources/" + resourceId)))
+        .andDo(document("get-resource", preprocessResponse(prettyPrint()),
+            responseFields(fieldWithPath("uuid").description("The unique identifier of a resource"),
+                fieldWithPath("creationTime").description(
+                    "Creation date-time (http://xml2rfc.ietf.org/public/rfc/html/rfc3339.html#anchor14)"),
+            fieldWithPath("status").description(
+                "The status of the deployment. (http://indigo-dc.github.io/orchestrator/apidocs/it/reply/orchestrator/enums/Status.html)"),
+            fieldWithPath("statusReason").optional().description("The description of the state"),
+            fieldWithPath("toscaNodeType").optional()
+                .description("The type of the represented TOSCA node"),
+            fieldWithPath("requiredBy").description("A list of nodes that require this resource"),
+            fieldWithPath("links[]").ignored())));
+  }
+}