package it.reply.orchestrator.controller;

import static org.hamcrest.Matchers.is;
import static org.junit.Assert.assertEquals;
import static org.springframework.restdocs.mockmvc.MockMvcRestDocumentation.document;
import static org.springframework.restdocs.mockmvc.MockMvcRestDocumentation.documentationConfiguration;
<<<<<<< HEAD
import static org.springframework.restdocs.operation.preprocess.Preprocessors.preprocessRequest;
import static org.springframework.restdocs.operation.preprocess.Preprocessors.preprocessResponse;
import static org.springframework.restdocs.operation.preprocess.Preprocessors.prettyPrint;
=======
import static org.springframework.restdocs.operation.preprocess.Preprocessors.preprocessResponse;
import static org.springframework.restdocs.operation.preprocess.Preprocessors.prettyPrint;
import static org.springframework.restdocs.payload.PayloadDocumentation.fieldWithPath;
import static org.springframework.restdocs.payload.PayloadDocumentation.responseFields;
>>>>>>> 8b27907d
import static org.springframework.test.web.servlet.request.MockMvcRequestBuilders.get;
import static org.springframework.test.web.servlet.result.MockMvcResultMatchers.content;
import static org.springframework.test.web.servlet.result.MockMvcResultMatchers.jsonPath;
import static org.springframework.test.web.servlet.result.MockMvcResultMatchers.status;

import com.github.springtestdbunit.annotation.DatabaseSetup;
import com.github.springtestdbunit.annotation.DatabaseTearDown;

import java.nio.charset.Charset;

import org.junit.Before;
import org.junit.Rule;
import org.junit.Test;
import org.mockito.MockitoAnnotations;
import org.springframework.http.MediaType;
import org.springframework.restdocs.JUnitRestDocumentation;
import org.springframework.test.web.servlet.MockMvc;
import org.springframework.test.web.servlet.MvcResult;
import org.springframework.test.web.servlet.setup.MockMvcBuilders;

import es.upv.i3m.grycap.file.FileIO;
import it.reply.orchestrator.config.WebAppConfigurationAware;

@DatabaseTearDown("/data/database-empty.xml")
@DatabaseSetup("/data/database-resource-init.xml")
public class TemplateControllerTest extends WebAppConfigurationAware {

  // @Autowired
  // private WebApplicationContext wac;

  @Rule
  public JUnitRestDocumentation restDocumentation = new JUnitRestDocumentation(
      "target/generated-snippets");

  private MockMvc mockMvc;
  @Rule
  public JUnitRestDocumentation restDocumentation =
      new JUnitRestDocumentation("target/generated-snippets");

  private final MediaType APPLICATION_JSON_UTF8 =
      new MediaType(MediaType.APPLICATION_JSON.getType(), MediaType.APPLICATION_JSON.getSubtype(),
          Charset.forName("utf8"));

  private final String templatePath = "./src/test/resources/tosca/galaxy_tosca.yaml";
  private final String deploymentId = "0748fbe9-6c1d-4298-b88f-06188734ab42";

  @Before
  public void setup() {
    MockitoAnnotations.initMocks(this);
<<<<<<< HEAD
    mockMvc = MockMvcBuilders.webAppContextSetup(wac).dispatchOptions(true)
        .apply(documentationConfiguration(this.restDocumentation))
        .alwaysDo(document("{method-name}/{step}/", preprocessRequest(prettyPrint()),
            preprocessResponse(prettyPrint())))
        .build();
=======
    mockMvc =
        MockMvcBuilders.webAppContextSetup(wac)
            .apply(documentationConfiguration(this.restDocumentation)).dispatchOptions(true)
            .build();
>>>>>>> 8b27907d
  }

  @Test
  @DatabaseSetup("/data/database-resource-init.xml")
  public void getTemplate() throws Exception {

    String template = FileIO.readUTF8File(templatePath);
<<<<<<< HEAD
    MvcResult result = mockMvc.perform(get("/deployments/" + deploymentId + "/template"))
        .andExpect(status().isOk()).andExpect(content().contentType(MediaType.TEXT_PLAIN))
        .andDo(document("index")).andReturn();
=======
    MvcResult result =
        mockMvc.perform(get("/deployments/" + deploymentId + "/template"))
            .andExpect(status().isOk()).andExpect(content().contentType(MediaType.TEXT_PLAIN))
            .andDo(document("get-template")).andReturn();
>>>>>>> 8b27907d

    String content = result.getResponse().getContentAsString();
    assertEquals(content, template);

  }

  @Test
  public void getTemplateNotFoundNotDeployment() throws Exception {
    mockMvc.perform(get("/deployments/aaaaaaaa-bbbb-ccccc-dddd-eeeeeeeeeeee/template"))
        .andExpect(status().isNotFound()).andExpect(content().contentType(APPLICATION_JSON_UTF8))
        .andExpect(jsonPath("$.code", is(404))).andExpect(jsonPath("$.title", is("Not Found")))
        .andExpect(jsonPath("$.message",
            is("The deployment <aaaaaaaa-bbbb-ccccc-dddd-eeeeeeeeeeee> doesn't exist")));
  }
}
<|MERGE_RESOLUTION|>--- conflicted
+++ resolved
@@ -1,109 +1,87 @@
-package it.reply.orchestrator.controller;
-
-import static org.hamcrest.Matchers.is;
-import static org.junit.Assert.assertEquals;
-import static org.springframework.restdocs.mockmvc.MockMvcRestDocumentation.document;
-import static org.springframework.restdocs.mockmvc.MockMvcRestDocumentation.documentationConfiguration;
-<<<<<<< HEAD
-import static org.springframework.restdocs.operation.preprocess.Preprocessors.preprocessRequest;
-import static org.springframework.restdocs.operation.preprocess.Preprocessors.preprocessResponse;
-import static org.springframework.restdocs.operation.preprocess.Preprocessors.prettyPrint;
-=======
-import static org.springframework.restdocs.operation.preprocess.Preprocessors.preprocessResponse;
-import static org.springframework.restdocs.operation.preprocess.Preprocessors.prettyPrint;
-import static org.springframework.restdocs.payload.PayloadDocumentation.fieldWithPath;
-import static org.springframework.restdocs.payload.PayloadDocumentation.responseFields;
->>>>>>> 8b27907d
-import static org.springframework.test.web.servlet.request.MockMvcRequestBuilders.get;
-import static org.springframework.test.web.servlet.result.MockMvcResultMatchers.content;
-import static org.springframework.test.web.servlet.result.MockMvcResultMatchers.jsonPath;
-import static org.springframework.test.web.servlet.result.MockMvcResultMatchers.status;
-
-import com.github.springtestdbunit.annotation.DatabaseSetup;
-import com.github.springtestdbunit.annotation.DatabaseTearDown;
-
-import java.nio.charset.Charset;
-
-import org.junit.Before;
-import org.junit.Rule;
-import org.junit.Test;
-import org.mockito.MockitoAnnotations;
-import org.springframework.http.MediaType;
-import org.springframework.restdocs.JUnitRestDocumentation;
-import org.springframework.test.web.servlet.MockMvc;
-import org.springframework.test.web.servlet.MvcResult;
-import org.springframework.test.web.servlet.setup.MockMvcBuilders;
-
-import es.upv.i3m.grycap.file.FileIO;
-import it.reply.orchestrator.config.WebAppConfigurationAware;
-
-@DatabaseTearDown("/data/database-empty.xml")
-@DatabaseSetup("/data/database-resource-init.xml")
-public class TemplateControllerTest extends WebAppConfigurationAware {
-
-  // @Autowired
-  // private WebApplicationContext wac;
-
-  @Rule
-  public JUnitRestDocumentation restDocumentation = new JUnitRestDocumentation(
-      "target/generated-snippets");
-
-  private MockMvc mockMvc;
-  @Rule
-  public JUnitRestDocumentation restDocumentation =
-      new JUnitRestDocumentation("target/generated-snippets");
-
-  private final MediaType APPLICATION_JSON_UTF8 =
-      new MediaType(MediaType.APPLICATION_JSON.getType(), MediaType.APPLICATION_JSON.getSubtype(),
-          Charset.forName("utf8"));
-
-  private final String templatePath = "./src/test/resources/tosca/galaxy_tosca.yaml";
-  private final String deploymentId = "0748fbe9-6c1d-4298-b88f-06188734ab42";
-
-  @Before
-  public void setup() {
-    MockitoAnnotations.initMocks(this);
-<<<<<<< HEAD
-    mockMvc = MockMvcBuilders.webAppContextSetup(wac).dispatchOptions(true)
-        .apply(documentationConfiguration(this.restDocumentation))
-        .alwaysDo(document("{method-name}/{step}/", preprocessRequest(prettyPrint()),
-            preprocessResponse(prettyPrint())))
-        .build();
-=======
-    mockMvc =
-        MockMvcBuilders.webAppContextSetup(wac)
-            .apply(documentationConfiguration(this.restDocumentation)).dispatchOptions(true)
-            .build();
->>>>>>> 8b27907d
-  }
-
-  @Test
-  @DatabaseSetup("/data/database-resource-init.xml")
-  public void getTemplate() throws Exception {
-
-    String template = FileIO.readUTF8File(templatePath);
-<<<<<<< HEAD
-    MvcResult result = mockMvc.perform(get("/deployments/" + deploymentId + "/template"))
-        .andExpect(status().isOk()).andExpect(content().contentType(MediaType.TEXT_PLAIN))
-        .andDo(document("index")).andReturn();
-=======
-    MvcResult result =
-        mockMvc.perform(get("/deployments/" + deploymentId + "/template"))
-            .andExpect(status().isOk()).andExpect(content().contentType(MediaType.TEXT_PLAIN))
-            .andDo(document("get-template")).andReturn();
->>>>>>> 8b27907d
-
-    String content = result.getResponse().getContentAsString();
-    assertEquals(content, template);
-
-  }
-
-  @Test
-  public void getTemplateNotFoundNotDeployment() throws Exception {
-    mockMvc.perform(get("/deployments/aaaaaaaa-bbbb-ccccc-dddd-eeeeeeeeeeee/template"))
-        .andExpect(status().isNotFound()).andExpect(content().contentType(APPLICATION_JSON_UTF8))
-        .andExpect(jsonPath("$.code", is(404))).andExpect(jsonPath("$.title", is("Not Found")))
-        .andExpect(jsonPath("$.message",
-            is("The deployment <aaaaaaaa-bbbb-ccccc-dddd-eeeeeeeeeeee> doesn't exist")));
-  }
-}
+package it.reply.orchestrator.controller;
+
+import static org.hamcrest.Matchers.is;
+import static org.junit.Assert.assertEquals;
+import static org.springframework.restdocs.mockmvc.MockMvcRestDocumentation.document;
+import static org.springframework.restdocs.mockmvc.MockMvcRestDocumentation.documentationConfiguration;
+import static org.springframework.restdocs.operation.preprocess.Preprocessors.preprocessResponse;
+import static org.springframework.restdocs.operation.preprocess.Preprocessors.prettyPrint;
+import static org.springframework.restdocs.payload.PayloadDocumentation.fieldWithPath;
+import static org.springframework.restdocs.payload.PayloadDocumentation.responseFields;
+import static org.springframework.test.web.servlet.request.MockMvcRequestBuilders.get;
+import static org.springframework.test.web.servlet.result.MockMvcResultMatchers.content;
+import static org.springframework.test.web.servlet.result.MockMvcResultMatchers.jsonPath;
+import static org.springframework.test.web.servlet.result.MockMvcResultMatchers.status;
+
+import java.nio.charset.Charset;
+
+import org.junit.Before;
+import org.junit.Rule;
+import org.junit.Test;
+import org.mockito.MockitoAnnotations;
+import org.springframework.beans.factory.annotation.Autowired;
+import org.springframework.http.MediaType;
+import org.springframework.restdocs.JUnitRestDocumentation;
+import org.springframework.test.web.servlet.MockMvc;
+import org.springframework.test.web.servlet.MvcResult;
+import org.springframework.test.web.servlet.setup.MockMvcBuilders;
+import org.springframework.web.context.WebApplicationContext;
+
+import com.github.springtestdbunit.annotation.DatabaseSetup;
+import com.github.springtestdbunit.annotation.DatabaseTearDown;
+
+import es.upv.i3m.grycap.file.FileIO;
+import it.reply.orchestrator.config.WebAppConfigurationAware;
+
+@DatabaseTearDown("/data/database-empty.xml")
+@DatabaseSetup("/data/database-resource-init.xml")
+public class TemplateControllerTest extends WebAppConfigurationAware {
+
+  @Autowired
+  private WebApplicationContext wac;
+
+  private MockMvc mockMvc;
+  @Rule
+  public JUnitRestDocumentation restDocumentation =
+      new JUnitRestDocumentation("target/generated-snippets");
+
+  private final MediaType APPLICATION_JSON_UTF8 =
+      new MediaType(MediaType.APPLICATION_JSON.getType(), MediaType.APPLICATION_JSON.getSubtype(),
+          Charset.forName("utf8"));
+
+  private final String templatePath = "./src/test/resources/tosca/galaxy_tosca.yaml";
+  private final String deploymentId = "0748fbe9-6c1d-4298-b88f-06188734ab42";
+
+  @Before
+  public void setup() {
+    MockitoAnnotations.initMocks(this);
+    mockMvc =
+        MockMvcBuilders.webAppContextSetup(wac)
+            .apply(documentationConfiguration(this.restDocumentation)).dispatchOptions(true)
+            .build();
+  }
+
+  @Test
+  @DatabaseSetup("/data/database-resource-init.xml")
+  public void getTemplate() throws Exception {
+
+    String template = FileIO.readUTF8File(templatePath);
+    MvcResult result =
+        mockMvc.perform(get("/deployments/" + deploymentId + "/template"))
+            .andExpect(status().isOk()).andExpect(content().contentType(MediaType.TEXT_PLAIN))
+            .andDo(document("get-template")).andReturn();
+
+    String content = result.getResponse().getContentAsString();
+    assertEquals(content, template);
+
+  }
+
+  @Test
+  public void getTemplateNotFoundNotDeployment() throws Exception {
+    mockMvc.perform(get("/deployments/aaaaaaaa-bbbb-ccccc-dddd-eeeeeeeeeeee/template"))
+        .andExpect(status().isNotFound()).andExpect(content().contentType(APPLICATION_JSON_UTF8))
+        .andExpect(jsonPath("$.code", is(404))).andExpect(jsonPath("$.title", is("Not Found")))
+        .andExpect(jsonPath("$.message",
+            is("The deployment <aaaaaaaa-bbbb-ccccc-dddd-eeeeeeeeeeee> doesn't exist")));
+  }
+}