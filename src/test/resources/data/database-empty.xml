<<<<<<< HEAD
<dataset>
    <Deployment/>
    <Resource/>
=======
<dataset>
    <Deployment/>
    <Resource/>
    <WorkflowReference/>
    <Deployment_parameters/>
    <Deployment_outputs/>
    <Resource_requiredBy/>
>>>>>>> d29b6d06
</dataset><|MERGE_RESOLUTION|>--- conflicted
+++ resolved
@@ -1,14 +1,8 @@
-<<<<<<< HEAD
-<dataset>
-    <Deployment/>
-    <Resource/>
-=======
-<dataset>
-    <Deployment/>
-    <Resource/>
-    <WorkflowReference/>
-    <Deployment_parameters/>
-    <Deployment_outputs/>
-    <Resource_requiredBy/>
->>>>>>> d29b6d06
+<dataset>
+    <Deployment/>
+    <Resource/>
+    <WorkflowReference/>
+    <Deployment_parameters/>
+    <Deployment_outputs/>
+    <Resource_requiredBy/>
 </dataset>