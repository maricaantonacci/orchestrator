<project xmlns="http://maven.apache.org/POM/4.0.0" xmlns:xsi="http://www.w3.org/2001/XMLSchema-instance"
  xsi:schemaLocation="http://maven.apache.org/POM/4.0.0 http://maven.apache.org/xsd/maven-4.0.0.xsd">
  <modelVersion>4.0.0</modelVersion>
  <groupId>it.reply</groupId>
  <artifactId>orchestrator</artifactId>
  <version>0.0.5-SNAPSHOT</version>
  <packaging>war</packaging>
  <name>orchestrator</name>

<<<<<<< HEAD
  <properties>
=======
	<scm>
		<url>https://github.com/indigo-dc/orchestrator.git</url>
		<connection>scm:git:https://github.com/indigo-dc/orchestrator.git</connection>
		<developerConnection>scm:git:https://github.com/indigo-dc/orchestrator.git</developerConnection>
		<tag>HEAD</tag>
	</scm>

	<properties>
		<project.build.sourceEncoding>UTF-8</project.build.sourceEncoding>

		<version.buildnumber.plugin>1.4</version.buildnumber.plugin>

		<java.version>1.8</java.version>
		<springframework.version>4.2.2.RELEASE</springframework.version>
		<spring.security.version>4.1.0.RELEASE</spring.security.version>
		<openid.connect.version>1.2.6</openid.connect.version>
		<log4j.version>2.5</log4j.version>
		<jackson.version>2.6.4</jackson.version>
		<hibernate.version>4.3.11.Final</hibernate.version>
>>>>>>> 75de3b1c

    <surefire.skip>false</surefire.skip>
    <project.build.sourceEncoding>UTF-8</project.build.sourceEncoding>
    <java.version>1.8</java.version>
    <springframework.version>4.2.2.RELEASE</springframework.version>
    <spring.security.version>4.1.0.RELEASE</spring.security.version>
    <openid.connect.version>1.2.6</openid.connect.version>
    <log4j.version>2.5</log4j.version>
    <jackson.version>2.6.4</jackson.version>
    <hibernate.version>4.3.11.Final</hibernate.version>

    <im-java-api.version>0.4.2</im-java-api.version>
    <monitoring.pillar.domain.version>1.8.1-FINAL</monitoring.pillar.domain.version>

    <mockito.version>1.10.19</mockito.version>
    <jsonpath.version>2.1.0</jsonpath.version>
    <snippetsDirectory>${project.build.directory}\generated-snippets</snippetsDirectory>
    <checkstyle-plugin.version>2.17</checkstyle-plugin.version>
    <workflow-manager.version>0.0.3-SNAPSHOT</workflow-manager.version>
    <alien4cloud.version>1.1.0-INDIGO2-SNAPSHOT</alien4cloud.version>
		<chronos-client.version>0.0.1-SNAPSHOT</chronos-client.version>
  </properties>

  <distributionManagement>
    <!-- Publish versioned releases here -->
    <repository>
      <id>concept-reply-nexus-repository</id>
      <name>Concept Reply Releases Repository</name>
      <url>http://nexusconcept.cloud.reply.eu/content/repositories/releases</url>
    </repository>

    <!-- Publish snapshots here -->
    <snapshotRepository>
      <id>concept-reply-nexus-repository</id>
      <name>Concept Reply Snaphots Repository</name>
      <url>http://nexusconcept.cloud.reply.eu/content/repositories/public-snapshots</url>
    </snapshotRepository>
  </distributionManagement>

  <repositories>
    <repository>
      <id>concept-reply-nexus-repository</id>
      <name>Concept Reply Nexus</name>
      <url>http://nexusconcept.cloud.reply.eu/content/groups/public</url>
    </repository>
    <repository>
      <id>spring-milestones</id>
      <name>Spring Milestones</name>
      <url>https://repo.spring.io/libs-milestone</url>
      <snapshots>
        <enabled>false</enabled>
      </snapshots>
    </repository>
  </repositories>

<<<<<<< HEAD
  <dependencies> 
    <!-- Fix for java.lang.NoSuchFieldError: REFLECTION -->
    <dependency>
      <groupId>com.sun.xml.bind</groupId>
      <artifactId>jaxb-core</artifactId>
      <version>2.2.11</version>
    </dependency>
    <dependency>
      <groupId>com.sun.xml.bind</groupId>
      <artifactId>jaxb-impl</artifactId>
      <version>2.2.11</version>
    </dependency>
    <!-- -->
    <!-- Fix to avoid to import the library (which conflicts with the one in WildFly) -->
    <dependency>
      <groupId>dom4j</groupId>
      <artifactId>dom4j</artifactId>
      <version>1.6.1</version>
      <scope>provided</scope>
      <exclusions>
        <exclusion>
          <artifactId>xml-apis</artifactId>
          <groupId>xml-apis</groupId>
        </exclusion>
      </exclusions>
    </dependency>
    <dependency>
      <groupId>org.springframework</groupId>
      <artifactId>spring-core</artifactId>
      <version>${springframework.version}</version>
    </dependency>
    <dependency>
      <groupId>org.springframework</groupId>
      <artifactId>spring-web</artifactId>
      <version>${springframework.version}</version>
    </dependency>
    <dependency>
      <groupId>org.springframework</groupId>
      <artifactId>spring-webmvc</artifactId>
      <version>${springframework.version}</version>
    </dependency>
    <dependency>
      <groupId>org.springframework.data</groupId>
      <artifactId>spring-data-jpa</artifactId>
      <version>1.9.1.RELEASE</version>
    </dependency>
    <dependency>
      <groupId>org.springframework.hateoas</groupId>
      <artifactId>spring-hateoas</artifactId>
      <version>0.19.0.RELEASE</version>
    </dependency>
    <dependency>
      <groupId>org.springframework.plugin</groupId>
      <artifactId>spring-plugin-core</artifactId>
      <version>1.2.0.RELEASE</version>
    </dependency>
    <dependency>
      <groupId>org.springframework.security</groupId>
      <artifactId>spring-security-config</artifactId>
      <version>${spring.security.version}</version>
    </dependency>
    <dependency>
      <groupId>org.springframework.security</groupId>
      <artifactId>spring-security-core</artifactId>
      <version>${spring.security.version}</version>
    </dependency>
    <dependency>
      <groupId>org.springframework.security</groupId>
      <artifactId>spring-security-web</artifactId>
      <version>${spring.security.version}</version>
    </dependency>
    <dependency>
      <groupId>org.springframework.security.oauth</groupId>
      <artifactId>spring-security-oauth2</artifactId>
      <version>2.0.9.RELEASE</version>
    </dependency>
    <dependency>
      <groupId>org.mitre</groupId>
      <artifactId>openid-connect-client</artifactId>
      <version>${openid.connect.version}</version>
    </dependency>
    <!-- Logging -->
    <dependency>
      <groupId>org.apache.logging.log4j</groupId>
      <artifactId>log4j-api</artifactId>
      <version>${log4j.version}</version>
    </dependency>
    <dependency>
      <groupId>org.apache.logging.log4j</groupId>
      <artifactId>log4j-core</artifactId>
      <version>${log4j.version}</version>
    </dependency>
=======
	<dependencies>
		<!-- Fix for java.lang.NoSuchFieldError: REFLECTION -->
		<dependency>
			<groupId>com.sun.xml.bind</groupId>
			<artifactId>jaxb-core</artifactId>
			<version>2.2.11</version>
		</dependency>
		<dependency>
			<groupId>com.sun.xml.bind</groupId>
			<artifactId>jaxb-impl</artifactId>
			<version>2.2.11</version>
		</dependency>
		<!-- -->
		<!-- Fix to avoid to import the library (which conflicts with the one in 
			WildFly) -->
		<dependency>
			<groupId>dom4j</groupId>
			<artifactId>dom4j</artifactId>
			<version>1.6.1</version>
			<scope>provided</scope>
			<exclusions>
				<exclusion>
					<artifactId>xml-apis</artifactId>
					<groupId>xml-apis</groupId>
				</exclusion>
			</exclusions>
		</dependency>
		<dependency>
			<groupId>org.springframework</groupId>
			<artifactId>spring-core</artifactId>
			<version>${springframework.version}</version>
		</dependency>
		<dependency>
			<groupId>org.springframework</groupId>
			<artifactId>spring-web</artifactId>
			<version>${springframework.version}</version>
		</dependency>
		<dependency>
			<groupId>org.springframework</groupId>
			<artifactId>spring-webmvc</artifactId>
			<version>${springframework.version}</version>
		</dependency>
		<dependency>
			<groupId>org.springframework.data</groupId>
			<artifactId>spring-data-jpa</artifactId>
			<version>1.9.1.RELEASE</version>
		</dependency>
		<dependency>
			<groupId>org.springframework.hateoas</groupId>
			<artifactId>spring-hateoas</artifactId>
			<version>0.19.0.RELEASE</version>
		</dependency>
		<dependency>
			<groupId>org.springframework.plugin</groupId>
			<artifactId>spring-plugin-core</artifactId>
			<version>1.2.0.RELEASE</version>
		</dependency>
		<dependency>
			<groupId>org.springframework.security</groupId>
			<artifactId>spring-security-config</artifactId>
			<version>${spring.security.version}</version>
		</dependency>
		<dependency>
			<groupId>org.springframework.security</groupId>
			<artifactId>spring-security-core</artifactId>
			<version>${spring.security.version}</version>
		</dependency>
		<dependency>
			<groupId>org.springframework.security</groupId>
			<artifactId>spring-security-web</artifactId>
			<version>${spring.security.version}</version>
		</dependency>
		<dependency>
			<groupId>org.springframework.security.oauth</groupId>
			<artifactId>spring-security-oauth2</artifactId>
			<version>2.0.9.RELEASE</version>
		</dependency>
		<dependency>
			<groupId>org.mitre</groupId>
			<artifactId>openid-connect-client</artifactId>
			<version>${openid.connect.version}</version>
		</dependency>
		<!-- Logging -->
		<dependency>
			<groupId>org.apache.logging.log4j</groupId>
			<artifactId>log4j-api</artifactId>
			<version>${log4j.version}</version>
		</dependency>
		<dependency>
			<groupId>org.apache.logging.log4j</groupId>
			<artifactId>log4j-core</artifactId>
			<version>${log4j.version}</version>
		</dependency>
>>>>>>> 75de3b1c

<!--     <dependency> -->
<!--       <groupId>org.slf4j</groupId> -->
<!--       <artifactId>slf4j-log4j12</artifactId> -->
<!--       <version>1.7.13</version> -->
<!--     </dependency> -->

    <dependency>
      <groupId>javax.servlet</groupId>
      <artifactId>javax.servlet-api</artifactId>
      <version>3.1.0</version>
      <scope>provided</scope>
    </dependency>
    <dependency>
      <groupId>org.hibernate</groupId>
      <artifactId>hibernate-core</artifactId>
      <version>${hibernate.version}</version>
    </dependency>
    <dependency>
      <groupId>org.hibernate</groupId>
      <artifactId>hibernate-entitymanager</artifactId>
      <version>${hibernate.version}</version>
    </dependency>
    <dependency>
      <groupId>org.hibernate</groupId>
      <artifactId>hibernate-validator</artifactId>
      <version>5.2.3.Final</version>
    </dependency>
    <dependency>
      <groupId>org.apache.commons</groupId>
      <artifactId>commons-lang3</artifactId>
      <version>3.4</version>
    </dependency>
    <dependency>
      <groupId>com.fasterxml.jackson.core</groupId>
      <artifactId>jackson-annotations</artifactId>
      <version>${jackson.version}</version>
    </dependency>
    <dependency>
      <groupId>com.fasterxml.jackson.core</groupId>
      <artifactId>jackson-databind</artifactId>
      <version>${jackson.version}</version>
    </dependency>
    <dependency>
      <groupId>com.fasterxml.jackson.dataformat</groupId>
      <artifactId>jackson-dataformat-yaml</artifactId>
      <version>${jackson.version}</version>
    </dependency>
    <dependency>
      <groupId>es.upv.i3m.grycap</groupId>
      <artifactId>im-java-api</artifactId>
      <version>${im-java-api.version}</version>
    </dependency>
    <dependency>
      <groupId>it.reply</groupId>
      <artifactId>workflow-manager-spring</artifactId>
      <version>${workflow-manager.version}</version>
    </dependency>
    <dependency>
      <groupId>it.reply</groupId>
      <artifactId>reply-commons</artifactId>
      <version>1.0.0</version>
    </dependency>
    <dependency>
      <groupId>alien4cloud</groupId>
      <artifactId>alien4cloud-core</artifactId>
      <version>${alien4cloud.version}</version>
      <exclusions>
        <exclusion>
          <groupId>org.slf4j</groupId>
          <artifactId>slf4j-log4j12</artifactId>
        </exclusion>
      </exclusions>
    </dependency>
    <dependency>
      <groupId>it.reply</groupId>
      <artifactId>monitoring-pillar-domain</artifactId>
      <version>${monitoring.pillar.domain.version}</version>
    </dependency>
    <dependency>
      <groupId>commons-fileupload</groupId>
      <artifactId>commons-fileupload</artifactId>
      <version>1.3.1</version>
    </dependency>

		<!-- Chronos Client -->
		<dependency>
			<groupId>it.infn.ba.indigo</groupId>
			<artifactId>chronos-client</artifactId>
			<version>${chronos-client.version}</version>
		</dependency>

		<!-- Graph library -->
		<dependency>
			<groupId>org.jgrapht</groupId>
			<artifactId>jgrapht-core</artifactId>
			<version>0.9.2</version>
		</dependency>

    <!-- test -->
    <dependency>
      <groupId>org.springframework</groupId>
      <artifactId>spring-test</artifactId>
      <version>${springframework.version}</version>
      <scope>test</scope>
    </dependency>
    <dependency>
      <groupId>org.springframework.restdocs</groupId>
      <artifactId>spring-restdocs-mockmvc</artifactId>
      <version>1.1.0.M1</version>
      <scope>test</scope>
    </dependency>
    <dependency>
      <groupId>javax.inject</groupId>
      <artifactId>javax.inject</artifactId>
      <version>1</version>
      <scope>test</scope>
    </dependency>
    <dependency>
      <groupId>junit</groupId>
      <artifactId>junit</artifactId>
      <version>4.12</version>
      <scope>test</scope>
    </dependency>
    <dependency>
      <groupId>org.mockito</groupId>
      <artifactId>mockito-all</artifactId>
      <version>${mockito.version}</version>
      <scope>test</scope>
    </dependency>

    <dependency>
      <groupId>com.jayway.jsonpath</groupId>
      <artifactId>json-path</artifactId>
      <version>${jsonpath.version}</version>
      <scope>test</scope>
    </dependency>
    <dependency>
      <groupId>com.jayway.jsonpath</groupId>
      <artifactId>json-path-assert</artifactId>
      <version>${jsonpath.version}</version>
      <scope>test</scope>
    </dependency>
    <!-- <dependency> <groupId>mysql</groupId> <artifactId>mysql-connector-java</artifactId> <version>5.1.38</version> 
      <scope>test</scope> </dependency> -->
    <dependency>
      <groupId>com.github.springtestdbunit</groupId>
      <artifactId>spring-test-dbunit</artifactId>
      <version>1.2.1</version>
      <scope>test</scope>
    </dependency>
    <dependency>
      <groupId>org.dbunit</groupId>
      <artifactId>dbunit</artifactId>
      <version>2.4.9</version>
      <scope>test</scope>
      <exclusions>
        <exclusion>
          <artifactId>junit</artifactId>
          <groupId>junit</groupId>
        </exclusion>
      </exclusions>
    </dependency>

    <dependency>
      <groupId>org.codehaus.btm</groupId>
      <artifactId>btm</artifactId>
      <version>2.1.4</version>
      <scope>test</scope>
    </dependency>

    <dependency>
      <groupId>com.h2database</groupId>
      <artifactId>h2</artifactId>
      <version>1.4.191</version>
      <scope>test</scope>
    </dependency>
  </dependencies>


<<<<<<< HEAD
  <profiles>
    <profile>
      <id>restdocs</id>
      <build>
        <plugins>
          <plugin>
            <groupId>org.asciidoctor</groupId>
            <artifactId>asciidoctor-maven-plugin</artifactId>
            <version>1.5.2</version>
            <configuration>
              <sourceDirectory>${basedir}/asciidoc</sourceDirectory>
              <outputDirectory>${basedir}/restdocs</outputDirectory>
            </configuration>
            <executions>
              <execution>
                <id>generate-docs</id>
                <phase>package</phase>
                <goals>
                  <goal>process-asciidoc</goal>
                </goals>
                <configuration>
                  <backend>html</backend>
                  <doctype>book</doctype>
                  <attributes>
                    <snippets>${snippetsDirectory}</snippets>
                  </attributes>
                </configuration>
              </execution>
            </executions>
          </plugin>
        </plugins>
      </build>
    </profile>
  </profiles>

  <build>
    <finalName>orchestrator</finalName>
    <plugins>
      <plugin>
        <groupId>org.apache.maven.plugins</groupId>
        <artifactId>maven-compiler-plugin</artifactId>
        <version>3.1</version>
        <configuration>
          <source>${java.version}</source>
          <target>${java.version}</target>
        </configuration>
      </plugin>
      <plugin>
        <artifactId>maven-war-plugin</artifactId>
        <version>2.6</version>
        <configuration>
          <outputDirectory>${basedir}/docker</outputDirectory>
          <archiveClasses>true</archiveClasses>
          <webResources>
            <resource>
              <directory>${basedir}/src/main/resources</directory>
              <filtering>true</filtering>
              <targetPath>WEB-INF/classes</targetPath>
              <includes>
                <include>**/*.properties</include>
                <include>im-config/*</include>
              </includes>
            </resource>
          </webResources>
        </configuration>
      </plugin>
      <plugin>
        <groupId>org.apache.maven.plugins</groupId>
        <artifactId>maven-checkstyle-plugin</artifactId>
        <version>${checkstyle-plugin.version}</version>
        <executions>
          <execution>
            <id>checkstyle</id>
            <phase>verify</phase>
            <goals>
              <goal>check</goal>
            </goals>
            <configuration>
              <consoleOutput>true</consoleOutput>
              <failsOnError>true</failsOnError>
              <failOnViolation>true</failOnViolation>
              <configLocation>google_checks.xml</configLocation>
            </configuration>
          </execution>
        </executions>
      </plugin>

      <plugin>
        <artifactId>maven-surefire-plugin</artifactId>
        <version>2.19.1</version>
        <configuration>
          <excludedGroups>it.reply.orchestrator.IntegrationTest</excludedGroups>
          <skip>${surefire.skip}</skip>
        </configuration>
      </plugin>
      <plugin>
        <artifactId>maven-failsafe-plugin</artifactId>
        <version>2.19.1</version>
        <configuration>
          <includes>
            <include>**/*.java</include>
          </includes>
          <groups>it.reply.orchestrator.IntegrationTest</groups>
        </configuration>
        <executions>
          <execution>
            <goals>
              <goal>integration-test</goal>
              <goal>verify</goal>
            </goals>
          </execution>
        </executions>
      </plugin>
      <!-- Automatic deploy on wildfly -->
      <!-- <plugin> <groupId>org.wildfly.plugins</groupId> <artifactId>wildfly-maven-plugin</artifactId> 
        <version>1.1.0.Alpha7</version> <configuration> <filename>../docker/${project.build.finalName}.${project.packaging}</filename> 
        </configuration> <executions> <execution> <phase>install</phase> <goals> <goal>deploy</goal> </goals> 
        </execution> </executions> </plugin> -->
    </plugins>
  </build>
  <reporting>
    <plugins>
=======
	<build>
		<pluginManagement>
			<!-- All plugins ordered by shortname (antrun, assembly ...) -->
			<plugins>

				<!-- REFERENCE: https://raymondhlee.wordpress.com/2014/10/25/using-maven-build-number-plugin-to-load-code-revision-details/ -->
				<!-- This plugin's configuration is used to store Eclipse m2e settings 
					only. It has no influence on the Maven build itself. -->
				<!-- WARNING: IT IS NOT A REAL PLUGIN !! -->
				<!-- If you are using Eclipse, you also need to update the Maven plugin 
					lifecycle mapping to enable the build number plugin. Otherwise, Eclipse auto 
					build will overwrite the resolved build properties file created by the build 
					number plugin, e.g. in /target/classes, with the one in your source path. 
					Add the below in the pom file as child to the <build> tag: -->
				<plugin>
					<groupId>org.eclipse.m2e</groupId>
					<artifactId>lifecycle-mapping</artifactId>
					<version>1.0.0</version>
					<configuration>
						<lifecycleMappingMetadata>
							<pluginExecutions>

								<pluginExecution>
									<pluginExecutionFilter>
										<groupId>org.codehaus.mojo</groupId>
										<artifactId>buildnumber-maven-plugin</artifactId>
										<versionRange>[1.0,)</versionRange>
										<goals>
											<goal>create</goal>
											<goal>create-timestamp</goal>
											<goal>create-metadata</goal>
										</goals>
									</pluginExecutionFilter>
									<action>
										<execute>
											<runOnIncremental>true</runOnIncremental>
										</execute>
									</action>
								</pluginExecution>

								<pluginExecution>
									<pluginExecutionFilter>
										<groupId>
											org.apache.maven.plugins
										</groupId>
										<artifactId>
											maven-dependency-plugin
										</artifactId>
										<versionRange>
											[2.0,)
										</versionRange>
										<goals>
											<goal>
												unpack
											</goal>
										</goals>
									</pluginExecutionFilter>
									<action>
										<ignore></ignore>
									</action>
								</pluginExecution>

							</pluginExecutions>
						</lifecycleMappingMetadata>
					</configuration>
				</plugin>

				<!-- Build number plugin -->
				<plugin>
					<groupId>org.codehaus.mojo</groupId>
					<artifactId>buildnumber-maven-plugin</artifactId>
					<version>${version.buildnumber.plugin}</version>
					<configuration>
						<!-- Do not check for modification in the SCM -->
						<!-- doCheck and doUpdate actually talk to repository if it's true, 
							Check would check that there are no local changes. Update would update it -->
						<doCheck>false</doCheck>
						<doUpdate>false</doUpdate>

						<!-- Settings for buildnumber:create-metadata goal: -->
						<!-- Make the property file available for jar/war as a classpath resource -->
						<addOutputDirectoryToResources>true</addOutputDirectoryToResources>
						<!-- Deploy to Maven repo -->
						<attach>true</attach>

						<!-- <timestampFormat>{0,date,yyyy-MM-dd_HH-mm-ss}</timestampFormat> -->
						<!-- The ${buildNumber} exported Maven variable content -->
						<!-- <format>{0}</format> -->
						<!-- <items> -->
						<!-- <item>timestamp</item> -->
						<!-- </items> -->

						<!-- This ensures that even if we are not connected to scm -->
						<!-- <revisiononscmfailure> -->

						<!-- Generate sequence build number based on: build number and timestamp -->
						<!-- The ${buildNumber} exported Maven variable content -->
						<!-- <format>{0,date,yyyyMMdd-HHmmss}</format> -->
						<!-- <items> -->
						<!-- <item>timestamp</item> -->
						<!-- </items> -->
						<!-- </revisiononscmfailure> -->
					</configuration>
					<executions>
						<!-- <execution> -->
						<!-- <id>get-scm-revision-initialize</id> -->
						<!-- <phase>initialize</phase> -->
						<!-- <goals> -->
						<!-- <goal>create</goal> -->
						<!-- </goals> -->
						<!-- </execution> -->
						<execution>
							<id>get-scm-revision-validate</id>
							<phase>validate</phase>
							<goals>
								<goal>create</goal>
								<goal>create-timestamp</goal>
								<goal>create-metadata</goal>
							</goals>
						</execution>
						<!-- <execution> -->
						<!-- <id>get-scm-revision-generate-resources</id> -->
						<!-- <phase>generate-resources</phase> -->
						<!-- <goals> -->
						<!-- <goal>create-metadata</goal> -->
						<!-- </goals> -->
						<!-- </execution> -->
					</executions>
				</plugin>
			</plugins>
		</pluginManagement>

		<finalName>orchestrator</finalName>
		<plugins>
			<plugin>
				<groupId>org.apache.maven.plugins</groupId>
				<artifactId>maven-compiler-plugin</artifactId>
				<version>3.1</version>
				<configuration>
					<source>${java.version}</source>
					<target>${java.version}</target>
				</configuration>
			</plugin>
			<plugin>
				<artifactId>maven-war-plugin</artifactId>
				<version>2.6</version>
				<configuration>
					<outputDirectory>${basedir}/docker</outputDirectory>
					<archiveClasses>true</archiveClasses>
					<webResources>
						<resource>
							<directory>${basedir}/src/main/resources</directory>
							<filtering>true</filtering>
							<targetPath>WEB-INF/classes</targetPath>
							<includes>
								<include>**/*.properties</include>
								<include>im-config/*</include>
							</includes>
						</resource>
					</webResources>
				</configuration>
			</plugin>
			<plugin>
				<groupId>org.apache.maven.plugins</groupId>
				<artifactId>maven-checkstyle-plugin</artifactId>
				<version>${checkstyle-plugin.version}</version>
				<executions>
					<execution>
						<id>checkstyle</id>
						<phase>verify</phase>
						<goals>
							<goal>check</goal>
						</goals>
						<configuration>
							<consoleOutput>true</consoleOutput>
							<failsOnError>true</failsOnError>
							<failOnViolation>true</failOnViolation>
							<configLocation>google_checks.xml</configLocation>
						</configuration>
					</execution>
				</executions>
			</plugin>

			<!-- Set properties containing the scm revision and other build metadata -->
			<plugin>
				<groupId>org.codehaus.mojo</groupId>
				<artifactId>buildnumber-maven-plugin</artifactId>
			</plugin>

			<!-- Automatic deploy on wildfly -->
			<!-- <plugin> <groupId>org.wildfly.plugins</groupId> <artifactId>wildfly-maven-plugin</artifactId> 
				<version>1.1.0.Alpha7</version> <configuration> <filename>../docker/${project.build.finalName}.${project.packaging}</filename> 
				</configuration> <executions> <execution> <phase>install</phase> <goals> 
				<goal>deploy</goal> </goals> </execution> </executions> </plugin> -->
		</plugins>

		<resources>
			<!-- Filter .properties and replace placeholders (using Maven properties 
				or filtered properties - from the '<build> -> <filters'> section of the POM) -->
			<resource>
				<directory>src/main/resources</directory>
				<filtering>true</filtering>
				<includes>
					<include>**/*.properties</include>
				</includes>
			</resource>
			<!-- Also include in the final package the other resources, not being 
				.properties, without filtering them -->
			<resource>
				<directory>src/main/resources</directory>
				<filtering>false</filtering>
				<excludes>
					<exclude>**/*.properties</exclude>
				</excludes>
			</resource>
		</resources>
	</build>
	<reporting>
		<plugins>
>>>>>>> 75de3b1c

      <plugin>
        <artifactId>maven-project-info-reports-plugin</artifactId>
        <version>2.8</version>
      </plugin>

      <!-- http://maven.apache.org/plugins/maven-checkstyle-plugin/usage.html -->
      <plugin>
        <groupId>org.apache.maven.plugins</groupId>
        <artifactId>maven-checkstyle-plugin</artifactId>
        <version>${checkstyle-plugin.version}</version>
        <configuration>
          <consoleOutput>true</consoleOutput>
          <failsOnError>true</failsOnError>
          <failOnViolation>true</failOnViolation>
          <configLocation>google_checks.xml</configLocation>
        </configuration>
        <reportSets>
          <reportSet>
            <reports>
              <report>checkstyle</report>
            </reports>
          </reportSet>
        </reportSets>
      </plugin>
      <plugin>
        <groupId>org.apache.maven.plugins</groupId>
        <artifactId>maven-javadoc-plugin</artifactId>
        <version>2.10.3</version>
        <configuration>
          <reportOutputDirectory>apidocs</reportOutputDirectory>
        </configuration>
      </plugin>
      <!-- Cobertura -->
      <plugin>
        <groupId>org.codehaus.mojo</groupId>
        <artifactId>cobertura-maven-plugin</artifactId>
        <version>2.6</version>
        <configuration>
          <formats>
            <format>html</format>
            <format>xml</format>
          </formats>
        </configuration>
      </plugin>

    </plugins>
  </reporting>
</project><|MERGE_RESOLUTION|>--- conflicted
+++ resolved
@@ -1,848 +1,681 @@
-<project xmlns="http://maven.apache.org/POM/4.0.0" xmlns:xsi="http://www.w3.org/2001/XMLSchema-instance"
-  xsi:schemaLocation="http://maven.apache.org/POM/4.0.0 http://maven.apache.org/xsd/maven-4.0.0.xsd">
-  <modelVersion>4.0.0</modelVersion>
-  <groupId>it.reply</groupId>
-  <artifactId>orchestrator</artifactId>
-  <version>0.0.5-SNAPSHOT</version>
-  <packaging>war</packaging>
-  <name>orchestrator</name>
-
-<<<<<<< HEAD
-  <properties>
-=======
-	<scm>
-		<url>https://github.com/indigo-dc/orchestrator.git</url>
-		<connection>scm:git:https://github.com/indigo-dc/orchestrator.git</connection>
-		<developerConnection>scm:git:https://github.com/indigo-dc/orchestrator.git</developerConnection>
-		<tag>HEAD</tag>
-	</scm>
-
-	<properties>
-		<project.build.sourceEncoding>UTF-8</project.build.sourceEncoding>
-
-		<version.buildnumber.plugin>1.4</version.buildnumber.plugin>
-
-		<java.version>1.8</java.version>
-		<springframework.version>4.2.2.RELEASE</springframework.version>
-		<spring.security.version>4.1.0.RELEASE</spring.security.version>
-		<openid.connect.version>1.2.6</openid.connect.version>
-		<log4j.version>2.5</log4j.version>
-		<jackson.version>2.6.4</jackson.version>
-		<hibernate.version>4.3.11.Final</hibernate.version>
->>>>>>> 75de3b1c
-
-    <surefire.skip>false</surefire.skip>
-    <project.build.sourceEncoding>UTF-8</project.build.sourceEncoding>
-    <java.version>1.8</java.version>
-    <springframework.version>4.2.2.RELEASE</springframework.version>
-    <spring.security.version>4.1.0.RELEASE</spring.security.version>
-    <openid.connect.version>1.2.6</openid.connect.version>
-    <log4j.version>2.5</log4j.version>
-    <jackson.version>2.6.4</jackson.version>
-    <hibernate.version>4.3.11.Final</hibernate.version>
-
-    <im-java-api.version>0.4.2</im-java-api.version>
-    <monitoring.pillar.domain.version>1.8.1-FINAL</monitoring.pillar.domain.version>
-
-    <mockito.version>1.10.19</mockito.version>
-    <jsonpath.version>2.1.0</jsonpath.version>
-    <snippetsDirectory>${project.build.directory}\generated-snippets</snippetsDirectory>
-    <checkstyle-plugin.version>2.17</checkstyle-plugin.version>
-    <workflow-manager.version>0.0.3-SNAPSHOT</workflow-manager.version>
-    <alien4cloud.version>1.1.0-INDIGO2-SNAPSHOT</alien4cloud.version>
-		<chronos-client.version>0.0.1-SNAPSHOT</chronos-client.version>
-  </properties>
-
-  <distributionManagement>
-    <!-- Publish versioned releases here -->
-    <repository>
-      <id>concept-reply-nexus-repository</id>
-      <name>Concept Reply Releases Repository</name>
-      <url>http://nexusconcept.cloud.reply.eu/content/repositories/releases</url>
-    </repository>
-
-    <!-- Publish snapshots here -->
-    <snapshotRepository>
-      <id>concept-reply-nexus-repository</id>
-      <name>Concept Reply Snaphots Repository</name>
-      <url>http://nexusconcept.cloud.reply.eu/content/repositories/public-snapshots</url>
-    </snapshotRepository>
-  </distributionManagement>
-
-  <repositories>
-    <repository>
-      <id>concept-reply-nexus-repository</id>
-      <name>Concept Reply Nexus</name>
-      <url>http://nexusconcept.cloud.reply.eu/content/groups/public</url>
-    </repository>
-    <repository>
-      <id>spring-milestones</id>
-      <name>Spring Milestones</name>
-      <url>https://repo.spring.io/libs-milestone</url>
-      <snapshots>
-        <enabled>false</enabled>
-      </snapshots>
-    </repository>
-  </repositories>
-
-<<<<<<< HEAD
-  <dependencies> 
-    <!-- Fix for java.lang.NoSuchFieldError: REFLECTION -->
-    <dependency>
-      <groupId>com.sun.xml.bind</groupId>
-      <artifactId>jaxb-core</artifactId>
-      <version>2.2.11</version>
-    </dependency>
-    <dependency>
-      <groupId>com.sun.xml.bind</groupId>
-      <artifactId>jaxb-impl</artifactId>
-      <version>2.2.11</version>
-    </dependency>
-    <!-- -->
-    <!-- Fix to avoid to import the library (which conflicts with the one in WildFly) -->
-    <dependency>
-      <groupId>dom4j</groupId>
-      <artifactId>dom4j</artifactId>
-      <version>1.6.1</version>
-      <scope>provided</scope>
-      <exclusions>
-        <exclusion>
-          <artifactId>xml-apis</artifactId>
-          <groupId>xml-apis</groupId>
-        </exclusion>
-      </exclusions>
-    </dependency>
-    <dependency>
-      <groupId>org.springframework</groupId>
-      <artifactId>spring-core</artifactId>
-      <version>${springframework.version}</version>
-    </dependency>
-    <dependency>
-      <groupId>org.springframework</groupId>
-      <artifactId>spring-web</artifactId>
-      <version>${springframework.version}</version>
-    </dependency>
-    <dependency>
-      <groupId>org.springframework</groupId>
-      <artifactId>spring-webmvc</artifactId>
-      <version>${springframework.version}</version>
-    </dependency>
-    <dependency>
-      <groupId>org.springframework.data</groupId>
-      <artifactId>spring-data-jpa</artifactId>
-      <version>1.9.1.RELEASE</version>
-    </dependency>
-    <dependency>
-      <groupId>org.springframework.hateoas</groupId>
-      <artifactId>spring-hateoas</artifactId>
-      <version>0.19.0.RELEASE</version>
-    </dependency>
-    <dependency>
-      <groupId>org.springframework.plugin</groupId>
-      <artifactId>spring-plugin-core</artifactId>
-      <version>1.2.0.RELEASE</version>
-    </dependency>
-    <dependency>
-      <groupId>org.springframework.security</groupId>
-      <artifactId>spring-security-config</artifactId>
-      <version>${spring.security.version}</version>
-    </dependency>
-    <dependency>
-      <groupId>org.springframework.security</groupId>
-      <artifactId>spring-security-core</artifactId>
-      <version>${spring.security.version}</version>
-    </dependency>
-    <dependency>
-      <groupId>org.springframework.security</groupId>
-      <artifactId>spring-security-web</artifactId>
-      <version>${spring.security.version}</version>
-    </dependency>
-    <dependency>
-      <groupId>org.springframework.security.oauth</groupId>
-      <artifactId>spring-security-oauth2</artifactId>
-      <version>2.0.9.RELEASE</version>
-    </dependency>
-    <dependency>
-      <groupId>org.mitre</groupId>
-      <artifactId>openid-connect-client</artifactId>
-      <version>${openid.connect.version}</version>
-    </dependency>
-    <!-- Logging -->
-    <dependency>
-      <groupId>org.apache.logging.log4j</groupId>
-      <artifactId>log4j-api</artifactId>
-      <version>${log4j.version}</version>
-    </dependency>
-    <dependency>
-      <groupId>org.apache.logging.log4j</groupId>
-      <artifactId>log4j-core</artifactId>
-      <version>${log4j.version}</version>
-    </dependency>
-=======
-	<dependencies>
-		<!-- Fix for java.lang.NoSuchFieldError: REFLECTION -->
-		<dependency>
-			<groupId>com.sun.xml.bind</groupId>
-			<artifactId>jaxb-core</artifactId>
-			<version>2.2.11</version>
-		</dependency>
-		<dependency>
-			<groupId>com.sun.xml.bind</groupId>
-			<artifactId>jaxb-impl</artifactId>
-			<version>2.2.11</version>
-		</dependency>
-		<!-- -->
-		<!-- Fix to avoid to import the library (which conflicts with the one in 
-			WildFly) -->
-		<dependency>
-			<groupId>dom4j</groupId>
-			<artifactId>dom4j</artifactId>
-			<version>1.6.1</version>
-			<scope>provided</scope>
-			<exclusions>
-				<exclusion>
-					<artifactId>xml-apis</artifactId>
-					<groupId>xml-apis</groupId>
-				</exclusion>
-			</exclusions>
-		</dependency>
-		<dependency>
-			<groupId>org.springframework</groupId>
-			<artifactId>spring-core</artifactId>
-			<version>${springframework.version}</version>
-		</dependency>
-		<dependency>
-			<groupId>org.springframework</groupId>
-			<artifactId>spring-web</artifactId>
-			<version>${springframework.version}</version>
-		</dependency>
-		<dependency>
-			<groupId>org.springframework</groupId>
-			<artifactId>spring-webmvc</artifactId>
-			<version>${springframework.version}</version>
-		</dependency>
-		<dependency>
-			<groupId>org.springframework.data</groupId>
-			<artifactId>spring-data-jpa</artifactId>
-			<version>1.9.1.RELEASE</version>
-		</dependency>
-		<dependency>
-			<groupId>org.springframework.hateoas</groupId>
-			<artifactId>spring-hateoas</artifactId>
-			<version>0.19.0.RELEASE</version>
-		</dependency>
-		<dependency>
-			<groupId>org.springframework.plugin</groupId>
-			<artifactId>spring-plugin-core</artifactId>
-			<version>1.2.0.RELEASE</version>
-		</dependency>
-		<dependency>
-			<groupId>org.springframework.security</groupId>
-			<artifactId>spring-security-config</artifactId>
-			<version>${spring.security.version}</version>
-		</dependency>
-		<dependency>
-			<groupId>org.springframework.security</groupId>
-			<artifactId>spring-security-core</artifactId>
-			<version>${spring.security.version}</version>
-		</dependency>
-		<dependency>
-			<groupId>org.springframework.security</groupId>
-			<artifactId>spring-security-web</artifactId>
-			<version>${spring.security.version}</version>
-		</dependency>
-		<dependency>
-			<groupId>org.springframework.security.oauth</groupId>
-			<artifactId>spring-security-oauth2</artifactId>
-			<version>2.0.9.RELEASE</version>
-		</dependency>
-		<dependency>
-			<groupId>org.mitre</groupId>
-			<artifactId>openid-connect-client</artifactId>
-			<version>${openid.connect.version}</version>
-		</dependency>
-		<!-- Logging -->
-		<dependency>
-			<groupId>org.apache.logging.log4j</groupId>
-			<artifactId>log4j-api</artifactId>
-			<version>${log4j.version}</version>
-		</dependency>
-		<dependency>
-			<groupId>org.apache.logging.log4j</groupId>
-			<artifactId>log4j-core</artifactId>
-			<version>${log4j.version}</version>
-		</dependency>
->>>>>>> 75de3b1c
-
-<!--     <dependency> -->
-<!--       <groupId>org.slf4j</groupId> -->
-<!--       <artifactId>slf4j-log4j12</artifactId> -->
-<!--       <version>1.7.13</version> -->
-<!--     </dependency> -->
-
-    <dependency>
-      <groupId>javax.servlet</groupId>
-      <artifactId>javax.servlet-api</artifactId>
-      <version>3.1.0</version>
-      <scope>provided</scope>
-    </dependency>
-    <dependency>
-      <groupId>org.hibernate</groupId>
-      <artifactId>hibernate-core</artifactId>
-      <version>${hibernate.version}</version>
-    </dependency>
-    <dependency>
-      <groupId>org.hibernate</groupId>
-      <artifactId>hibernate-entitymanager</artifactId>
-      <version>${hibernate.version}</version>
-    </dependency>
-    <dependency>
-      <groupId>org.hibernate</groupId>
-      <artifactId>hibernate-validator</artifactId>
-      <version>5.2.3.Final</version>
-    </dependency>
-    <dependency>
-      <groupId>org.apache.commons</groupId>
-      <artifactId>commons-lang3</artifactId>
-      <version>3.4</version>
-    </dependency>
-    <dependency>
-      <groupId>com.fasterxml.jackson.core</groupId>
-      <artifactId>jackson-annotations</artifactId>
-      <version>${jackson.version}</version>
-    </dependency>
-    <dependency>
-      <groupId>com.fasterxml.jackson.core</groupId>
-      <artifactId>jackson-databind</artifactId>
-      <version>${jackson.version}</version>
-    </dependency>
-    <dependency>
-      <groupId>com.fasterxml.jackson.dataformat</groupId>
-      <artifactId>jackson-dataformat-yaml</artifactId>
-      <version>${jackson.version}</version>
-    </dependency>
-    <dependency>
-      <groupId>es.upv.i3m.grycap</groupId>
-      <artifactId>im-java-api</artifactId>
-      <version>${im-java-api.version}</version>
-    </dependency>
-    <dependency>
-      <groupId>it.reply</groupId>
-      <artifactId>workflow-manager-spring</artifactId>
-      <version>${workflow-manager.version}</version>
-    </dependency>
-    <dependency>
-      <groupId>it.reply</groupId>
-      <artifactId>reply-commons</artifactId>
-      <version>1.0.0</version>
-    </dependency>
-    <dependency>
-      <groupId>alien4cloud</groupId>
-      <artifactId>alien4cloud-core</artifactId>
-      <version>${alien4cloud.version}</version>
-      <exclusions>
-        <exclusion>
-          <groupId>org.slf4j</groupId>
-          <artifactId>slf4j-log4j12</artifactId>
-        </exclusion>
-      </exclusions>
-    </dependency>
-    <dependency>
-      <groupId>it.reply</groupId>
-      <artifactId>monitoring-pillar-domain</artifactId>
-      <version>${monitoring.pillar.domain.version}</version>
-    </dependency>
-    <dependency>
-      <groupId>commons-fileupload</groupId>
-      <artifactId>commons-fileupload</artifactId>
-      <version>1.3.1</version>
-    </dependency>
-
-		<!-- Chronos Client -->
-		<dependency>
-			<groupId>it.infn.ba.indigo</groupId>
-			<artifactId>chronos-client</artifactId>
-			<version>${chronos-client.version}</version>
-		</dependency>
-
-		<!-- Graph library -->
-		<dependency>
-			<groupId>org.jgrapht</groupId>
-			<artifactId>jgrapht-core</artifactId>
-			<version>0.9.2</version>
-		</dependency>
-
-    <!-- test -->
-    <dependency>
-      <groupId>org.springframework</groupId>
-      <artifactId>spring-test</artifactId>
-      <version>${springframework.version}</version>
-      <scope>test</scope>
-    </dependency>
-    <dependency>
-      <groupId>org.springframework.restdocs</groupId>
-      <artifactId>spring-restdocs-mockmvc</artifactId>
-      <version>1.1.0.M1</version>
-      <scope>test</scope>
-    </dependency>
-    <dependency>
-      <groupId>javax.inject</groupId>
-      <artifactId>javax.inject</artifactId>
-      <version>1</version>
-      <scope>test</scope>
-    </dependency>
-    <dependency>
-      <groupId>junit</groupId>
-      <artifactId>junit</artifactId>
-      <version>4.12</version>
-      <scope>test</scope>
-    </dependency>
-    <dependency>
-      <groupId>org.mockito</groupId>
-      <artifactId>mockito-all</artifactId>
-      <version>${mockito.version}</version>
-      <scope>test</scope>
-    </dependency>
-
-    <dependency>
-      <groupId>com.jayway.jsonpath</groupId>
-      <artifactId>json-path</artifactId>
-      <version>${jsonpath.version}</version>
-      <scope>test</scope>
-    </dependency>
-    <dependency>
-      <groupId>com.jayway.jsonpath</groupId>
-      <artifactId>json-path-assert</artifactId>
-      <version>${jsonpath.version}</version>
-      <scope>test</scope>
-    </dependency>
-    <!-- <dependency> <groupId>mysql</groupId> <artifactId>mysql-connector-java</artifactId> <version>5.1.38</version> 
-      <scope>test</scope> </dependency> -->
-    <dependency>
-      <groupId>com.github.springtestdbunit</groupId>
-      <artifactId>spring-test-dbunit</artifactId>
-      <version>1.2.1</version>
-      <scope>test</scope>
-    </dependency>
-    <dependency>
-      <groupId>org.dbunit</groupId>
-      <artifactId>dbunit</artifactId>
-      <version>2.4.9</version>
-      <scope>test</scope>
-      <exclusions>
-        <exclusion>
-          <artifactId>junit</artifactId>
-          <groupId>junit</groupId>
-        </exclusion>
-      </exclusions>
-    </dependency>
-
-    <dependency>
-      <groupId>org.codehaus.btm</groupId>
-      <artifactId>btm</artifactId>
-      <version>2.1.4</version>
-      <scope>test</scope>
-    </dependency>
-
-    <dependency>
-      <groupId>com.h2database</groupId>
-      <artifactId>h2</artifactId>
-      <version>1.4.191</version>
-      <scope>test</scope>
-    </dependency>
-  </dependencies>
-
-
-<<<<<<< HEAD
-  <profiles>
-    <profile>
-      <id>restdocs</id>
-      <build>
-        <plugins>
-          <plugin>
-            <groupId>org.asciidoctor</groupId>
-            <artifactId>asciidoctor-maven-plugin</artifactId>
-            <version>1.5.2</version>
-            <configuration>
-              <sourceDirectory>${basedir}/asciidoc</sourceDirectory>
-              <outputDirectory>${basedir}/restdocs</outputDirectory>
-            </configuration>
-            <executions>
-              <execution>
-                <id>generate-docs</id>
-                <phase>package</phase>
-                <goals>
-                  <goal>process-asciidoc</goal>
-                </goals>
-                <configuration>
-                  <backend>html</backend>
-                  <doctype>book</doctype>
-                  <attributes>
-                    <snippets>${snippetsDirectory}</snippets>
-                  </attributes>
-                </configuration>
-              </execution>
-            </executions>
-          </plugin>
-        </plugins>
-      </build>
-    </profile>
-  </profiles>
-
-  <build>
-    <finalName>orchestrator</finalName>
-    <plugins>
-      <plugin>
-        <groupId>org.apache.maven.plugins</groupId>
-        <artifactId>maven-compiler-plugin</artifactId>
-        <version>3.1</version>
-        <configuration>
-          <source>${java.version}</source>
-          <target>${java.version}</target>
-        </configuration>
-      </plugin>
-      <plugin>
-        <artifactId>maven-war-plugin</artifactId>
-        <version>2.6</version>
-        <configuration>
-          <outputDirectory>${basedir}/docker</outputDirectory>
-          <archiveClasses>true</archiveClasses>
-          <webResources>
-            <resource>
-              <directory>${basedir}/src/main/resources</directory>
-              <filtering>true</filtering>
-              <targetPath>WEB-INF/classes</targetPath>
-              <includes>
-                <include>**/*.properties</include>
-                <include>im-config/*</include>
-              </includes>
-            </resource>
-          </webResources>
-        </configuration>
-      </plugin>
-      <plugin>
-        <groupId>org.apache.maven.plugins</groupId>
-        <artifactId>maven-checkstyle-plugin</artifactId>
-        <version>${checkstyle-plugin.version}</version>
-        <executions>
-          <execution>
-            <id>checkstyle</id>
-            <phase>verify</phase>
-            <goals>
-              <goal>check</goal>
-            </goals>
-            <configuration>
-              <consoleOutput>true</consoleOutput>
-              <failsOnError>true</failsOnError>
-              <failOnViolation>true</failOnViolation>
-              <configLocation>google_checks.xml</configLocation>
-            </configuration>
-          </execution>
-        </executions>
-      </plugin>
-
-      <plugin>
-        <artifactId>maven-surefire-plugin</artifactId>
-        <version>2.19.1</version>
-        <configuration>
-          <excludedGroups>it.reply.orchestrator.IntegrationTest</excludedGroups>
-          <skip>${surefire.skip}</skip>
-        </configuration>
-      </plugin>
-      <plugin>
-        <artifactId>maven-failsafe-plugin</artifactId>
-        <version>2.19.1</version>
-        <configuration>
-          <includes>
-            <include>**/*.java</include>
-          </includes>
-          <groups>it.reply.orchestrator.IntegrationTest</groups>
-        </configuration>
-        <executions>
-          <execution>
-            <goals>
-              <goal>integration-test</goal>
-              <goal>verify</goal>
-            </goals>
-          </execution>
-        </executions>
-      </plugin>
-      <!-- Automatic deploy on wildfly -->
-      <!-- <plugin> <groupId>org.wildfly.plugins</groupId> <artifactId>wildfly-maven-plugin</artifactId> 
-        <version>1.1.0.Alpha7</version> <configuration> <filename>../docker/${project.build.finalName}.${project.packaging}</filename> 
-        </configuration> <executions> <execution> <phase>install</phase> <goals> <goal>deploy</goal> </goals> 
-        </execution> </executions> </plugin> -->
-    </plugins>
-  </build>
-  <reporting>
-    <plugins>
-=======
-	<build>
-		<pluginManagement>
-			<!-- All plugins ordered by shortname (antrun, assembly ...) -->
-			<plugins>
-
-				<!-- REFERENCE: https://raymondhlee.wordpress.com/2014/10/25/using-maven-build-number-plugin-to-load-code-revision-details/ -->
-				<!-- This plugin's configuration is used to store Eclipse m2e settings 
-					only. It has no influence on the Maven build itself. -->
-				<!-- WARNING: IT IS NOT A REAL PLUGIN !! -->
-				<!-- If you are using Eclipse, you also need to update the Maven plugin 
-					lifecycle mapping to enable the build number plugin. Otherwise, Eclipse auto 
-					build will overwrite the resolved build properties file created by the build 
-					number plugin, e.g. in /target/classes, with the one in your source path. 
-					Add the below in the pom file as child to the <build> tag: -->
-				<plugin>
-					<groupId>org.eclipse.m2e</groupId>
-					<artifactId>lifecycle-mapping</artifactId>
-					<version>1.0.0</version>
-					<configuration>
-						<lifecycleMappingMetadata>
-							<pluginExecutions>
-
-								<pluginExecution>
-									<pluginExecutionFilter>
-										<groupId>org.codehaus.mojo</groupId>
-										<artifactId>buildnumber-maven-plugin</artifactId>
-										<versionRange>[1.0,)</versionRange>
-										<goals>
-											<goal>create</goal>
-											<goal>create-timestamp</goal>
-											<goal>create-metadata</goal>
-										</goals>
-									</pluginExecutionFilter>
-									<action>
-										<execute>
-											<runOnIncremental>true</runOnIncremental>
-										</execute>
-									</action>
-								</pluginExecution>
-
-								<pluginExecution>
-									<pluginExecutionFilter>
-										<groupId>
-											org.apache.maven.plugins
-										</groupId>
-										<artifactId>
-											maven-dependency-plugin
-										</artifactId>
-										<versionRange>
-											[2.0,)
-										</versionRange>
-										<goals>
-											<goal>
-												unpack
-											</goal>
-										</goals>
-									</pluginExecutionFilter>
-									<action>
-										<ignore></ignore>
-									</action>
-								</pluginExecution>
-
-							</pluginExecutions>
-						</lifecycleMappingMetadata>
-					</configuration>
-				</plugin>
-
-				<!-- Build number plugin -->
-				<plugin>
-					<groupId>org.codehaus.mojo</groupId>
-					<artifactId>buildnumber-maven-plugin</artifactId>
-					<version>${version.buildnumber.plugin}</version>
-					<configuration>
-						<!-- Do not check for modification in the SCM -->
-						<!-- doCheck and doUpdate actually talk to repository if it's true, 
-							Check would check that there are no local changes. Update would update it -->
-						<doCheck>false</doCheck>
-						<doUpdate>false</doUpdate>
-
-						<!-- Settings for buildnumber:create-metadata goal: -->
-						<!-- Make the property file available for jar/war as a classpath resource -->
-						<addOutputDirectoryToResources>true</addOutputDirectoryToResources>
-						<!-- Deploy to Maven repo -->
-						<attach>true</attach>
-
-						<!-- <timestampFormat>{0,date,yyyy-MM-dd_HH-mm-ss}</timestampFormat> -->
-						<!-- The ${buildNumber} exported Maven variable content -->
-						<!-- <format>{0}</format> -->
-						<!-- <items> -->
-						<!-- <item>timestamp</item> -->
-						<!-- </items> -->
-
-						<!-- This ensures that even if we are not connected to scm -->
-						<!-- <revisiononscmfailure> -->
-
-						<!-- Generate sequence build number based on: build number and timestamp -->
-						<!-- The ${buildNumber} exported Maven variable content -->
-						<!-- <format>{0,date,yyyyMMdd-HHmmss}</format> -->
-						<!-- <items> -->
-						<!-- <item>timestamp</item> -->
-						<!-- </items> -->
-						<!-- </revisiononscmfailure> -->
-					</configuration>
-					<executions>
-						<!-- <execution> -->
-						<!-- <id>get-scm-revision-initialize</id> -->
-						<!-- <phase>initialize</phase> -->
-						<!-- <goals> -->
-						<!-- <goal>create</goal> -->
-						<!-- </goals> -->
-						<!-- </execution> -->
-						<execution>
-							<id>get-scm-revision-validate</id>
-							<phase>validate</phase>
-							<goals>
-								<goal>create</goal>
-								<goal>create-timestamp</goal>
-								<goal>create-metadata</goal>
-							</goals>
-						</execution>
-						<!-- <execution> -->
-						<!-- <id>get-scm-revision-generate-resources</id> -->
-						<!-- <phase>generate-resources</phase> -->
-						<!-- <goals> -->
-						<!-- <goal>create-metadata</goal> -->
-						<!-- </goals> -->
-						<!-- </execution> -->
-					</executions>
-				</plugin>
-			</plugins>
-		</pluginManagement>
-
-		<finalName>orchestrator</finalName>
-		<plugins>
-			<plugin>
-				<groupId>org.apache.maven.plugins</groupId>
-				<artifactId>maven-compiler-plugin</artifactId>
-				<version>3.1</version>
-				<configuration>
-					<source>${java.version}</source>
-					<target>${java.version}</target>
-				</configuration>
-			</plugin>
-			<plugin>
-				<artifactId>maven-war-plugin</artifactId>
-				<version>2.6</version>
-				<configuration>
-					<outputDirectory>${basedir}/docker</outputDirectory>
-					<archiveClasses>true</archiveClasses>
-					<webResources>
-						<resource>
-							<directory>${basedir}/src/main/resources</directory>
-							<filtering>true</filtering>
-							<targetPath>WEB-INF/classes</targetPath>
-							<includes>
-								<include>**/*.properties</include>
-								<include>im-config/*</include>
-							</includes>
-						</resource>
-					</webResources>
-				</configuration>
-			</plugin>
-			<plugin>
-				<groupId>org.apache.maven.plugins</groupId>
-				<artifactId>maven-checkstyle-plugin</artifactId>
-				<version>${checkstyle-plugin.version}</version>
-				<executions>
-					<execution>
-						<id>checkstyle</id>
-						<phase>verify</phase>
-						<goals>
-							<goal>check</goal>
-						</goals>
-						<configuration>
-							<consoleOutput>true</consoleOutput>
-							<failsOnError>true</failsOnError>
-							<failOnViolation>true</failOnViolation>
-							<configLocation>google_checks.xml</configLocation>
-						</configuration>
-					</execution>
-				</executions>
-			</plugin>
-
-			<!-- Set properties containing the scm revision and other build metadata -->
-			<plugin>
-				<groupId>org.codehaus.mojo</groupId>
-				<artifactId>buildnumber-maven-plugin</artifactId>
-			</plugin>
-
-			<!-- Automatic deploy on wildfly -->
-			<!-- <plugin> <groupId>org.wildfly.plugins</groupId> <artifactId>wildfly-maven-plugin</artifactId> 
-				<version>1.1.0.Alpha7</version> <configuration> <filename>../docker/${project.build.finalName}.${project.packaging}</filename> 
-				</configuration> <executions> <execution> <phase>install</phase> <goals> 
-				<goal>deploy</goal> </goals> </execution> </executions> </plugin> -->
-		</plugins>
-
-		<resources>
-			<!-- Filter .properties and replace placeholders (using Maven properties 
-				or filtered properties - from the '<build> -> <filters'> section of the POM) -->
-			<resource>
-				<directory>src/main/resources</directory>
-				<filtering>true</filtering>
-				<includes>
-					<include>**/*.properties</include>
-				</includes>
-			</resource>
-			<!-- Also include in the final package the other resources, not being 
-				.properties, without filtering them -->
-			<resource>
-				<directory>src/main/resources</directory>
-				<filtering>false</filtering>
-				<excludes>
-					<exclude>**/*.properties</exclude>
-				</excludes>
-			</resource>
-		</resources>
-	</build>
-	<reporting>
-		<plugins>
->>>>>>> 75de3b1c
-
-      <plugin>
-        <artifactId>maven-project-info-reports-plugin</artifactId>
-        <version>2.8</version>
-      </plugin>
-
-      <!-- http://maven.apache.org/plugins/maven-checkstyle-plugin/usage.html -->
-      <plugin>
-        <groupId>org.apache.maven.plugins</groupId>
-        <artifactId>maven-checkstyle-plugin</artifactId>
-        <version>${checkstyle-plugin.version}</version>
-        <configuration>
-          <consoleOutput>true</consoleOutput>
-          <failsOnError>true</failsOnError>
-          <failOnViolation>true</failOnViolation>
-          <configLocation>google_checks.xml</configLocation>
-        </configuration>
-        <reportSets>
-          <reportSet>
-            <reports>
-              <report>checkstyle</report>
-            </reports>
-          </reportSet>
-        </reportSets>
-      </plugin>
-      <plugin>
-        <groupId>org.apache.maven.plugins</groupId>
-        <artifactId>maven-javadoc-plugin</artifactId>
-        <version>2.10.3</version>
-        <configuration>
-          <reportOutputDirectory>apidocs</reportOutputDirectory>
-        </configuration>
-      </plugin>
-      <!-- Cobertura -->
-      <plugin>
-        <groupId>org.codehaus.mojo</groupId>
-        <artifactId>cobertura-maven-plugin</artifactId>
-        <version>2.6</version>
-        <configuration>
-          <formats>
-            <format>html</format>
-            <format>xml</format>
-          </formats>
-        </configuration>
-      </plugin>
-
-    </plugins>
-  </reporting>
+<project xmlns="http://maven.apache.org/POM/4.0.0" xmlns:xsi="http://www.w3.org/2001/XMLSchema-instance"
+	xsi:schemaLocation="http://maven.apache.org/POM/4.0.0 http://maven.apache.org/xsd/maven-4.0.0.xsd">
+	<modelVersion>4.0.0</modelVersion>
+	<groupId>it.reply</groupId>
+	<artifactId>orchestrator</artifactId>
+	<version>0.0.5-SNAPSHOT</version>
+	<packaging>war</packaging>
+	<name>orchestrator</name>
+
+	<scm>
+		<url>https://github.com/indigo-dc/orchestrator.git</url>
+		<connection>scm:git:https://github.com/indigo-dc/orchestrator.git</connection>
+		<developerConnection>scm:git:https://github.com/indigo-dc/orchestrator.git</developerConnection>
+		<tag>HEAD</tag>
+	</scm>
+
+	<properties>
+
+		<!-- Execute tests by defaults -->
+		<surefire.skip>false</surefire.skip>
+
+		<project.build.sourceEncoding>UTF-8</project.build.sourceEncoding>
+		<java.version>1.8</java.version>
+
+		<!-- Plugins -->
+		<version.buildnumber.plugin>1.4</version.buildnumber.plugin>
+
+		<!-- Dependencies -->
+		<springframework.version>4.2.2.RELEASE</springframework.version>
+		<spring.security.version>4.1.0.RELEASE</spring.security.version>
+		<openid.connect.version>1.2.6</openid.connect.version>
+		<log4j.version>2.5</log4j.version>
+		<jackson.version>2.6.4</jackson.version>
+		<hibernate.version>4.3.11.Final</hibernate.version>
+
+		<im-java-api.version>0.4.2</im-java-api.version>
+		<monitoring.pillar.domain.version>1.8.1-FINAL</monitoring.pillar.domain.version>
+
+		<mockito.version>1.10.19</mockito.version>
+		<jsonpath.version>2.1.0</jsonpath.version>
+		<snippetsDirectory>${project.build.directory}\generated-snippets</snippetsDirectory>
+		<checkstyle-plugin.version>2.17</checkstyle-plugin.version>
+		<workflow-manager.version>0.0.3-SNAPSHOT</workflow-manager.version>
+		<alien4cloud.version>1.1.0-INDIGO2-SNAPSHOT</alien4cloud.version>
+		<chronos-client.version>0.0.1-SNAPSHOT</chronos-client.version>
+	</properties>
+
+	<distributionManagement>
+		<!-- Publish versioned releases here -->
+		<repository>
+			<id>concept-reply-nexus-repository</id>
+			<name>Concept Reply Releases Repository</name>
+			<url>http://nexusconcept.cloud.reply.eu/content/repositories/releases</url>
+		</repository>
+
+		<!-- Publish snapshots here -->
+		<snapshotRepository>
+			<id>concept-reply-nexus-repository</id>
+			<name>Concept Reply Snaphots Repository</name>
+			<url>http://nexusconcept.cloud.reply.eu/content/repositories/public-snapshots</url>
+		</snapshotRepository>
+	</distributionManagement>
+
+	<repositories>
+		<repository>
+			<id>concept-reply-nexus-repository</id>
+			<name>Concept Reply Nexus</name>
+			<url>http://nexusconcept.cloud.reply.eu/content/groups/public</url>
+		</repository>
+		<repository>
+			<id>spring-milestones</id>
+			<name>Spring Milestones</name>
+			<url>https://repo.spring.io/libs-milestone</url>
+			<snapshots>
+				<enabled>false</enabled>
+			</snapshots>
+		</repository>
+	</repositories>
+
+	<dependencies>
+		<!-- Fix for java.lang.NoSuchFieldError: REFLECTION -->
+		<dependency>
+			<groupId>com.sun.xml.bind</groupId>
+			<artifactId>jaxb-core</artifactId>
+			<version>2.2.11</version>
+		</dependency>
+		<dependency>
+			<groupId>com.sun.xml.bind</groupId>
+			<artifactId>jaxb-impl</artifactId>
+			<version>2.2.11</version>
+		</dependency>
+		<!-- -->
+		<!-- Fix to avoid to import the library (which conflicts with the one in 
+			WildFly) -->
+		<dependency>
+			<groupId>dom4j</groupId>
+			<artifactId>dom4j</artifactId>
+			<version>1.6.1</version>
+			<scope>provided</scope>
+			<exclusions>
+				<exclusion>
+					<artifactId>xml-apis</artifactId>
+					<groupId>xml-apis</groupId>
+				</exclusion>
+			</exclusions>
+		</dependency>
+		<dependency>
+			<groupId>org.springframework</groupId>
+			<artifactId>spring-core</artifactId>
+			<version>${springframework.version}</version>
+		</dependency>
+		<dependency>
+			<groupId>org.springframework</groupId>
+			<artifactId>spring-web</artifactId>
+			<version>${springframework.version}</version>
+		</dependency>
+		<dependency>
+			<groupId>org.springframework</groupId>
+			<artifactId>spring-webmvc</artifactId>
+			<version>${springframework.version}</version>
+		</dependency>
+		<dependency>
+			<groupId>org.springframework.data</groupId>
+			<artifactId>spring-data-jpa</artifactId>
+			<version>1.9.1.RELEASE</version>
+		</dependency>
+		<dependency>
+			<groupId>org.springframework.hateoas</groupId>
+			<artifactId>spring-hateoas</artifactId>
+			<version>0.19.0.RELEASE</version>
+		</dependency>
+		<dependency>
+			<groupId>org.springframework.plugin</groupId>
+			<artifactId>spring-plugin-core</artifactId>
+			<version>1.2.0.RELEASE</version>
+		</dependency>
+		<dependency>
+			<groupId>org.springframework.security</groupId>
+			<artifactId>spring-security-config</artifactId>
+			<version>${spring.security.version}</version>
+		</dependency>
+		<dependency>
+			<groupId>org.springframework.security</groupId>
+			<artifactId>spring-security-core</artifactId>
+			<version>${spring.security.version}</version>
+		</dependency>
+		<dependency>
+			<groupId>org.springframework.security</groupId>
+			<artifactId>spring-security-web</artifactId>
+			<version>${spring.security.version}</version>
+		</dependency>
+		<dependency>
+			<groupId>org.springframework.security.oauth</groupId>
+			<artifactId>spring-security-oauth2</artifactId>
+			<version>2.0.9.RELEASE</version>
+		</dependency>
+		<dependency>
+			<groupId>org.mitre</groupId>
+			<artifactId>openid-connect-client</artifactId>
+			<version>${openid.connect.version}</version>
+		</dependency>
+		<!-- Logging -->
+		<dependency>
+			<groupId>org.apache.logging.log4j</groupId>
+			<artifactId>log4j-api</artifactId>
+			<version>${log4j.version}</version>
+		</dependency>
+		<dependency>
+			<groupId>org.apache.logging.log4j</groupId>
+			<artifactId>log4j-core</artifactId>
+			<version>${log4j.version}</version>
+		</dependency>
+
+		<!-- <dependency> -->
+		<!-- <groupId>org.slf4j</groupId> -->
+		<!-- <artifactId>slf4j-log4j12</artifactId> -->
+		<!-- <version>1.7.13</version> -->
+		<!-- </dependency> -->
+
+		<dependency>
+			<groupId>javax.servlet</groupId>
+			<artifactId>javax.servlet-api</artifactId>
+			<version>3.1.0</version>
+			<scope>provided</scope>
+		</dependency>
+		<dependency>
+			<groupId>org.hibernate</groupId>
+			<artifactId>hibernate-core</artifactId>
+			<version>${hibernate.version}</version>
+		</dependency>
+		<dependency>
+			<groupId>org.hibernate</groupId>
+			<artifactId>hibernate-entitymanager</artifactId>
+			<version>${hibernate.version}</version>
+		</dependency>
+		<dependency>
+			<groupId>org.hibernate</groupId>
+			<artifactId>hibernate-validator</artifactId>
+			<version>5.2.3.Final</version>
+		</dependency>
+		<dependency>
+			<groupId>org.apache.commons</groupId>
+			<artifactId>commons-lang3</artifactId>
+			<version>3.4</version>
+		</dependency>
+		<dependency>
+			<groupId>com.fasterxml.jackson.core</groupId>
+			<artifactId>jackson-annotations</artifactId>
+			<version>${jackson.version}</version>
+		</dependency>
+		<dependency>
+			<groupId>com.fasterxml.jackson.core</groupId>
+			<artifactId>jackson-databind</artifactId>
+			<version>${jackson.version}</version>
+		</dependency>
+		<dependency>
+			<groupId>com.fasterxml.jackson.dataformat</groupId>
+			<artifactId>jackson-dataformat-yaml</artifactId>
+			<version>${jackson.version}</version>
+		</dependency>
+		<dependency>
+			<groupId>es.upv.i3m.grycap</groupId>
+			<artifactId>im-java-api</artifactId>
+			<version>${im-java-api.version}</version>
+		</dependency>
+		<dependency>
+			<groupId>it.reply</groupId>
+			<artifactId>workflow-manager-spring</artifactId>
+			<version>${workflow-manager.version}</version>
+		</dependency>
+		<dependency>
+			<groupId>it.reply</groupId>
+			<artifactId>reply-commons</artifactId>
+			<version>1.0.0</version>
+		</dependency>
+		<dependency>
+			<groupId>alien4cloud</groupId>
+			<artifactId>alien4cloud-core</artifactId>
+			<version>${alien4cloud.version}</version>
+			<exclusions>
+				<exclusion>
+					<groupId>org.slf4j</groupId>
+					<artifactId>slf4j-log4j12</artifactId>
+				</exclusion>
+			</exclusions>
+		</dependency>
+		<dependency>
+			<groupId>it.reply</groupId>
+			<artifactId>monitoring-pillar-domain</artifactId>
+			<version>${monitoring.pillar.domain.version}</version>
+		</dependency>
+		<dependency>
+			<groupId>commons-fileupload</groupId>
+			<artifactId>commons-fileupload</artifactId>
+			<version>1.3.1</version>
+		</dependency>
+
+		<!-- Chronos Client -->
+		<dependency>
+			<groupId>it.infn.ba.indigo</groupId>
+			<artifactId>chronos-client</artifactId>
+			<version>${chronos-client.version}</version>
+		</dependency>
+
+		<!-- Graph library -->
+		<dependency>
+			<groupId>org.jgrapht</groupId>
+			<artifactId>jgrapht-core</artifactId>
+			<version>0.9.2</version>
+		</dependency>
+
+		<!-- test -->
+		<dependency>
+			<groupId>org.springframework</groupId>
+			<artifactId>spring-test</artifactId>
+			<version>${springframework.version}</version>
+			<scope>test</scope>
+		</dependency>
+		<dependency>
+			<groupId>org.springframework.restdocs</groupId>
+			<artifactId>spring-restdocs-mockmvc</artifactId>
+			<version>1.1.0.M1</version>
+			<scope>test</scope>
+		</dependency>
+		<dependency>
+			<groupId>javax.inject</groupId>
+			<artifactId>javax.inject</artifactId>
+			<version>1</version>
+			<scope>test</scope>
+		</dependency>
+		<dependency>
+			<groupId>junit</groupId>
+			<artifactId>junit</artifactId>
+			<version>4.12</version>
+			<scope>test</scope>
+		</dependency>
+		<dependency>
+			<groupId>org.mockito</groupId>
+			<artifactId>mockito-all</artifactId>
+			<version>${mockito.version}</version>
+			<scope>test</scope>
+		</dependency>
+
+		<dependency>
+			<groupId>com.jayway.jsonpath</groupId>
+			<artifactId>json-path</artifactId>
+			<version>${jsonpath.version}</version>
+			<scope>test</scope>
+		</dependency>
+		<dependency>
+			<groupId>com.jayway.jsonpath</groupId>
+			<artifactId>json-path-assert</artifactId>
+			<version>${jsonpath.version}</version>
+			<scope>test</scope>
+		</dependency>
+		<!-- <dependency> <groupId>mysql</groupId> <artifactId>mysql-connector-java</artifactId> 
+			<version>5.1.38</version> <scope>test</scope> </dependency> -->
+		<dependency>
+			<groupId>com.github.springtestdbunit</groupId>
+			<artifactId>spring-test-dbunit</artifactId>
+			<version>1.2.1</version>
+			<scope>test</scope>
+		</dependency>
+		<dependency>
+			<groupId>org.dbunit</groupId>
+			<artifactId>dbunit</artifactId>
+			<version>2.4.9</version>
+			<scope>test</scope>
+			<exclusions>
+				<exclusion>
+					<artifactId>junit</artifactId>
+					<groupId>junit</groupId>
+				</exclusion>
+			</exclusions>
+		</dependency>
+
+		<dependency>
+			<groupId>org.codehaus.btm</groupId>
+			<artifactId>btm</artifactId>
+			<version>2.1.4</version>
+			<scope>test</scope>
+		</dependency>
+
+		<dependency>
+			<groupId>com.h2database</groupId>
+			<artifactId>h2</artifactId>
+			<version>1.4.191</version>
+			<scope>test</scope>
+		</dependency>
+	</dependencies>
+
+
+	<profiles>
+		<profile>
+			<id>restdocs</id>
+			<build>
+				<plugins>
+					<plugin>
+						<groupId>org.asciidoctor</groupId>
+						<artifactId>asciidoctor-maven-plugin</artifactId>
+						<version>1.5.2</version>
+						<configuration>
+							<sourceDirectory>${basedir}/asciidoc</sourceDirectory>
+							<outputDirectory>${basedir}/restdocs</outputDirectory>
+						</configuration>
+						<executions>
+							<execution>
+								<id>generate-docs</id>
+								<phase>package</phase>
+								<goals>
+									<goal>process-asciidoc</goal>
+								</goals>
+								<configuration>
+									<backend>html</backend>
+									<doctype>book</doctype>
+									<attributes>
+										<snippets>${snippetsDirectory}</snippets>
+									</attributes>
+								</configuration>
+							</execution>
+						</executions>
+					</plugin>
+				</plugins>
+			</build>
+		</profile>
+	</profiles>
+
+	<build>
+		<pluginManagement>
+			<!-- All plugins ordered by shortname (antrun, assembly ...) -->
+			<plugins>
+
+				<!-- REFERENCE: https://raymondhlee.wordpress.com/2014/10/25/using-maven-build-number-plugin-to-load-code-revision-details/ -->
+				<!-- This plugin's configuration is used to store Eclipse m2e settings 
+					only. It has no influence on the Maven build itself. -->
+				<!-- WARNING: IT IS NOT A REAL PLUGIN !! -->
+				<!-- If you are using Eclipse, you also need to update the Maven plugin 
+					lifecycle mapping to enable the build number plugin. Otherwise, Eclipse auto 
+					build will overwrite the resolved build properties file created by the build 
+					number plugin, e.g. in /target/classes, with the one in your source path. 
+					Add the below in the pom file as child to the <build> tag: -->
+				<plugin>
+					<groupId>org.eclipse.m2e</groupId>
+					<artifactId>lifecycle-mapping</artifactId>
+					<version>1.0.0</version>
+					<configuration>
+						<lifecycleMappingMetadata>
+							<pluginExecutions>
+
+								<pluginExecution>
+									<pluginExecutionFilter>
+										<groupId>org.codehaus.mojo</groupId>
+										<artifactId>buildnumber-maven-plugin</artifactId>
+										<versionRange>[1.0,)</versionRange>
+										<goals>
+											<goal>create</goal>
+											<goal>create-timestamp</goal>
+											<goal>create-metadata</goal>
+										</goals>
+									</pluginExecutionFilter>
+									<action>
+										<execute>
+											<runOnIncremental>true</runOnIncremental>
+										</execute>
+									</action>
+								</pluginExecution>
+
+								<pluginExecution>
+									<pluginExecutionFilter>
+										<groupId>
+											org.apache.maven.plugins
+										</groupId>
+										<artifactId>
+											maven-dependency-plugin
+										</artifactId>
+										<versionRange>
+											[2.0,)
+										</versionRange>
+										<goals>
+											<goal>
+												unpack
+											</goal>
+										</goals>
+									</pluginExecutionFilter>
+									<action>
+										<ignore></ignore>
+									</action>
+								</pluginExecution>
+
+							</pluginExecutions>
+						</lifecycleMappingMetadata>
+					</configuration>
+				</plugin>
+
+				<!-- Build number plugin -->
+				<plugin>
+					<groupId>org.codehaus.mojo</groupId>
+					<artifactId>buildnumber-maven-plugin</artifactId>
+					<version>${version.buildnumber.plugin}</version>
+					<configuration>
+						<!-- Do not check for modification in the SCM -->
+						<!-- doCheck and doUpdate actually talk to repository if it's true, 
+							Check would check that there are no local changes. Update would update it -->
+						<doCheck>false</doCheck>
+						<doUpdate>false</doUpdate>
+
+						<!-- Settings for buildnumber:create-metadata goal: -->
+						<!-- Make the property file available for jar/war as a classpath resource -->
+						<addOutputDirectoryToResources>true</addOutputDirectoryToResources>
+						<!-- Deploy to Maven repo -->
+						<attach>true</attach>
+
+						<!-- <timestampFormat>{0,date,yyyy-MM-dd_HH-mm-ss}</timestampFormat> -->
+						<!-- The ${buildNumber} exported Maven variable content -->
+						<!-- <format>{0}</format> -->
+						<!-- <items> -->
+						<!-- <item>timestamp</item> -->
+						<!-- </items> -->
+
+						<!-- This ensures that even if we are not connected to scm -->
+						<!-- <revisiononscmfailure> -->
+
+						<!-- Generate sequence build number based on: build number and timestamp -->
+						<!-- The ${buildNumber} exported Maven variable content -->
+						<!-- <format>{0,date,yyyyMMdd-HHmmss}</format> -->
+						<!-- <items> -->
+						<!-- <item>timestamp</item> -->
+						<!-- </items> -->
+						<!-- </revisiononscmfailure> -->
+					</configuration>
+					<executions>
+						<!-- <execution> -->
+						<!-- <id>get-scm-revision-initialize</id> -->
+						<!-- <phase>initialize</phase> -->
+						<!-- <goals> -->
+						<!-- <goal>create</goal> -->
+						<!-- </goals> -->
+						<!-- </execution> -->
+						<execution>
+							<id>get-scm-revision-validate</id>
+							<phase>validate</phase>
+							<goals>
+								<goal>create</goal>
+								<goal>create-timestamp</goal>
+								<goal>create-metadata</goal>
+							</goals>
+						</execution>
+						<!-- <execution> -->
+						<!-- <id>get-scm-revision-generate-resources</id> -->
+						<!-- <phase>generate-resources</phase> -->
+						<!-- <goals> -->
+						<!-- <goal>create-metadata</goal> -->
+						<!-- </goals> -->
+						<!-- </execution> -->
+					</executions>
+				</plugin>
+			</plugins>
+		</pluginManagement>
+
+		<finalName>orchestrator</finalName>
+		<plugins>
+			<plugin>
+				<groupId>org.apache.maven.plugins</groupId>
+				<artifactId>maven-compiler-plugin</artifactId>
+				<version>3.1</version>
+				<configuration>
+					<source>${java.version}</source>
+					<target>${java.version}</target>
+				</configuration>
+			</plugin>
+			<plugin>
+				<artifactId>maven-war-plugin</artifactId>
+				<version>2.6</version>
+				<configuration>
+					<outputDirectory>${basedir}/docker</outputDirectory>
+					<archiveClasses>true</archiveClasses>
+					<webResources>
+						<resource>
+							<directory>${basedir}/src/main/resources</directory>
+							<filtering>true</filtering>
+							<targetPath>WEB-INF/classes</targetPath>
+							<includes>
+								<include>**/*.properties</include>
+								<include>im-config/*</include>
+							</includes>
+						</resource>
+					</webResources>
+				</configuration>
+			</plugin>
+			<plugin>
+				<groupId>org.apache.maven.plugins</groupId>
+				<artifactId>maven-checkstyle-plugin</artifactId>
+				<version>${checkstyle-plugin.version}</version>
+				<executions>
+					<execution>
+						<id>checkstyle</id>
+						<phase>verify</phase>
+						<goals>
+							<goal>check</goal>
+						</goals>
+						<configuration>
+							<consoleOutput>true</consoleOutput>
+							<failsOnError>true</failsOnError>
+							<failOnViolation>true</failOnViolation>
+							<configLocation>google_checks.xml</configLocation>
+						</configuration>
+					</execution>
+				</executions>
+			</plugin>
+
+			<!-- Set properties containing the scm revision and other build metadata -->
+			<plugin>
+				<groupId>org.codehaus.mojo</groupId>
+				<artifactId>buildnumber-maven-plugin</artifactId>
+			</plugin>
+
+			<plugin>
+				<artifactId>maven-surefire-plugin</artifactId>
+				<version>2.19.1</version>
+				<configuration>
+					<excludedGroups>it.reply.orchestrator.IntegrationTest</excludedGroups>
+					<skip>${surefire.skip}</skip>
+				</configuration>
+			</plugin>
+			<plugin>
+				<artifactId>maven-failsafe-plugin</artifactId>
+				<version>2.19.1</version>
+				<configuration>
+					<includes>
+						<include>**/*.java</include>
+					</includes>
+					<groups>it.reply.orchestrator.IntegrationTest</groups>
+				</configuration>
+				<executions>
+					<execution>
+						<goals>
+							<goal>integration-test</goal>
+							<goal>verify</goal>
+						</goals>
+					</execution>
+				</executions>
+			</plugin>
+			<!-- Automatic deploy on wildfly -->
+			<!-- <plugin> <groupId>org.wildfly.plugins</groupId> <artifactId>wildfly-maven-plugin</artifactId> 
+				<version>1.1.0.Alpha7</version> <configuration> <filename>../docker/${project.build.finalName}.${project.packaging}</filename> 
+				</configuration> <executions> <execution> <phase>install</phase> <goals> 
+				<goal>deploy</goal> </goals> </execution> </executions> </plugin> -->
+		</plugins>
+
+		<resources>
+			<!-- Filter .properties and replace placeholders (using Maven properties 
+				or filtered properties - from the '<build> -> <filters'> section of the POM) -->
+			<resource>
+				<directory>src/main/resources</directory>
+				<filtering>true</filtering>
+				<includes>
+					<include>**/*.properties</include>
+				</includes>
+			</resource>
+			<!-- Also include in the final package the other resources, not being 
+				.properties, without filtering them -->
+			<resource>
+				<directory>src/main/resources</directory>
+				<filtering>false</filtering>
+				<excludes>
+					<exclude>**/*.properties</exclude>
+				</excludes>
+			</resource>
+		</resources>
+	</build>
+	<reporting>
+		<plugins>
+
+			<plugin>
+				<artifactId>maven-project-info-reports-plugin</artifactId>
+				<version>2.8</version>
+			</plugin>
+
+			<!-- http://maven.apache.org/plugins/maven-checkstyle-plugin/usage.html -->
+			<plugin>
+				<groupId>org.apache.maven.plugins</groupId>
+				<artifactId>maven-checkstyle-plugin</artifactId>
+				<version>${checkstyle-plugin.version}</version>
+				<configuration>
+					<consoleOutput>true</consoleOutput>
+					<failsOnError>true</failsOnError>
+					<failOnViolation>true</failOnViolation>
+					<configLocation>google_checks.xml</configLocation>
+				</configuration>
+				<reportSets>
+					<reportSet>
+						<reports>
+							<report>checkstyle</report>
+						</reports>
+					</reportSet>
+				</reportSets>
+			</plugin>
+			<plugin>
+				<groupId>org.apache.maven.plugins</groupId>
+				<artifactId>maven-javadoc-plugin</artifactId>
+				<version>2.10.3</version>
+				<configuration>
+					<reportOutputDirectory>apidocs</reportOutputDirectory>
+				</configuration>
+			</plugin>
+			<!-- Cobertura -->
+			<plugin>
+				<groupId>org.codehaus.mojo</groupId>
+				<artifactId>cobertura-maven-plugin</artifactId>
+				<version>2.6</version>
+				<configuration>
+					<formats>
+						<format>html</format>
+						<format>xml</format>
+					</formats>
+				</configuration>
+			</plugin>
+
+		</plugins>
+	</reporting>
 </project>