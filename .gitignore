--- conflicted
+++ resolved
@@ -1,98 +1,49 @@
-<<<<<<< HEAD
-*.pydevproject
-.metadata
-.gradle
-bin/
-tmp/
-*.tmp
-*.bak
-*.swp
-*~.nib
-local.properties
-.settings/
-.loadpath
-
-# Eclipse Core
-.project
-
-# External tool builders
-.externalToolBuilders/
-
-# Locally stored "Eclipse launch configurations"
-*.launch
-
-# CDT-specific
-.cproject
-
-# JDT-specific (Eclipse Java Development Tools)
-.classpath
-
-# Java annotation processor (APT)
-.factorypath
-
-# PDT-specific
-.buildpath
-
-# sbteclipse plugin
-.target
-
-# TeXlipse plugin
-.texlipse
-
-# STS (Spring Tool Suite)
-.springBeans
-
-# CheckStyle
-.checkstyle
-/target/
-=======
-*.pydevproject
-.metadata
-.gradle
-bin/
-tmp/
-*.tmp
-*.bak
-*.swp
-*~.nib
-local.properties
-.settings/
-.loadpath
-target/
-
-# Eclipse Core
-.project
-
-# External tool builders
-.externalToolBuilders/
-
-# Locally stored "Eclipse launch configurations"
-*.launch
-
-# CDT-specific
-.cproject
-
-# JDT-specific (Eclipse Java Development Tools)
-.classpath
-
-# Java annotation processor (APT)
-.factorypath
-
-# PDT-specific
-.buildpath
-
-# sbteclipse plugin
-.target
-
-# TeXlipse plugin
-.texlipse
-
-# STS (Spring Tool Suite)
-.springBeans
-
-# CheckStyle
-.checkstyle
-
-# Builded war file
-/docker/*.war
->>>>>>> d29b6d06
+*.pydevproject
+.metadata
+.gradle
+bin/
+tmp/
+*.tmp
+*.bak
+*.swp
+*~.nib
+local.properties
+.settings/
+.loadpath
+target/
+
+# Eclipse Core
+.project
+
+# External tool builders
+.externalToolBuilders/
+
+# Locally stored "Eclipse launch configurations"
+*.launch
+
+# CDT-specific
+.cproject
+
+# JDT-specific (Eclipse Java Development Tools)
+.classpath
+
+# Java annotation processor (APT)
+.factorypath
+
+# PDT-specific
+.buildpath
+
+# sbteclipse plugin
+.target
+
+# TeXlipse plugin
+.texlipse
+
+# STS (Spring Tool Suite)
+.springBeans
+
+# CheckStyle
+.checkstyle
+
+# Builded war file
+/docker/*.war