--- conflicted
+++ resolved
@@ -23,13 +23,7 @@
  1. it gathers SLAs, monitoring info and other data from other platform services,
  2. it asks to the cloud provider ranker for a list of the best cloud sites.
 
-<<<<<<< HEAD
-make clean
-
-## Q. Where do I include the JSON files?
-=======
 ### DEPENDENCIES TO OTHER SERVICES
->>>>>>> e1e455c3
 
 The PaaS Orchestrator needs the presence of the following INDIGO services:
 
