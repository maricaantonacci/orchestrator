--- conflicted
+++ resolved
@@ -9,51 +9,22 @@
 
 ## Q. What libraries are used by this front-end?
 
-<<<<<<< HEAD
-- Bootstrap 3.1.1
-- Jasny Boostrap 3.1.3
-- JQuery 1.11.1
-- VizGrimoireJS-lib
-=======
 [![Jenkins](https://img.shields.io/jenkins/s/https/ci.cloud.reply.eu/jenkins/job/INDIGO/job/orchestrator-publish.svg?maxAge=2592000&style=flat-square)](https://ci.cloud.reply.eu/jenkins/job/INDIGO/job/orchestrator-publish/)
 [![Jenkins tests](https://img.shields.io/jenkins/t/https/ci.cloud.reply.eu/jenkins/job/INDIGO/job/orchestrator-publish.svg?maxAge=2592000&style=flat-square)](https://ci.cloud.reply.eu/jenkins/job/INDIGO/job/orchestrator-publish/)
 [![Jenkins coverage](https://img.shields.io/jenkins/c/https/ci.cloud.reply.eu/jenkins/job/INDIGO/job/orchestrator-publish.svg?maxAge=2592000&style=flat-square)](https://ci.cloud.reply.eu/jenkins/job/INDIGO/job/orchestrator-publish/)
->>>>>>> a7001ba7
 
 ## Q. How do I generate the HTML?
 
-<<<<<<< HEAD
-make
-
-## Q. How do I clean the generated HTML?
-=======
 The INDIGO PaaS Orchestrator is a component of the PaaS layer that allows to instantiate resources on Cloud Management Frameworks (like [OpenStack](https://www.openstack.org/) and [OpenNebula](http://opennebula.org/)) and [Mesos](http://mesos.apache.org/) clusters.
 
 It takes the deployment requests, expressed through templates written in [TOSCA YAML Simple Profile v1.0](http://docs.oasis-open.org/tosca/TOSCA-Simple-Profile-YAML/v1.0/TOSCA-Simple-Profile-YAML-v1.0.html), and deploys them on the best cloud site available. In order to do that
  1. it gathers SLAs, monitoring info and other data from other platform services,
  2. it asks to the cloud provider ranker for a list of the best cloud sites.
->>>>>>> a7001ba7
 
 make clean
 
 ## Q. Where do I include the JSON files?
 
-<<<<<<< HEAD
-Copy them to the directory browser/data/json
-
-## Q. Where is the famous metrics.json file located?
-
-It is located at browser/data/metrics.json
-
-## Q. What if I don't want project support?
-
-The project hierarchy is provided by the file browser/data/json/projects_hierarchy.json, if
-the file is not present the dash works with no subprojects support.
-
-## Q. What if I don't want to generate all the HTML files?
-
-Easy, comment the proper lines in the shell script at templates/gen.sh
-=======
 The PaaS Orchestrator needs the presence of the following INDIGO services:
 
  * [**SLAM** (SLA Manager)](https://indigo-dc.gitbooks.io/slam/content): allows to retrieve all the SLAs of the user
@@ -65,5 +36,4 @@
 * [How to build](gitbook/how_to_build.md)
 * [How to deploy](gitbook/how_to_deploy.md)
 * [How to upgrade](gitbook/how_to_upgrade.md)
-* [Service Reference Card](gitbook/service_reference_card.md)
->>>>>>> a7001ba7
+* [Service Reference Card](gitbook/service_reference_card.md)